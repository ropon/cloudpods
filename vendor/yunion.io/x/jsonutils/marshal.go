package jsonutils

/**
jsonutils.Marshal

Convert any object to JSONObject

*/

import (
	"fmt"
	"reflect"
	"time"

	"yunion.io/x/log"
	"yunion.io/x/pkg/gotypes"
	"yunion.io/x/pkg/tristate"
	"yunion.io/x/pkg/util/reflectutils"
	"yunion.io/x/pkg/util/timeutils"
)

func marshalSlice(val reflect.Value, info *reflectutils.SStructFieldInfo) JSONObject {
	if val.Len() == 0 && info != nil && info.OmitEmpty {
		return JSONNull
	}
	objs := make([]JSONObject, val.Len())
	for i := 0; i < val.Len(); i += 1 {
		objs[i] = marshalValue(val.Index(i), nil)
	}
	arr := NewArray(objs...)
	if info != nil && info.ForceString {
		return NewString(arr.String())
	} else {
		return arr
	}
}

func marshalMap(val reflect.Value, info *reflectutils.SStructFieldInfo) JSONObject {
	keys := val.MapKeys()
	if len(keys) == 0 && info != nil && info.OmitEmpty {
		return JSONNull
	}
	objPairs := make([]JSONPair, 0)
	for i := 0; i < len(keys); i += 1 {
		key := keys[i]
		val := marshalValue(val.MapIndex(key), nil)
		if val != JSONNull {
			objPairs = append(objPairs, JSONPair{key: fmt.Sprintf("%s", key), val: val})
		}
	}
	dict := NewDict(objPairs...)
	if info != nil && info.ForceString {
		return NewString(dict.String())
	} else {
		return dict
	}
}

func marshalStruct(val reflect.Value, info *reflectutils.SStructFieldInfo) JSONObject {
	objPairs := struct2JSONPairs(val)
	if len(objPairs) == 0 && info != nil && info.OmitEmpty {
		return JSONNull
	}
	dict := NewDict(objPairs...)
	if info != nil && info.ForceString {
		return NewString(dict.String())
	} else {
		return dict
	}
}

func struct2JSONPairs(val reflect.Value) []JSONPair {
	objPairs := make([]JSONPair, 0)
<<<<<<< HEAD
	for i := 0; i < structType.NumField(); i += 1 {
		sf := structType.Field(i)

		// ignore unexported field altogether
		if !gotypes.IsFieldExportable(sf.Name) {
			continue
		}

		if sf.Anonymous {
			fv := val.Field(i)

			// T, *T
			switch fv.Kind() {
			case reflect.Ptr, reflect.Interface:
				// ignore nil values completely
				if !fv.IsValid() || fv.IsNil() {
					continue
				}
				fv = fv.Elem()
			}
			// note that we regard anonymous interface field the
			// same as with anonymous struct field.  This is
			// different from how encoding/json handles struct
			// field of interface type.
			if fv.Kind() == reflect.Struct {
				newPairs := struct2JSONPairs(fv)
				objPairs = append(objPairs, newPairs...)
				continue
			}
=======
	fields := reflectutils.FetchStructFieldValueSet(val)
	for i := 0; i < len(fields); i += 1 {
		jsonInfo := fields[i].Info
		if jsonInfo.Ignore {
			continue
		}
		key := jsonInfo.MarshalName()
		val := marshalValue(fields[i].Value, &jsonInfo)
		if val != nil && val != JSONNull {
			objPair := JSONPair{key: key, val: val}
			objPairs = append(objPairs, objPair)
>>>>>>> bfc71a40
		}

		jsonInfo := parseJsonMarshalInfo(sf.Tag)
		if jsonInfo.ignore {
			continue
		}
		key := jsonInfo.name
		if len(key) == 0 {
			key = utils.CamelSplit(sf.Name, "_")
		}
		val := marshalValue(val.Field(i), &jsonInfo)
		if val != nil && val != JSONNull {
			objPair := JSONPair{key: key, val: val}
			objPairs = append(objPairs, objPair)
		}
	}
	return objPairs
}

func marshalInt64(val int64, info *reflectutils.SStructFieldInfo) JSONObject {
	if val == 0 && info != nil && info.OmitZero {
		return JSONNull
	} else if info != nil && info.ForceString {
		return NewString(fmt.Sprintf("%d", val))
	} else {
		return NewInt(val)
	}
}

func marshalFloat64(val float64, info *reflectutils.SStructFieldInfo) JSONObject {
	if val == 0.0 && info != nil && info.OmitZero {
		return JSONNull
	} else if info != nil && info.ForceString {
		return NewString(fmt.Sprintf("%f", val))
	} else {
		return NewFloat(val)
	}
}

func marshalBoolean(val bool, info *reflectutils.SStructFieldInfo) JSONObject {
	if !val && info != nil && info.OmitFalse {
		return JSONNull
	} else if info != nil && info.ForceString {
		return NewString(fmt.Sprintf("%v", val))
	} else {
		if val {
			return JSONTrue
		} else {
			return JSONFalse
		}
	}
}

func marshalTristate(val tristate.TriState, info *reflectutils.SStructFieldInfo) JSONObject {
	if val.IsTrue() {
		return JSONTrue
	} else if val.IsFalse() {
		return JSONFalse
	} else {
		return JSONNull
	}
}

func marshalString(val string, info *reflectutils.SStructFieldInfo) JSONObject {
	if len(val) == 0 && info != nil && info.OmitEmpty {
		return JSONNull
	} else {
		return NewString(val)
	}
}

func marshalTime(val time.Time, info *reflectutils.SStructFieldInfo) JSONObject {
	if val.IsZero() {
		if info != nil && info.OmitEmpty {
			return JSONNull
		}
		return NewString("")
	} else {
		return NewString(timeutils.FullIsoTime(val))
	}
}

func Marshal(obj interface{}) JSONObject {
	if obj == nil {
		return JSONNull
	}
	objValue := reflect.Indirect(reflect.ValueOf(obj))
	return marshalValue(objValue, nil)
}

func marshalValue(objValue reflect.Value, info *reflectutils.SStructFieldInfo) JSONObject {
	switch objValue.Type() {
	case JSONDictPtrType, JSONArrayPtrType, JSONBoolPtrType, JSONIntPtrType, JSONFloatPtrType, JSONStringPtrType, JSONObjectType:
		if objValue.IsNil() {
			return JSONNull
		}
		return objValue.Interface().(JSONObject)
	case JSONDictType:
		json, ok := objValue.Interface().(JSONDict)
		if ok {
			if len(json.data) == 0 && info != nil && info.OmitEmpty {
				return JSONNull
			} else {
				return &json
			}
		} else {
			return JSONNull
		}
	case JSONArrayType:
		json, ok := objValue.Interface().(JSONArray)
		if ok {
			if len(json.data) == 0 && info != nil && info.OmitEmpty {
				return JSONNull
			} else {
				return &json
			}
		} else {
			return JSONNull
		}
	case JSONBoolType:
		json, ok := objValue.Interface().(JSONBool)
		if ok {
			if !json.data && info != nil && info.OmitEmpty {
				return JSONNull
			} else {
				return &json
			}
		} else {
			return JSONNull
		}
	case JSONIntType:
		json, ok := objValue.Interface().(JSONInt)
		if ok {
			if json.data == 0 && info != nil && info.OmitEmpty {
				return JSONNull
			} else {
				return &json
			}
		} else {
			return JSONNull
		}
	case JSONFloatType:
		json, ok := objValue.Interface().(JSONFloat)
		if ok {
			if json.data == 0.0 && info != nil && info.OmitEmpty {
				return JSONNull
			} else {
				return &json
			}
		} else {
			return JSONNull
		}
	case JSONStringType:
		json, ok := objValue.Interface().(JSONString)
		if ok {
			if len(json.data) == 0 && info != nil && info.OmitEmpty {
				return JSONNull
			} else {
				return &json
			}
		} else {
			return JSONNull
		}
	case tristate.TriStateType:
		tri, ok := objValue.Interface().(tristate.TriState)
		if ok {
			return marshalTristate(tri, info)
		} else {
			return JSONNull
		}
	}
	switch objValue.Kind() {
	case reflect.Slice, reflect.Array:
		return marshalSlice(objValue, info)
	case reflect.Struct:
		if objValue.Type() == gotypes.TimeType {
			return marshalTime(objValue.Interface().(time.Time), info)
		} else {
			return marshalStruct(objValue, info)
		}
	case reflect.Map:
		return marshalMap(objValue, info)
	case reflect.String:
		strValue := objValue.Convert(gotypes.StringType)
		return marshalString(strValue.Interface().(string), info)
	case reflect.Bool:
		return marshalBoolean(objValue.Interface().(bool), info)
	case reflect.Int, reflect.Int8, reflect.Int16, reflect.Int32, reflect.Int64,
		reflect.Uint, reflect.Uint8, reflect.Uint16, reflect.Uint32, reflect.Uint64:
		intValue := objValue.Convert(gotypes.Int64Type)
		return marshalInt64(intValue.Interface().(int64), info)
	case reflect.Float32, reflect.Float64:
		floatValue := objValue.Convert(gotypes.Float64Type)
		return marshalFloat64(floatValue.Interface().(float64), info)
	case reflect.Interface, reflect.Ptr:
		if objValue.IsNil() {
			return JSONNull
		}
		return marshalValue(objValue.Elem(), info)
	default:
		log.Errorf("unsupport object %s %s", objValue.Type(), objValue.Interface())
		return JSONNull
	}
}<|MERGE_RESOLUTION|>--- conflicted
+++ resolved
@@ -71,37 +71,6 @@
 
 func struct2JSONPairs(val reflect.Value) []JSONPair {
 	objPairs := make([]JSONPair, 0)
-<<<<<<< HEAD
-	for i := 0; i < structType.NumField(); i += 1 {
-		sf := structType.Field(i)
-
-		// ignore unexported field altogether
-		if !gotypes.IsFieldExportable(sf.Name) {
-			continue
-		}
-
-		if sf.Anonymous {
-			fv := val.Field(i)
-
-			// T, *T
-			switch fv.Kind() {
-			case reflect.Ptr, reflect.Interface:
-				// ignore nil values completely
-				if !fv.IsValid() || fv.IsNil() {
-					continue
-				}
-				fv = fv.Elem()
-			}
-			// note that we regard anonymous interface field the
-			// same as with anonymous struct field.  This is
-			// different from how encoding/json handles struct
-			// field of interface type.
-			if fv.Kind() == reflect.Struct {
-				newPairs := struct2JSONPairs(fv)
-				objPairs = append(objPairs, newPairs...)
-				continue
-			}
-=======
 	fields := reflectutils.FetchStructFieldValueSet(val)
 	for i := 0; i < len(fields); i += 1 {
 		jsonInfo := fields[i].Info
@@ -110,21 +79,6 @@
 		}
 		key := jsonInfo.MarshalName()
 		val := marshalValue(fields[i].Value, &jsonInfo)
-		if val != nil && val != JSONNull {
-			objPair := JSONPair{key: key, val: val}
-			objPairs = append(objPairs, objPair)
->>>>>>> bfc71a40
-		}
-
-		jsonInfo := parseJsonMarshalInfo(sf.Tag)
-		if jsonInfo.ignore {
-			continue
-		}
-		key := jsonInfo.name
-		if len(key) == 0 {
-			key = utils.CamelSplit(sf.Name, "_")
-		}
-		val := marshalValue(val.Field(i), &jsonInfo)
 		if val != nil && val != JSONNull {
 			objPair := JSONPair{key: key, val: val}
 			objPairs = append(objPairs, objPair)
