--- conflicted
+++ resolved
@@ -14,30 +14,18 @@
 	STORAGE_CLOUD_ESSD       = "cloud_essd" //增强型(Enhanced)SSD 云盘
 	STORAGE_CLOUD_EFFICIENCY = "cloud_efficiency"
 
-<<<<<<< HEAD
-	STORAGE_STANDARD     = "standard" //Azure hdd storage type
-	STORAGE_PREMIUM      = "premium"  //Azure ssd storage type
-	STORAGE_PREMIUM_LRS  = "premium_lrs"
-	STORAGE_STANDARD_LRS = "standard_lrs"
-=======
 	//Azure hdd and ssd storagetype
 	STORAGE_STANDARD_GRS   = "standard_grs"
 	STORAGE_STANDARD_LRS   = "standard_lrs"
 	STORAGE_STANDARD_RAGRS = "standard_ragrs"
 	STORAGE_STANDARD_ZRS   = "standard_zrs"
 	STORAGE_PREMIUM_LRS    = "premium_lrs"
->>>>>>> 78648916
 )
 
 var STORAGE_TYPES = []string{STORAGE_LOCAL, STORAGE_BAREMETAL, STORAGE_SHEEPDOG,
 	STORAGE_RBD, STORAGE_DOCKER, STORAGE_NAS, STORAGE_VSAN,
-<<<<<<< HEAD
-	STORAGE_CLOUD, STORAGE_CLOUD_SSD, STORAGE_CLOUD_EFFICIENCY,
-	STORAGE_STANDARD, STORAGE_PREMIUM, STORAGE_PREMIUM_LRS, STORAGE_STANDARD_LRS}
-=======
 	STORAGE_CLOUD, STORAGE_CLOUD_SSD, STORAGE_CLOUD_ESSD, STORAGE_CLOUD_EFFICIENCY,
 	STORAGE_STANDARD_GRS, STORAGE_STANDARD_LRS, STORAGE_STANDARD_RAGRS, STORAGE_STANDARD_ZRS, STORAGE_PREMIUM_LRS}
->>>>>>> 78648916
 
 var LOCAL_STORAGE_TYPES = []string{STORAGE_LOCAL, STORAGE_BAREMETAL}
 
