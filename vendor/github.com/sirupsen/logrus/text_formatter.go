--- conflicted
+++ resolved
@@ -107,18 +107,14 @@
 
 // Format renders a single log entry
 func (f *TextFormatter) Format(entry *Entry) ([]byte, error) {
-	prefixFieldClashes(entry.Data, f.FieldMap)
+	prefixFieldClashes(entry.Data, f.FieldMap, entry.HasCaller())
 
 	keys := make([]string, 0, len(entry.Data))
 	for k := range entry.Data {
 		keys = append(keys, k)
 	}
 
-<<<<<<< HEAD
 	fixedKeys := make([]string, 0, 4+len(entry.Data))
-=======
-	fixedKeys := make([]string, 0, 3+len(entry.Data))
->>>>>>> e46ef3a2
 	if !f.DisableTimestamp {
 		fixedKeys = append(fixedKeys, f.FieldMap.resolve(FieldKeyTime))
 	}
@@ -126,12 +122,13 @@
 	if entry.Message != "" {
 		fixedKeys = append(fixedKeys, f.FieldMap.resolve(FieldKeyMsg))
 	}
-<<<<<<< HEAD
 	if entry.err != "" {
 		fixedKeys = append(fixedKeys, f.FieldMap.resolve(FieldKeyLogrusError))
 	}
-=======
->>>>>>> e46ef3a2
+	if entry.HasCaller() {
+		fixedKeys = append(fixedKeys,
+			f.FieldMap.resolve(FieldKeyFunc), f.FieldMap.resolve(FieldKeyFile))
+	}
 
 	if !f.DisableSorting {
 		if f.SortingFunc == nil {
@@ -167,18 +164,19 @@
 	} else {
 		for _, key := range fixedKeys {
 			var value interface{}
-			switch key {
-			case f.FieldMap.resolve(FieldKeyTime):
+			switch {
+			case key == f.FieldMap.resolve(FieldKeyTime):
 				value = entry.Time.Format(timestampFormat)
-			case f.FieldMap.resolve(FieldKeyLevel):
+			case key == f.FieldMap.resolve(FieldKeyLevel):
 				value = entry.Level.String()
-			case f.FieldMap.resolve(FieldKeyMsg):
+			case key == f.FieldMap.resolve(FieldKeyMsg):
 				value = entry.Message
-<<<<<<< HEAD
-			case f.FieldMap.resolve(FieldKeyLogrusError):
+			case key == f.FieldMap.resolve(FieldKeyLogrusError):
 				value = entry.err
-=======
->>>>>>> e46ef3a2
+			case key == f.FieldMap.resolve(FieldKeyFunc) && entry.HasCaller():
+				value = entry.Caller.Function
+			case key == f.FieldMap.resolve(FieldKeyFile) && entry.HasCaller():
+				value = fmt.Sprintf("%s:%d", entry.Caller.File, entry.Caller.Line)
 			default:
 				value = entry.Data[key]
 			}
@@ -193,7 +191,7 @@
 func (f *TextFormatter) printColored(b *bytes.Buffer, entry *Entry, keys []string, timestampFormat string) {
 	var levelColor int
 	switch entry.Level {
-	case DebugLevel:
+	case DebugLevel, TraceLevel:
 		levelColor = gray
 	case WarnLevel:
 		levelColor = yellow
@@ -212,12 +210,19 @@
 	// the behavior of logrus text_formatter the same as the stdlib log package
 	entry.Message = strings.TrimSuffix(entry.Message, "\n")
 
+	caller := ""
+
+	if entry.HasCaller() {
+		caller = fmt.Sprintf("%s:%d %s()",
+			entry.Caller.File, entry.Caller.Line, entry.Caller.Function)
+	}
+
 	if f.DisableTimestamp {
-		fmt.Fprintf(b, "\x1b[%dm%s\x1b[0m %-44s ", levelColor, levelText, entry.Message)
+		fmt.Fprintf(b, "\x1b[%dm%s\x1b[0m%s %-44s ", levelColor, levelText, caller, entry.Message)
 	} else if !f.FullTimestamp {
-		fmt.Fprintf(b, "\x1b[%dm%s\x1b[0m[%04d] %-44s ", levelColor, levelText, int(entry.Time.Sub(baseTimestamp)/time.Second), entry.Message)
-	} else {
-		fmt.Fprintf(b, "\x1b[%dm%s\x1b[0m[%s] %-44s ", levelColor, levelText, entry.Time.Format(timestampFormat), entry.Message)
+		fmt.Fprintf(b, "\x1b[%dm%s\x1b[0m[%04d]%s %-44s ", levelColor, levelText, int(entry.Time.Sub(baseTimestamp)/time.Second), caller, entry.Message)
+	} else {
+		fmt.Fprintf(b, "\x1b[%dm%s\x1b[0m[%s]%s %-44s ", levelColor, levelText, entry.Time.Format(timestampFormat), caller, entry.Message)
 	}
 	for _, k := range keys {
 		v := entry.Data[k]
