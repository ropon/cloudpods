--- conflicted
+++ resolved
@@ -3,11 +3,7 @@
 import (
 	"context"
 	"fmt"
-<<<<<<< HEAD
 	"net/http"
-	"regexp"
-=======
->>>>>>> 01b4b488
 	"strconv"
 	"strings"
 
