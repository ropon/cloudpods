--- conflicted
+++ resolved
@@ -1150,29 +1150,6 @@
 	return self.SVirtualizedGuestDriver.FetchMonitorUrl(ctx, guest)
 }
 
-<<<<<<< HEAD
-func (self *SKVMGuestDriver) RequestStartRescue(ctx context.Context, task taskman.ITask, body jsonutils.JSONObject, host *models.SHost, guest *models.SGuest) error {
-	header := self.getTaskRequestHeader(task)
-	client := httputils.GetDefaultClient()
-	url := fmt.Sprintf("%s/servers/%s/start-rescue", host.ManagerUri, guest.Id)
-	_, _, err := httputils.JSONRequest(client, ctx, "POST", url, header, body, false)
-	if err != nil {
-		return err
-	}
-
-	return nil
-}
-
-func (self *SKVMGuestDriver) RequestStopRescue(ctx context.Context, task taskman.ITask, body jsonutils.JSONObject, host *models.SHost, guest *models.SGuest) error {
-	header := self.getTaskRequestHeader(task)
-	client := httputils.GetDefaultClient()
-	url := fmt.Sprintf("%s/servers/%s/stop-rescue", host.ManagerUri, guest.Id)
-	_, _, err := httputils.JSONRequest(client, ctx, "POST", url, header, body, false)
-	if err != nil {
-		return err
-	}
-
-=======
 func (self *SKVMGuestDriver) RequestResetNicTrafficLimit(ctx context.Context, task taskman.ITask, host *models.SHost, guest *models.SGuest, input *api.ServerNicTrafficLimit) error {
 	url := fmt.Sprintf("%s/servers/%s/reset-nic-traffic-limit", host.ManagerUri, guest.Id)
 	httpClient := httputils.GetDefaultClient()
@@ -1194,6 +1171,29 @@
 	if err != nil {
 		return errors.Wrap(err, "host request")
 	}
->>>>>>> 9781e708
+	return nil
+}
+
+func (self *SKVMGuestDriver) RequestStartRescue(ctx context.Context, task taskman.ITask, body jsonutils.JSONObject, host *models.SHost, guest *models.SGuest) error {
+	header := self.getTaskRequestHeader(task)
+	client := httputils.GetDefaultClient()
+	url := fmt.Sprintf("%s/servers/%s/start-rescue", host.ManagerUri, guest.Id)
+	_, _, err := httputils.JSONRequest(client, ctx, "POST", url, header, body, false)
+	if err != nil {
+		return err
+	}
+
+	return nil
+}
+
+func (self *SKVMGuestDriver) RequestStopRescue(ctx context.Context, task taskman.ITask, body jsonutils.JSONObject, host *models.SHost, guest *models.SGuest) error {
+	header := self.getTaskRequestHeader(task)
+	client := httputils.GetDefaultClient()
+	url := fmt.Sprintf("%s/servers/%s/stop-rescue", host.ManagerUri, guest.Id)
+	_, _, err := httputils.JSONRequest(client, ctx, "POST", url, header, body, false)
+	if err != nil {
+		return err
+	}
+
 	return nil
 }