package guestdrivers

import (
	"context"
	"fmt"

	"yunion.io/x/jsonutils"
	"yunion.io/x/log"
	"yunion.io/x/onecloud/pkg/mcclient"
	"yunion.io/x/pkg/util/compare"
	"yunion.io/x/pkg/util/secrules"

	"yunion.io/x/onecloud/pkg/cloudcommon/db"
	"yunion.io/x/onecloud/pkg/cloudcommon/db/taskman"
	"yunion.io/x/onecloud/pkg/cloudprovider"
	"yunion.io/x/onecloud/pkg/compute/models"
)

type SManagedVirtualizedGuestDriver struct {
	SVirtualizedGuestDriver
}

type SManagedVMCreateConfig struct {
	Name              string
	ExternalImageId   string
	OsDistribution    string
	OsVersion         string
	InstanceType      string // InstanceType 不为空时，直接采用InstanceType创建机器。
	Cpu               int
	Memory            int
	ExternalNetworkId string
	IpAddr            string
	Description       string
	StorageType       string
	SysDiskSize       int
	DataDisks         []int
	PublicKey         string
	SecGroupId        string
	SecGroupName      string
	SecRules          []secrules.SecurityRule
}

func (self *SManagedVirtualizedGuestDriver) GetJsonDescAtHost(ctx context.Context, guest *models.SGuest, host *models.SHost) jsonutils.JSONObject {
	config := SManagedVMCreateConfig{}
	config.Name = guest.Name
	config.Cpu = int(guest.VcpuCount)
	config.Memory = guest.VmemSize
	config.Description = guest.Description

	if len(guest.SkuId) > 0 {
		isku, err := models.ServerSkuManager.FetchById(guest.SkuId)
		if err != nil {
			log.Errorf("GetJsonDescAtHost sku id %s not found", guest.SkuId)
		}

		config.InstanceType = isku.GetName()
	}

	if len(guest.KeypairId) > 0 {
		config.PublicKey = guest.GetKeypairPublicKey()
	}

	nics := guest.GetNetworks()
	net := nics[0].GetNetwork()
	config.ExternalNetworkId = net.ExternalId
	config.IpAddr = nics[0].IpAddr

	config.SecGroupId = guest.SecgrpId
	config.SecGroupName = guest.GetSecgroupName()
	config.SecRules = guest.GetSecRules()

	disks := guest.GetDisks()
	config.DataDisks = make([]int, len(disks)-1)

	for i := 0; i < len(disks); i += 1 {
		disk := disks[i].GetDisk()
		if i == 0 {
			storage := disk.GetStorage()
			config.StorageType = storage.StorageType
			cache := storage.GetStoragecache()
			imageId := disk.GetTemplateId()
			//避免因同步过来的instance没有对应的imagecache信息，重置密码时引发空指针访问
			if scimg := models.StoragecachedimageManager.GetStoragecachedimage(cache.Id, imageId); scimg != nil {
				config.ExternalImageId = scimg.ExternalId
				img := scimg.GetCachedimage()
				config.OsDistribution, _ = img.Info.GetString("properties", "os_distribution")
				config.OsVersion, _ = img.Info.GetString("properties", "os_version")
			}
			config.SysDiskSize = disk.DiskSize / 1024 // MB => GB
		} else {
			config.DataDisks[i-1] = disk.DiskSize / 1024 // MB => GB
		}
	}
	return jsonutils.Marshal(&config)
}

func (self *SManagedVirtualizedGuestDriver) RequestGuestCreateAllDisks(ctx context.Context, guest *models.SGuest, task taskman.ITask) error {
	diskCat := guest.CategorizeDisks()
	var imageId string
	if diskCat.Root != nil {
		imageId = diskCat.Root.GetTemplateId()
	}
	if len(imageId) == 0 {
		task.ScheduleRun(nil)
		return nil
	}
	storage := diskCat.Root.GetStorage()
	if storage == nil {
		return fmt.Errorf("no valid storage")
	}
	storageCache := storage.GetStoragecache()
	if storageCache == nil {
		return fmt.Errorf("no valid storage cache")
	}
	return storageCache.StartImageCacheTask(ctx, task.GetUserCred(), imageId, false, task.GetTaskId())
}

func (self *SManagedVirtualizedGuestDriver) RequestDetachDisk(ctx context.Context, guest *models.SGuest, task taskman.ITask) error {
	return guest.StartSyncTask(ctx, task.GetUserCred(), false, task.GetTaskId())
}

func (self *SManagedVirtualizedGuestDriver) RequestAttachDisk(ctx context.Context, guest *models.SGuest, task taskman.ITask) error {
	return guest.StartSyncTask(ctx, task.GetUserCred(), false, task.GetTaskId())
}

func (self *SManagedVirtualizedGuestDriver) RequestDeployGuestOnHost(ctx context.Context, guest *models.SGuest, host *models.SHost, task taskman.ITask) error {
	return nil
}

func (self *SManagedVirtualizedGuestDriver) RequestStartOnHost(ctx context.Context, guest *models.SGuest, host *models.SHost, userCred mcclient.TokenCredential, task taskman.ITask) (jsonutils.JSONObject, error) {
	ihost, e := host.GetIHost()
	if e != nil {
		return nil, e
	}

	ivm, e := ihost.GetIVMById(guest.GetExternalId())
	if e != nil {
		return nil, e
	}

	result := jsonutils.NewDict()
	if ivm.GetStatus() != models.VM_RUNNING {
		if err := ivm.StartVM(ctx); err != nil {
			return nil, e
		} else {
			task.ScheduleRun(result)
		}
	} else {
		result.Add(jsonutils.NewBool(true), "is_running")
	}

	return result, e
}

func (self *SManagedVirtualizedGuestDriver) RequestUndeployGuestOnHost(ctx context.Context, guest *models.SGuest, host *models.SHost, task taskman.ITask) error {
	taskman.LocalTaskRun(task, func() (jsonutils.JSONObject, error) {
		ihost, err := host.GetIHost()
		if err != nil {
			log.Errorf("host.GetIHost fail %s", err)
			return nil, err
		}
		ivm, err := ihost.GetIVMById(guest.ExternalId)
		if err != nil {
			if err == cloudprovider.ErrNotFound {
				return nil, nil
			}
			log.Errorf("ihost.GetIVMById fail %s", err)
			return nil, err
		}
		err = ivm.DeleteVM(ctx)
		if err != nil {
			log.Errorf("ivm.DeleteVM fail %s", err)
			return nil, err
		}

		for _, guestdisk := range guest.GetDisks() {
			if disk := guestdisk.GetDisk(); disk != nil && disk.AutoDelete {
				idisk, err := disk.GetIDisk()
				if err != nil {
					if err == cloudprovider.ErrNotFound {
						continue
					}
					log.Errorf("disk.GetIDisk fail %s", err)
					return nil, err
				}
				err = idisk.Delete(ctx)
				if err != nil {
					log.Errorf("idisk.Delete fail %s", err)
					return nil, err
				}
			}
		}
		return nil, nil
	})
	return nil
}

func (self *SManagedVirtualizedGuestDriver) RequestStopOnHost(ctx context.Context, guest *models.SGuest, host *models.SHost, task taskman.ITask) error {
	taskman.LocalTaskRun(task, func() (jsonutils.JSONObject, error) {
		ihost, err := host.GetIHost()
		if err != nil {
			return nil, err
		}
		ivm, err := ihost.GetIVMById(guest.ExternalId)
		if err != nil {
			return nil, err
		}
		err = ivm.StopVM(ctx, true)
		return nil, err
	})
	return nil
}

func (self *SManagedVirtualizedGuestDriver) RequestSyncstatusOnHost(ctx context.Context, guest *models.SGuest, host *models.SHost, userCred mcclient.TokenCredential) (jsonutils.JSONObject, error) {
	ihost, err := host.GetIHost()
	if err != nil {
		return nil, err
	}
	ivm, err := ihost.GetIVMById(guest.ExternalId)
	if err != nil {
		log.Errorf("fail to find ivm by id %s", err)
		return nil, err
	}

	status := ivm.GetStatus()
	switch status {
	case models.VM_RUNNING:
		status = cloudprovider.CloudVMStatusRunning
	case models.VM_READY:
		status = cloudprovider.CloudVMStatusStopped
	case models.VM_STARTING:
		status = cloudprovider.CloudVMStatusStopped
	case models.VM_STOPPING:
		status = cloudprovider.CloudVMStatusRunning
	default:
		status = cloudprovider.CloudVMStatusOther
	}

	body := jsonutils.NewDict()
	body.Add(jsonutils.NewString(status), "status")
	return body, nil
}

func (self *SManagedVirtualizedGuestDriver) GetGuestVncInfo(userCred mcclient.TokenCredential, guest *models.SGuest, host *models.SHost) (*jsonutils.JSONDict, error) {
	ihost, err := host.GetIHost()
	if err != nil {
		return nil, err
	}

	iVM, err := ihost.GetIVMById(guest.ExternalId)
	if err != nil {
		log.Errorf("cannot find vm %s %s", iVM, err)
		return nil, err
	}

	data, err := iVM.GetVNCInfo()
	if err != nil {
		return nil, err
	}

	dataDict := data.(*jsonutils.JSONDict)

	return dataDict, nil
}

func (self *SManagedVirtualizedGuestDriver) RequestRebuildRootDisk(ctx context.Context, guest *models.SGuest, task taskman.ITask) error {
	subtask, err := taskman.TaskManager.NewTask(ctx, "ManagedGuestRebuildRootTask", guest, task.GetUserCred(), task.GetParams(), task.GetTaskId(), "", nil)
	if err != nil {
		return err
	}
	subtask.ScheduleRun(nil)
	return nil
}

func (self *SManagedVirtualizedGuestDriver) DoGuestCreateDisksTask(ctx context.Context, guest *models.SGuest, task taskman.ITask) error {
	subtask, err := taskman.TaskManager.NewTask(ctx, "ManagedGuestCreateDiskTask", guest, task.GetUserCred(), task.GetParams(), task.GetTaskId(), "", nil)
	if err != nil {
		return err
	}
	subtask.ScheduleRun(nil)
	return nil
}

type SManagedVMChangeConfig struct {
	InstanceId   string
	InstanceType string // InstanceType 不为空时，直接采用InstanceType更新主机。
	Cpu          int
	Memory       int
}

func (self *SManagedVirtualizedGuestDriver) RequestChangeVmConfig(ctx context.Context, guest *models.SGuest, task taskman.ITask, vcpuCount, vmemSize int64) error {
	config := SManagedVMChangeConfig{}
	config.InstanceId = guest.GetExternalId()
	if instanceType, err := task.GetParams().GetString("instance_type"); err == nil {
		config.InstanceType = instanceType
	}

	config.Cpu = int(vcpuCount)
	config.Memory = int(vmemSize)
	ihost, err := guest.GetHost().GetIHost()
	if err != nil {
		return err
	}

	iVM, err := ihost.GetIVMById(config.InstanceId)
	if err != nil {
		return err
	}

	if int(guest.VcpuCount) != config.Cpu || guest.VmemSize != config.Memory {
<<<<<<< HEAD
		if len(config.InstanceType) > 0 {
			err = iVM.ChangeConfig2(config.InstanceId, config.InstanceType)
			if err != nil {
				return err
			}
		} else {
			err = iVM.ChangeConfig(config.InstanceId, config.Cpu, config.Memory)
			if err != nil {
				return err
			}
=======
		err = iVM.ChangeConfig(ctx, config.Cpu, config.Memory)
		if err != nil {
			return err
>>>>>>> 3f7ed5c9
		}
	}
	return nil
}

func (self *SManagedVirtualizedGuestDriver) RequestDiskSnapshot(ctx context.Context, guest *models.SGuest, task taskman.ITask, snapshotId, diskId string) error {
	iDisk, _ := models.DiskManager.FetchById(diskId)
	disk := iDisk.(*models.SDisk)
	providerDisk, err := disk.GetIDisk()
	if err != nil {
		return err
	}
	iSnapshot, _ := models.SnapshotManager.FetchById(snapshotId)
	snapshot := iSnapshot.(*models.SSnapshot)
	taskman.LocalTaskRun(task, func() (jsonutils.JSONObject, error) {
		cloudSnapshot, err := providerDisk.CreateISnapshot(ctx, snapshot.Name, "")
		if err != nil {
			return nil, err
		}
		res := jsonutils.NewDict()
		res.Set("snapshot_id", jsonutils.NewString(cloudSnapshot.GetId()))
		return res, nil
	})
	return nil
}

func (self *SManagedVirtualizedGuestDriver) OnGuestDeployTaskDataReceived(ctx context.Context, guest *models.SGuest, task taskman.ITask, data jsonutils.JSONObject) error {

	if data.Contains("disks") {
		diskInfo := make([]SDiskInfo, 0)
		err := data.Unmarshal(&diskInfo, "disks")
		if err != nil {
			return err
		}

		disks := guest.GetDisks()
		if len(disks) != len(diskInfo) {
			msg := fmt.Sprintf("inconsistent disk number: have %d want %d", len(disks), len(diskInfo))
			log.Errorf(msg)
			return fmt.Errorf(msg)
		}
		for i := 0; i < len(diskInfo); i += 1 {
			disk := disks[i].GetDisk()
			_, err = disk.GetModelManager().TableSpec().Update(disk, func() error {
				disk.DiskSize = diskInfo[i].Size
				disk.ExternalId = diskInfo[i].Uuid
				disk.DiskType = diskInfo[i].DiskType
				disk.Status = models.DISK_READY
				disk.BillingType = diskInfo[i].BillingType
				disk.FsFormat = diskInfo[i].FsFromat
				if diskInfo[i].AutoDelete {
					disk.AutoDelete = true
				}
				// disk.TemplateId = diskInfo[i].TemplateId
				disk.AccessPath = diskInfo[i].Path
				disk.DiskFormat = diskInfo[i].DiskFormat
				disk.ExpiredAt = diskInfo[i].ExpiredAt
				if len(diskInfo[i].Metadata) > 0 {
					for key, value := range diskInfo[i].Metadata {
						if err := disk.SetMetadata(ctx, key, value, task.GetUserCred()); err != nil {
							log.Errorf("set disk %s mata %s => %s error: %v", disk.Name, key, value, err)
						}
					}
				}
				return nil
			})
			if err != nil {
				msg := fmt.Sprintf("save disk info failed %s", err)
				log.Errorf(msg)
				break
			}
			db.OpsLog.LogEvent(disk, db.ACT_ALLOCATE, disk.GetShortDesc(), task.GetUserCred())
			guestdisk := guest.GetGuestDisk(disk.Id)
			_, err = guestdisk.GetModelManager().TableSpec().Update(guestdisk, func() error {
				guestdisk.Driver = diskInfo[i].Driver
				guestdisk.CacheMode = diskInfo[i].CacheMode
				return nil
			})
			if err != nil {
				msg := fmt.Sprintf("save disk info failed %s", err)
				log.Errorf(msg)
				break
			}
		}
	}
	uuid, _ := data.GetString("uuid")
	if len(uuid) > 0 {
		guest.SetExternalId(uuid)
	}

	if metaData, _ := data.Get("metadata"); metaData != nil {
		meta := make(map[string]string, 0)
		if err := metaData.Unmarshal(meta); err != nil {
			log.Errorf("Get guest %s metadata error: %v", guest.Name, err)
		} else {
			for key, value := range meta {
				if err := guest.SetMetadata(ctx, key, value, task.GetUserCred()); err != nil {
					log.Errorf("set guest %s mata %s => %s error: %v", guest.Name, key, value, err)
				}
			}
		}
	}

	guest.SaveDeployInfo(ctx, task.GetUserCred(), data)
	return nil
}

func (self *SManagedVirtualizedGuestDriver) RequestSyncConfigOnHost(ctx context.Context, guest *models.SGuest, host *models.SHost, task taskman.ITask) error {
	taskman.LocalTaskRun(task, func() (jsonutils.JSONObject, error) {
		ihost, err := host.GetIHost()
		if err != nil {
			return nil, err
		}
		iVM, err := ihost.GetIVMById(guest.ExternalId)
		if err != nil {
			return nil, err
		}

		if fwOnly, _ := task.GetParams().Bool("fw_only"); fwOnly {
			vpcId := ""
			for _, network := range guest.GetNetworks() {
				if vpc := network.GetNetwork().GetVpc(); vpc != nil {
					vpcId = vpc.ExternalId
					break
				}
			}
			iregion, err := host.GetIRegion()
			if err != nil {
				return nil, err
			}
			secgroupCache := models.SecurityGroupCacheManager.Register(ctx, task.GetUserCred(), guest.SecgrpId, vpcId, host.GetRegion().Id, host.ManagerId)
			if secgroupCache == nil {
				return nil, fmt.Errorf("failed to registor secgroupCache for secgroup: %s vpc: %s", guest.SecgrpId, vpcId)
			}
			extID, err := iregion.SyncSecurityGroup(secgroupCache.ExternalId, vpcId, guest.GetSecgroupName(), "", guest.GetSecRules())
			if err != nil {
				return nil, err
			}
			if err = secgroupCache.SetExternalId(extID); err != nil {
				return nil, err
			}
			return nil, iVM.AssignSecurityGroup(extID)
		}

		iDisks, err := iVM.GetIDisks()
		if err != nil {
			return nil, err
		}
		disks := make([]models.SDisk, 0)
		for _, guestdisk := range guest.GetDisks() {
			disk := guestdisk.GetDisk()
			disks = append(disks, *disk)
		}

		added := make([]models.SDisk, 0)
		commondb := make([]models.SDisk, 0)
		commonext := make([]cloudprovider.ICloudDisk, 0)
		removed := make([]cloudprovider.ICloudDisk, 0)

		if err := compare.CompareSets(disks, iDisks, &added, &commondb, &commonext, &removed); err != nil {
			return nil, err
		}
		for _, disk := range removed {
			if err := iVM.DetachDisk(ctx, disk.GetId()); err != nil {
				return nil, err
			}
		}
		for _, disk := range added {
			if err := iVM.AttachDisk(ctx, disk.ExternalId); err != nil {
				return nil, err
			}
		}
		return nil, nil
	})
	return nil
}

/*func (self *SManagedVirtualizedGuestDriver) RequestSyncConfigOnHost(ctx context.Context, guest *models.SGuest, host *models.SHost, task taskman.ITask) error {
	taskman.LocalTaskRun(task, func() (jsonutils.JSONObject, error) {
		if ihost, err := host.GetIHost(); err != nil {
			return nil, err
		} else if iVM, err := ihost.GetIVMById(guest.ExternalId); err != nil {
			return nil, err
		} else {
			if fw_only, _ := task.GetParams().Bool("fw_only"); fw_only {
				if err := iVM.SyncSecurityGroup(guest.SecgrpId, guest.GetSecgroupName(), guest.GetSecRules()); err != nil {
					return nil, err
				}
			} else {
				if iDisks, err := iVM.GetIDisks(); err != nil {
					return nil, err
				} else {
					disks := make([]models.SDisk, 0)
					for _, guestdisk := range guest.GetDisks() {
						disk := guestdisk.GetDisk()
						disks = append(disks, *disk)
					}

					added := make([]models.SDisk, 0)
					commondb := make([]models.SDisk, 0)
					commonext := make([]cloudprovider.ICloudDisk, 0)
					removed := make([]cloudprovider.ICloudDisk, 0)

					if err := compare.CompareSets(disks, iDisks, &added, &commondb, &commonext, &removed); err != nil {
						return nil, err
					}
					for _, disk := range removed {
						if err := iVM.DetachDisk(ctx, disk.GetId()); err != nil {
							return nil, err
						}
					}
					for _, disk := range added {
						if err := iVM.AttachDisk(ctx, disk.ExternalId); err != nil {
							return nil, err
						}
					}
				}
			}
		}
		return nil, nil
	})
	return nil
}*/<|MERGE_RESOLUTION|>--- conflicted
+++ resolved
@@ -308,22 +308,16 @@
 	}
 
 	if int(guest.VcpuCount) != config.Cpu || guest.VmemSize != config.Memory {
-<<<<<<< HEAD
 		if len(config.InstanceType) > 0 {
-			err = iVM.ChangeConfig2(config.InstanceId, config.InstanceType)
+			err = iVM.ChangeConfig2(ctx, config.InstanceType)
 			if err != nil {
 				return err
 			}
 		} else {
-			err = iVM.ChangeConfig(config.InstanceId, config.Cpu, config.Memory)
+			err = iVM.ChangeConfig(ctx, config.Cpu, config.Memory)
 			if err != nil {
 				return err
 			}
-=======
-		err = iVM.ChangeConfig(ctx, config.Cpu, config.Memory)
-		if err != nil {
-			return err
->>>>>>> 3f7ed5c9
 		}
 	}
 	return nil
