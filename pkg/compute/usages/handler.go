package usages

import (
	"context"
	"fmt"
	"net/http"

	json "yunion.io/x/jsonutils"
	"yunion.io/x/log"
	"yunion.io/x/pkg/tristate"
	"yunion.io/x/pkg/util/sets"
	"yunion.io/x/pkg/utils"

	"yunion.io/x/onecloud/pkg/appctx"
	"yunion.io/x/onecloud/pkg/appsrv"
	"yunion.io/x/onecloud/pkg/cloudcommon/consts"
	"yunion.io/x/onecloud/pkg/cloudcommon/db"
	"yunion.io/x/onecloud/pkg/cloudcommon/policy"
	"yunion.io/x/onecloud/pkg/compute/models"
	"yunion.io/x/onecloud/pkg/httperrors"
	"yunion.io/x/onecloud/pkg/mcclient"
	"yunion.io/x/onecloud/pkg/mcclient/auth"
	"yunion.io/x/onecloud/pkg/util/rbacutils"
)

type Usage map[string]interface{}

func (u Usage) update(nu Usage) Usage {
	for k, v := range nu {
		u[k] = v
	}
	return u
}

func (u Usage) Add(key string, value interface{}) Usage {
	u[key] = value
	return u
}

func (u Usage) Get(key string) interface{} {
	return u[key]
}

func (u Usage) Include(nus ...Usage) Usage {
	for _, nu := range nus {
		u.update(nu)
	}
	return u
}

type objUsageFunc func(mcclient.TokenCredential, db.IStandaloneModel, []string) (Usage, error)

func getRangeObjId(ctx context.Context) (string, error) {
	params := appctx.AppContextParams(ctx)
	objId := params["<id>"]
	if len(objId) == 0 {
		return "", fmt.Errorf("Object %q id must specified", objId)
	}
	return objId, nil
}

func getRangeObj(ctx context.Context, man db.IStandaloneModelManager, userCred mcclient.TokenCredential) (db.IStandaloneModel, error) {
	if man == nil {
		return nil, nil
	}
	id, err := getRangeObjId(ctx)
	if err != nil {
		return nil, err
	}
	return man.FetchByIdOrName(userCred, id)
}

func rangeObjHandler(
	manager db.IStandaloneModelManager,
	reporter objUsageFunc,
) appsrv.FilterHandler {
	return func(ctx context.Context, w http.ResponseWriter, r *http.Request) {
		userCred := auth.FetchUserCredential(ctx)
		obj, err := getRangeObj(ctx, manager, userCred)
		if err != nil {
			httperrors.NotFoundError(w, err.Error())
			return
		}
		projectName, _ := getQuery(r).GetString("project")
		if projectName != "" {
			userCred, err = generateProjectUserCred(ctx, userCred, projectName)
			if err != nil {
				httperrors.GeneralServerError(w, err)
				return
			}
		}
		usage, err := reporter(userCred, obj, getHostTypes(r))
		if err != nil {
			httperrors.GeneralServerError(w, err)
			return
		}
		response(w, usage)
	}
}

func generateProjectUserCred(ctx context.Context, userCred mcclient.TokenCredential, projectName string) (mcclient.TokenCredential, error) {
	project, err := db.TenantCacheManager.FetchTenantByIdOrName(ctx, projectName)
	if err != nil {
		return nil, err
	}
	return &mcclient.SSimpleToken{
		Domain:    project.Domain,
		DomainId:  project.DomainId,
		Project:   project.Name,
		ProjectId: project.Id,
	}, nil
}

func addHandler(prefix, rangeObjKey string, hf appsrv.FilterHandler, app *appsrv.Application) {
	ahf := auth.Authenticate(hf)
	name := "get_usage"
	if len(rangeObjKey) != 0 {
		prefix = fmt.Sprintf("%s/%ss/<id>", prefix, rangeObjKey)
		name = fmt.Sprintf("get_%s_usage", rangeObjKey)
	}
	app.AddHandler2("GET", prefix, ahf, nil, name, nil)
}

func AddUsageHandler(prefix string, app *appsrv.Application) {
	prefix = fmt.Sprintf("%s/usages", prefix)
	for key, f := range map[string]appsrv.FilterHandler{
		"":            rangeObjHandler(nil, ReportGeneralUsage),
		"zone":        rangeObjHandler(models.ZoneManager, ReportZoneUsage),
		"wire":        rangeObjHandler(models.WireManager, ReportWireUsage),
		"schedtag":    rangeObjHandler(models.SchedtagManager, ReportSchedtagUsage),
		"host":        rangeObjHandler(models.HostManager, ReportHostUsage),
		"vcenter":     rangeObjHandler(models.VCenterManager, ReportVCenterUsage),
		"cloudregion": rangeObjHandler(models.CloudregionManager, ReportCloudRegionUsage),
	} {
		addHandler(prefix, key, f, app)
	}
}

func response(w http.ResponseWriter, obj interface{}) {
	body := map[string]interface{}{
		"usage": obj,
	}
	appsrv.SendStruct(w, body)
}

func getQuery(r *http.Request) json.JSONObject {
	query, e := json.ParseQueryString(r.URL.RawQuery)
	if e != nil {
		log.Errorf("Parse query string %q: %v", r.URL.RawQuery, e)
	}
	return query
}

func getHostTypes(r *http.Request) []string {
	types := make([]string, 0)
	t, _ := getQuery(r).GetString("host_type")
	if len(t) != 0 {
		types = append(types, t)
	}
	return types
}

func ReportHostUsage(userCred mcclient.TokenCredential, host db.IStandaloneModel, hostTypes []string) (Usage, error) {
	return ReportGeneralUsage(userCred, host, hostTypes)
}

func ReportWireUsage(userCred mcclient.TokenCredential, wire db.IStandaloneModel, hostTypes []string) (Usage, error) {
	return ReportGeneralUsage(userCred, wire, hostTypes)
}

func ReportVCenterUsage(userCred mcclient.TokenCredential, vcenter db.IStandaloneModel, hostTypes []string) (Usage, error) {
	return ReportGeneralUsage(userCred, vcenter, hostTypes)
}

func ReportSchedtagUsage(userCred mcclient.TokenCredential, schedtag db.IStandaloneModel, hostTypes []string) (Usage, error) {
	return ReportGeneralUsage(userCred, schedtag, hostTypes)
}

func ReportZoneUsage(userCred mcclient.TokenCredential, zone db.IStandaloneModel, hostTypes []string) (Usage, error) {
	return ReportGeneralUsage(userCred, zone, hostTypes)
}

func ReportCloudRegionUsage(userCred mcclient.TokenCredential, cloudRegion db.IStandaloneModel, hostTypes []string) (Usage, error) {
	return ReportGeneralUsage(userCred, cloudRegion, hostTypes)
}

//func ReportGuestUsage()

func getAdminGeneralUsage(userCred mcclient.TokenCredential, rangeObj db.IStandaloneModel, hostTypes []string) (count Usage, err error) {
	count = ZoneUsage()
	var pmemTotal float64
	var pcpuTotal float64

	hostEnabledUsage := HostEnabledUsage(userCred, rangeObj, hostTypes)
	pmemTotal = float64(hostEnabledUsage.Get("enabled_hosts.memory").(int64))
	pcpuTotal = float64(hostEnabledUsage.Get("enabled_hosts.cpu").(int64))
	if rangeObj != nil && rangeObj.Keyword() == "host" {
		host := rangeObj.(*models.SHost)
		pmemTotal = float64(host.MemSize)
		pcpuTotal = float64(host.CpuCount)
		count.Add("memory", host.MemSize)
		count.Add("cpu", host.CpuCount)
		count.Add("memory.virtual", host.GetVirtualMemorySize())
		count.Add("cpu.virtual", host.GetVirtualCPUCount())
	}
	guestRunningUsage := GuestRunningUsage("all.running_servers", nil, rangeObj, hostTypes)
	runningMem := guestRunningUsage.Get("all.running_servers.memory").(int)
	runningCpu := guestRunningUsage.Get("all.running_servers.cpu").(int)
	containerRunningUsage := containerUsage("all.containers", nil, rangeObj)
	containerRunningMem := containerRunningUsage.Get("all.containers.memory").(int)
	containerRunningCpu := containerRunningUsage.Get("all.containers.cpu").(int)
	runningMem += containerRunningMem
	runningCpu += containerRunningCpu
	runningCpuCmtRate := 0.0
	runningMemCmtRate := 0.0
	if pmemTotal > 0 {
		runningMemCmtRate = utils.FloatRound(float64(runningMem)/pmemTotal, 2)
	}
	if pcpuTotal > 0 {
		runningCpuCmtRate = utils.FloatRound(float64(runningCpu)/pcpuTotal, 2)
	}
	count.Add("all.memory_commit_rate.running", runningMemCmtRate)
	count.Add("all.cpu_commit_rate.running", runningCpuCmtRate)

	storageUsage := StorageUsage(rangeObj, hostTypes)
	storageCmtRate := 0.0
	disksSize := storageUsage.Get("all.disks").(int64)
	storageSize := storageUsage.Get("storages").(int64)
	if storageSize > 0 {
		storageCmtRate = utils.FloatRound(float64(disksSize)/float64(storageSize), 2)
	}
	count.Add("storages_commit_rate", storageCmtRate)

	count.Include(
		HostAllUsage(userCred, rangeObj, hostTypes),
		hostEnabledUsage,
		BaremetalUsage(userCred, rangeObj, hostTypes),
		storageUsage,
		GuestNormalUsage("all.servers", nil, rangeObj, hostTypes),
		GuestPendingDeleteUsage("all.pending_delete_servers", nil, rangeObj, hostTypes),
		GuestReadyUsage("all.ready_servers", nil, rangeObj, hostTypes),
		guestRunningUsage,
		containerRunningUsage,
		IsolatedDeviceUsage(rangeObj, hostTypes),
		WireUsage(rangeObj, hostTypes),
		EipUsage(rangeObj, hostTypes),
	)

	return
}

func getCommonGeneralUsage(cred mcclient.TokenCredential, rangeObj db.IStandaloneModel, hostTypes []string) (count Usage, err error) {
	guestNormalUsage := GuestNormalUsage("servers", cred, rangeObj, hostTypes)
	guestRunningUsage := GuestRunningUsage("running_servers", cred, rangeObj, hostTypes)
	guestPendingDeleteUsage := GuestPendingDeleteUsage("pending_delete_servers", cred, rangeObj, hostTypes)
	guestReadyUsage := GuestReadyUsage("ready_servers", cred, rangeObj, hostTypes)
	containerUsage := containerUsage("containers", cred, rangeObj)
	count = guestNormalUsage.Include(
		guestRunningUsage,
		guestPendingDeleteUsage,
		guestReadyUsage,
		containerUsage,
		NetworkUsage(cred, rangeObj),
	)
	return
}

func ReportGeneralUsage(userCred mcclient.TokenCredential, rangeObj db.IStandaloneModel, hostTypes []string) (count Usage, err error) {
	count = make(map[string]interface{})

	isAdmin := false

	if consts.IsRbacEnabled() {
		if policy.PolicyManager.Allow(true, userCred, consts.GetServiceType(),
			"usages", policy.PolicyActionGet) == rbacutils.Allow {
			isAdmin = true
		}
	} else {
		isAdmin = userCred.IsSystemAdmin()
	}

	if isAdmin {
		count, err = getAdminGeneralUsage(userCred, rangeObj, hostTypes)
		if err != nil {
			return
		}
	}

<<<<<<< HEAD
	if consts.IsRbacEnabled() {
		if policy.PolicyManager.Allow(false, userCred, consts.GetServiceType(),
			"usages", policy.PolicyActionGet) == rbacutils.Deny {
			err = httperrors.NewForbiddenError("not allow to get usages")
			return
		}
	}

	commonUsage, err := getCommonGeneralUsage(userCred, rangeObj, hostTypes)
	if err != nil {
		return
=======
	includeCommon := false
	if consts.IsRbacEnabled() {
		if policy.PolicyManager.Allow(false, userCred, consts.GetServiceType(),
			"usages", policy.PolicyActionGet) == rbacutils.Deny {
			if !isAdmin {
				err = httperrors.NewForbiddenError("not allow to get usages")
				return
			}
		} else {
			includeCommon = true
		}
	}

	if includeCommon {
		var commonUsage map[string]interface{}
		commonUsage, err = getCommonGeneralUsage(userCred, rangeObj, hostTypes)
		if err != nil {
			return
		}
		count.Include(commonUsage)
>>>>>>> b0153292
	}
	return
}

func ZoneUsage() Usage {
	count := make(map[string]interface{})
	count["zones"] = models.ZoneManager.Count()
	return count
}

func StorageUsage(rangeObj db.IStandaloneModel, hostTypes []string) Usage {
	sPrefix := "storages"
	dPrefix := "all.disks"
	count := make(map[string]interface{})
	result := models.StorageManager.TotalCapacity(rangeObj, hostTypes)
	count[sPrefix] = result.Capacity
	count[fmt.Sprintf("%s.virtual", sPrefix)] = result.CapacityVirtual
	count[dPrefix] = result.CapacityUsed
	count[fmt.Sprintf("%s.unready", dPrefix)] = result.CapacityUnread
	count[fmt.Sprintf("%s.attached", dPrefix)] = result.AttachedCapacity
	count[fmt.Sprintf("%s.detached", dPrefix)] = result.DetachedCapacity
	return count
}

func WireUsage(rangeObj db.IStandaloneModel, hostTypes []string) Usage {
	count := make(map[string]interface{})
	result := models.WireManager.TotalCount(rangeObj, hostTypes)
	count["wires"] = result.WiresCount
	count["networks"] = result.NetCount
	count["all.nics.guest"] = result.GuestNicCount
	count["all.nics.host"] = result.HostNicCount
	count["all.nics.reserve"] = result.ReservedCount
	return count
}

func NetworkUsage(userCred mcclient.TokenCredential, rangeObj db.IStandaloneModel) Usage {
	count := make(map[string]interface{})
	ret := models.NetworkManager.TotalPortCount(userCred, rangeObj)
	count["ports"] = ret.Count
	count["ports_exit"] = ret.CountExt
	return count
}

func HostAllUsage(userCred mcclient.TokenCredential, rangeObj db.IStandaloneModel, hostTypes []string) Usage {
	prefix := "hosts"
	return hostUsage(userCred, prefix, rangeObj, hostTypes, tristate.None, tristate.None)
}

func HostEnabledUsage(userCred mcclient.TokenCredential, rangeObj db.IStandaloneModel, hostTypes []string) Usage {
	prefix := "enabled_hosts"
	return hostUsage(userCred, prefix, rangeObj, hostTypes, tristate.True, tristate.None)
}

func BaremetalUsage(userCred mcclient.TokenCredential, rangeObj db.IStandaloneModel, hostTypes []string) Usage {
	prefix := "baremetals"
	count := hostUsage(userCred, prefix, rangeObj, hostTypes, tristate.None, tristate.True)
	delete(count, fmt.Sprintf("%s.memory.virtual", prefix))
	delete(count, fmt.Sprintf("%s.cpu.virtual", prefix))
	return count
}

func hostUsage(
	userCred mcclient.TokenCredential, prefix string,
	rangeObj db.IStandaloneModel, hostTypes []string,
	enabled, isBaremetal tristate.TriState,
) Usage {
	count := make(map[string]interface{})

	result := models.HostManager.TotalCount(userCred, rangeObj, "", "", hostTypes, enabled, isBaremetal)
	count[prefix] = result.Count
	count[fmt.Sprintf("%s.memory", prefix)] = result.Memory
	count[fmt.Sprintf("%s.cpu", prefix)] = result.CPU
	count[fmt.Sprintf("%s.memory.virtual", prefix)] = result.MemoryVirtual
	count[fmt.Sprintf("%s.cpu.virtual", prefix)] = result.CPUVirtual

	return count
}

func GuestNormalUsage(prefix string, cred mcclient.TokenCredential, rangeObj db.IStandaloneModel, hostTypes []string) Usage {
	return guestUsage(prefix, cred, rangeObj, hostTypes, nil, false)
}

func GuestPendingDeleteUsage(prefix string, cred mcclient.TokenCredential, rangeObj db.IStandaloneModel, hostTypes []string) Usage {
	return guestUsage(prefix, cred, rangeObj, hostTypes, nil, true)
}

func GuestRunningUsage(prefix string, cred mcclient.TokenCredential, rangeObj db.IStandaloneModel, hostTypes []string) Usage {
	return guestUsage(prefix, cred, rangeObj, hostTypes, []string{models.VM_RUNNING}, false)
}

func GuestReadyUsage(prefix string, cred mcclient.TokenCredential, rangeObj db.IStandaloneModel, hostTypes []string) Usage {
	return guestUsage(prefix, cred, rangeObj, hostTypes, []string{models.VM_READY}, false)
}

func guestHypervisorsUsage(
	prefix string,
	userCred mcclient.TokenCredential,
	rangeObj db.IStandaloneModel,
	hostTypes, status, hypervisors []string,
	pendingDelete bool,
) Usage {
	hostType := ""
	if len(hostTypes) != 0 {
		hostType = hostTypes[0]
	}
	projectId := ""
	if userCred != nil {
		projectId = userCred.GetProjectId()
	}
	guest := models.GuestManager.TotalCount(projectId, rangeObj, status, hypervisors, true, pendingDelete, hostType)
	count := make(map[string]interface{})
	count[prefix] = guest.TotalGuestCount
	count[fmt.Sprintf("%s.cpu", prefix)] = guest.TotalCpuCount
	count[fmt.Sprintf("%s.memory", prefix)] = guest.TotalMemSize

	if len(hypervisors) == 1 && hypervisors[0] == models.HYPERVISOR_CONTAINER {
		return count
	}

	count[fmt.Sprintf("%s.disk", prefix)] = guest.TotalDiskSize
	count[fmt.Sprintf("%s.isolated_devices", prefix)] = guest.TotalIsolatedCount

	return count
}

func guestUsage(prefix string, userCred mcclient.TokenCredential, rangeObj db.IStandaloneModel, hostTypes, status []string, pendingDelete bool) Usage {
	hypervisors := sets.NewString(models.HYPERVISORS...)
	hypervisors.Delete(models.HYPERVISOR_CONTAINER)
	return guestHypervisorsUsage(prefix, userCred, rangeObj, hostTypes, status, hypervisors.List(), pendingDelete)
}

func containerUsage(prefix string, userCred mcclient.TokenCredential, rangeObj db.IStandaloneModel) Usage {
	hypervisors := []string{models.HYPERVISOR_CONTAINER}
	return guestHypervisorsUsage(prefix, userCred, rangeObj, nil, nil, hypervisors, false)
}

func IsolatedDeviceUsage(rangeObj db.IStandaloneModel, hostType []string) Usage {
	prefix := "isolated_devices"
	ret := models.IsolatedDeviceManager.TotalCount(hostType, rangeObj)
	count := make(map[string]interface{})
	count[prefix] = ret.Devices
	return count
}

func EipUsage(rangeObj db.IStandaloneModel, hostTypes []string) Usage {
	eipUsage := models.ElasticipManager.TotalCount("", rangeObj, hostTypes)
	count := make(map[string]interface{})
	count["eip.all"] = eipUsage.Total()
	count["eip.public_ip"] = eipUsage.PublicIPCount
	count["eip.floating_ip"] = eipUsage.EIPCount
	count["eip.floating_ip.used"] = eipUsage.EIPUsedCount
	return count
}<|MERGE_RESOLUTION|>--- conflicted
+++ resolved
@@ -286,19 +286,6 @@
 		}
 	}
 
-<<<<<<< HEAD
-	if consts.IsRbacEnabled() {
-		if policy.PolicyManager.Allow(false, userCred, consts.GetServiceType(),
-			"usages", policy.PolicyActionGet) == rbacutils.Deny {
-			err = httperrors.NewForbiddenError("not allow to get usages")
-			return
-		}
-	}
-
-	commonUsage, err := getCommonGeneralUsage(userCred, rangeObj, hostTypes)
-	if err != nil {
-		return
-=======
 	includeCommon := false
 	if consts.IsRbacEnabled() {
 		if policy.PolicyManager.Allow(false, userCred, consts.GetServiceType(),
@@ -319,7 +306,6 @@
 			return
 		}
 		count.Include(commonUsage)
->>>>>>> b0153292
 	}
 	return
 }
