--- conflicted
+++ resolved
@@ -23,36 +23,6 @@
 	}
 }
 
-<<<<<<< HEAD
-type SCloudBillingInfo struct {
-	Provider           string    `json:",omitempty"`
-	Account            string    `json:",omitempty"`
-	AccountId          string    `json:",omitempty"`
-	Manager            string    `json:",omitempty"`
-	ManagerId          string    `json:",omitempty"`
-	ManagerProject     string    `json:",omitempty"`
-	ManagerProjectId   string    `json:",omitempty"`
-	Region             string    `json:",omitempty"`
-	RegionId           string    `json:",omitempty"`
-	RegionExtId        string    `json:",omitempty"`
-	Zone               string    `json:",omitempty"`
-	ZoneId             string    `json:",omitempty"`
-	ZoneExtId          string    `json:",omitempty"`
-	PriceKey           string    `json:",omitempty"`
-	ChargeType         string    `json:",omitempty"`
-	InternetChargeType string    `json:",omitempty"`
-	ExpiredAt          time.Time `json:",omitempty"`
-	BillingCycle       string    `json:",omitempty"`
-}
-
-type SCloudBillingInfo struct {
-	SCloudProviderInfo
-
-	SBillingBaseInfo
-
-	PriceKey           string `json:",omitempty"`
-	InternetChargeType string `json:",omitempty"`
-=======
 func (self *SBillingResourceBase) getBillingBaseInfo() SBillingBaseInfo {
 	info := SBillingBaseInfo{}
 	info.ChargeType = self.GetChargeType()
@@ -61,7 +31,6 @@
 		info.BillingCycle = self.BillingCycle
 	}
 	return info
->>>>>>> bfc71a40
 }
 
 func (self *SBillingResourceBase) IsValidPrePaid() bool {
@@ -72,8 +41,6 @@
 		}
 	}
 	return false
-<<<<<<< HEAD
-=======
 }
 
 type SBillingBaseInfo struct {
@@ -89,5 +56,4 @@
 
 	PriceKey           string `json:",omitempty"`
 	InternetChargeType string `json:",omitempty"`
->>>>>>> bfc71a40
 }