package models

import (
	"context"
	"database/sql"
	"fmt"

	"yunion.io/x/jsonutils"
	"yunion.io/x/log"
	"yunion.io/x/pkg/util/compare"
	"yunion.io/x/sqlchemy"

	"yunion.io/x/onecloud/pkg/cloudcommon/db"
	"yunion.io/x/onecloud/pkg/cloudcommon/db/lockman"
	"yunion.io/x/onecloud/pkg/cloudcommon/db/taskman"
	"yunion.io/x/onecloud/pkg/cloudcommon/validators"
	"yunion.io/x/onecloud/pkg/cloudprovider"
	"yunion.io/x/onecloud/pkg/compute/consts"
	"yunion.io/x/onecloud/pkg/httperrors"
	"yunion.io/x/onecloud/pkg/mcclient"
)

type SLoadbalancerBackendGroupManager struct {
	db.SVirtualResourceBaseManager
}

var LoadbalancerBackendGroupManager *SLoadbalancerBackendGroupManager

func init() {
	LoadbalancerBackendGroupManager = &SLoadbalancerBackendGroupManager{
		SVirtualResourceBaseManager: db.NewVirtualResourceBaseManager(
			SLoadbalancerBackendGroup{},
			"loadbalancerbackendgroups_tbl",
			"loadbalancerbackendgroup",
			"loadbalancerbackendgroups",
		),
	}
}

type SLoadbalancerBackendGroup struct {
	db.SVirtualResourceBase
	SManagedResourceBase

	CloudregionId  string `width:"36" charset:"ascii" nullable:"false" list:"admin" default:"default" create:"optional"`
	Type           string `width:"36" charset:"ascii" nullable:"false" list:"user" default:"normal" create:"optional"`
	LoadbalancerId string `width:"36" charset:"ascii" nullable:"false" list:"user" create:"optional"`
}

func (man *SLoadbalancerBackendGroupManager) PreDeleteSubs(ctx context.Context, userCred mcclient.TokenCredential, q *sqlchemy.SQuery) {
	subs := []SLoadbalancerBackendGroup{}
	db.FetchModelObjects(man, q, &subs)
	for _, sub := range subs {
		sub.DoPendingDelete(ctx, userCred)
	}
}

func (man *SLoadbalancerBackendGroupManager) ListItemFilter(ctx context.Context, q *sqlchemy.SQuery, userCred mcclient.TokenCredential, query jsonutils.JSONObject) (*sqlchemy.SQuery, error) {
	q, err := man.SVirtualResourceBaseManager.ListItemFilter(ctx, q, userCred, query)
	if err != nil {
		return nil, err
	}
	userProjId := userCred.GetProjectId()
	data := query.(*jsonutils.JSONDict)
	q, err = validators.ApplyModelFilters(q, data, []*validators.ModelFilterOptions{
		{Key: "loadbalancer", ModelKeyword: "loadbalancer", ProjectId: userProjId},
	})
	if err != nil {
		return nil, err
	}
	return q, nil
}

func (man *SLoadbalancerBackendGroupManager) ValidateCreateData(ctx context.Context, userCred mcclient.TokenCredential, ownerProjId string, query jsonutils.JSONObject, data *jsonutils.JSONDict) (*jsonutils.JSONDict, error) {
	lbV := validators.NewModelIdOrNameValidator("loadbalancer", "loadbalancer", ownerProjId)
	err := lbV.Validate(data)
	if err != nil {
		return nil, err
	}
	if _, err := man.SVirtualResourceBaseManager.ValidateCreateData(ctx, userCred, ownerProjId, query, data); err != nil {
		return nil, err
	}
	lb := lbV.Model.(*SLoadbalancer)
	data.Set("manager_id", jsonutils.NewString(lb.ManagerId))
	data.Set("cloudregion_id", jsonutils.NewString(lb.CloudregionId))
	backends := []cloudprovider.SLoadbalancerBackend{}
	if data.Contains("backends") {
		if err := data.Unmarshal(&backends, "backends"); err != nil {
			return nil, err
		}
		for i := 0; i < len(backends); i++ {
			if len(backends[i].BackendType) == 0 {
				backends[i].BackendType = consts.LB_BACKEND_GUEST
			}
			if backends[i].Weight < 0 || backends[i].Weight > 256 {
				return nil, httperrors.NewInputParameterError("weight %s not support, only support range 0 ~ 256")
			}
			if backends[i].Port < 1 || backends[i].Port > 65535 {
				return nil, httperrors.NewInputParameterError("port %s not support, only support range 1 ~ 65535")
			}
			if len(backends[i].ID) == 0 {
				return nil, httperrors.NewMissingParameterError("Missing backend id")
			}

			switch backends[i].BackendType {
			case consts.LB_BACKEND_GUEST:
				_guest, err := GuestManager.FetchByIdOrName(userCred, backends[i].ID)
				if err != nil {
					if err == sql.ErrNoRows {
						return nil, httperrors.NewResourceNotFoundError("failed to find guest %s", backends[i].ID)
					}
					return nil, httperrors.NewGeneralError(err)
				}
				guest := _guest.(*SGuest)
				host := guest.GetHost()
				if host == nil {
					return nil, fmt.Errorf("error getting host of guest %s", guest.Name)
				}
				backends[i].ZoneId = host.ZoneId
				backends[i].HostName = host.Name
				backends[i].ID = guest.Id
				backends[i].Name = guest.Name
				backends[i].ExternalID = guest.ExternalId

				address, err := LoadbalancerBackendManager.GetGuestAddress(guest)
				if err != nil {
					return nil, err
				}
				backends[i].Address = address
			case consts.LB_BACKEND_HOST:
				if !db.IsAdminAllowCreate(userCred, man) {
					return nil, httperrors.NewForbiddenError("only sysadmin can specify host as backend")
				}
				_host, err := HostManager.FetchByIdOrName(userCred, backends[i].ID)
				if err != nil {
					if err == sql.ErrNoRows {
						return nil, httperrors.NewResourceNotFoundError("failed to find host %s", backends[i].ID)
					}
					return nil, httperrors.NewGeneralError(err)
				}
				host := _host.(*SHost)
				backends[i].ID = host.Id
				backends[i].Name = host.Name
				backends[i].ExternalID = host.ExternalId
				backends[i].Address = host.AccessIp
			default:
				return nil, httperrors.NewInputParameterError("unexpected backend type %s", backends[i].BackendType)
			}
		}
	}
	data.Set("backends", jsonutils.Marshal(backends))
	region := lb.GetRegion()
	if region == nil {
		return nil, httperrors.NewResourceNotFoundError("failed to find region for loadbalancer %s", lb.Name)
	}
	return region.GetDriver().ValidateCreateLoadbalancerBackendGroupData(ctx, userCred, data, lb, backends)
}

func (lbbg *SLoadbalancerBackendGroup) GetLoadbalancer() *SLoadbalancer {
	lb, err := LoadbalancerManager.FetchById(lbbg.LoadbalancerId)
	if err != nil {
		fmt.Errorf("failed to find loadbalancer for backendgroup %s", lbbg.Name)
		return nil
	}
	return lb.(*SLoadbalancer)
}

func (llbg *SLoadbalancerBackendGroup) GetRegion() *SCloudregion {
	if loadbalancer := llbg.GetLoadbalancer(); loadbalancer != nil {
		return loadbalancer.GetRegion()
	}
	return nil
}

func (lbbg *SLoadbalancerBackendGroup) GetIRegion() (cloudprovider.ICloudRegion, error) {
	if loadbalancer := lbbg.GetLoadbalancer(); loadbalancer != nil {
		return loadbalancer.GetIRegion()
	}
	return nil, fmt.Errorf("failed to find loadbalancer for backendgroup %s", lbbg.Name)
}

func (lbbg *SLoadbalancerBackendGroup) GetBackends() ([]SLoadbalancerBackend, error) {
	backends := make([]SLoadbalancerBackend, 0)
	q := LoadbalancerBackendManager.Query()
	err := q.Equals("backend_group_id", lbbg.GetId()).All(&backends)
	return backends, err
}

// 返回值 TotalRef
func (lbbg *SLoadbalancerBackendGroup) RefCount() int {
	men := lbbg.getRefManagers()
	var count int
	for _, m := range men {
		count += lbbg.refCount(m)
	}

	return count
}

func (lbbg *SLoadbalancerBackendGroup) refCount(men db.IModelManager) int {
	t := men.TableSpec().Instance()
	pdF := t.Field("pending_deleted")
	return t.Query().
		Equals("backend_group_id", lbbg.Id).
		Filter(sqlchemy.OR(sqlchemy.IsNull(pdF), sqlchemy.IsFalse(pdF))).
		Count()
}

func (lbbg *SLoadbalancerBackendGroup) getRefManagers() []db.IModelManager {
	// 引用Backend Group的数据库
	return []db.IModelManager{
		LoadbalancerManager,
		LoadbalancerListenerManager,
		LoadbalancerListenerRuleManager,
	}

}

func (lbbg *SLoadbalancerBackendGroup) AllowPerformStatus(ctx context.Context, userCred mcclient.TokenCredential, query jsonutils.JSONObject, data jsonutils.JSONObject) bool {
	return false
}

func (lbbg *SLoadbalancerBackendGroup) ValidateDeleteCondition(ctx context.Context) error {
	men := lbbg.getRefManagers()
	for _, m := range men {
		n := lbbg.refCount(m)
		if n > 0 {
			return fmt.Errorf("backend group %s is still referred to by %d %s",
				lbbg.Id, n, m.KeywordPlural())
		}
	}

	region := lbbg.GetRegion()
	if region != nil {
		return nil
	}
	return region.GetDriver().ValidateDeleteLoadbalancerBackendGroupCondition(ctx, lbbg)
}

func (lbbg *SLoadbalancerBackendGroup) GetCustomizeColumns(ctx context.Context, userCred mcclient.TokenCredential, query jsonutils.JSONObject) *jsonutils.JSONDict {
	extra := lbbg.SVirtualResourceBase.GetCustomizeColumns(ctx, userCred, query)
	{
		lb, err := LoadbalancerManager.FetchById(lbbg.LoadbalancerId)
		if err != nil {
			log.Errorf("loadbalancer backend group %s(%s): fetch loadbalancer (%s) error: %s",
				lbbg.Name, lbbg.Id, lbbg.LoadbalancerId, err)
			return extra
		}
		extra.Set("loadbalancer", jsonutils.NewString(lb.GetName()))
	}
	return extra
}

func (lbbg *SLoadbalancerBackendGroup) GetExtraDetails(ctx context.Context, userCred mcclient.TokenCredential, query jsonutils.JSONObject) (*jsonutils.JSONDict, error) {
	extra := lbbg.GetCustomizeColumns(ctx, userCred, query)
	return extra, nil
}

func (lbbg *SLoadbalancerBackendGroup) PostCreate(ctx context.Context, userCred mcclient.TokenCredential, ownerProjId string, query jsonutils.JSONObject, data jsonutils.JSONObject) {
	lbbg.SVirtualResourceBase.PostCreate(ctx, userCred, ownerProjId, query, data)
	params := jsonutils.NewDict()
	backends, _ := data.Get("backends")
	if backends != nil {
		params.Add(backends, "backends")
	}
	lbbg.SetStatus(userCred, consts.LB_CREATING, "")
	if err := lbbg.StartLoadBalancerBackendGroupCreateTask(ctx, userCred, params, ""); err != nil {
		log.Errorf("Failed to create loadbalancer backendgroup error: %v", err)
	}
}

func (lbbg *SLoadbalancerBackendGroup) StartLoadBalancerBackendGroupCreateTask(ctx context.Context, userCred mcclient.TokenCredential, params *jsonutils.JSONDict, parentTaskId string) error {
	task, err := taskman.TaskManager.NewTask(ctx, "LoadbalancerLoadbalancerBackendGroupCreateTask", lbbg, userCred, params, parentTaskId, "", nil)
	if err != nil {
		return err
	}
	task.ScheduleRun(nil)
	return nil
}

func (lbbg *SLoadbalancerBackendGroup) PreDeleteSubs(ctx context.Context, userCred mcclient.TokenCredential) {
	lbbg.DoPendingDelete(ctx, userCred)
	subMan := LoadbalancerBackendManager
	ownerProjId := lbbg.GetOwnerProjectId()

	lockman.LockClass(ctx, subMan, ownerProjId)
	defer lockman.ReleaseClass(ctx, subMan, ownerProjId)
	q := subMan.Query().Equals("backend_group_id", lbbg.Id)
	subMan.PreDeleteSubs(ctx, userCred, q)
}

func (lbbg *SLoadbalancerBackendGroup) AllowPerformPurge(ctx context.Context, userCred mcclient.TokenCredential, query jsonutils.JSONObject, data jsonutils.JSONObject) bool {
	return db.IsAdminAllowPerform(userCred, lbbg, "purge")
}

func (lbbg *SLoadbalancerBackendGroup) PerformPurge(ctx context.Context, userCred mcclient.TokenCredential, query jsonutils.JSONObject, data jsonutils.JSONObject) (jsonutils.JSONObject, error) {
	parasm := jsonutils.NewDict()
	parasm.Add(jsonutils.JSONTrue, "purge")
	return nil, lbbg.StartLoadBalancerBackendGroupDeleteTask(ctx, userCred, parasm, "")
}

func (lbbg *SLoadbalancerBackendGroup) CustomizeDelete(ctx context.Context, userCred mcclient.TokenCredential, query jsonutils.JSONObject, data jsonutils.JSONObject) error {
	lbbg.SetStatus(userCred, consts.LB_STATUS_DELETING, "")
	return lbbg.StartLoadBalancerBackendGroupDeleteTask(ctx, userCred, jsonutils.NewDict(), "")
}

func (lbbg *SLoadbalancerBackendGroup) StartLoadBalancerBackendGroupDeleteTask(ctx context.Context, userCred mcclient.TokenCredential, params *jsonutils.JSONDict, parentTaskId string) error {
	task, err := taskman.TaskManager.NewTask(ctx, "LoadbalancerBackendGroupDeleteTask", lbbg, userCred, params, parentTaskId, "", nil)
	if err != nil {
		return err
	}
	task.ScheduleRun(nil)
	return nil
}

func (lbbg *SLoadbalancerBackendGroup) Delete(ctx context.Context, userCred mcclient.TokenCredential) error {
	return nil
}

func (man *SLoadbalancerBackendGroupManager) getLoadbalancerBackendgroupsByLoadbalancer(lb *SLoadbalancer) ([]SLoadbalancerBackendGroup, error) {
	lbbgs := []SLoadbalancerBackendGroup{}
	q := man.Query().Equals("loadbalancer_id", lb.Id)
	if err := db.FetchModelObjects(man, q, &lbbgs); err != nil {
		log.Errorf("failed to get lbbgs for lb: %s error: %v", lb.Name, err)
		return nil, err
	}
	return lbbgs, nil
}

func (man *SLoadbalancerBackendGroupManager) SyncLoadbalancerBackendgroups(ctx context.Context, userCred mcclient.TokenCredential, provider *SCloudprovider, lb *SLoadbalancer, lbbgs []cloudprovider.ICloudLoadbalancerBackendGroup, syncRange *SSyncRange) ([]SLoadbalancerBackendGroup, []cloudprovider.ICloudLoadbalancerBackendGroup, compare.SyncResult) {
	syncOwnerId := getSyncOwnerProjectId(man, userCred, provider.ProjectId, syncRange.ProjectSync)
	lockman.LockClass(ctx, man, syncOwnerId)
	defer lockman.ReleaseClass(ctx, man, syncOwnerId)

	localLbgs := []SLoadbalancerBackendGroup{}
	remoteLbbgs := []cloudprovider.ICloudLoadbalancerBackendGroup{}
	syncResult := compare.SyncResult{}

	dbLbbgs, err := man.getLoadbalancerBackendgroupsByLoadbalancer(lb)
	if err != nil {
		syncResult.Error(err)
		return nil, nil, syncResult
	}

	removed := []SLoadbalancerBackendGroup{}
	commondb := []SLoadbalancerBackendGroup{}
	commonext := []cloudprovider.ICloudLoadbalancerBackendGroup{}
	added := []cloudprovider.ICloudLoadbalancerBackendGroup{}

	err = compare.CompareSets(dbLbbgs, lbbgs, &removed, &commondb, &commonext, &added)
	if err != nil {
		syncResult.Error(err)
		return nil, nil, syncResult
	}

	for i := 0; i < len(removed); i++ {
<<<<<<< HEAD
		err = removed[i].syncRemoveCloudLoadbalancerBackendgroup(ctx, userCred)
		if err != nil {
			syncResult.DeleteError(err)
=======
		err = removed[i].ValidateDeleteCondition(ctx)
		if err != nil { // cannot delete
			err = removed[i].SetStatus(userCred, consts.LB_STATUS_UNKNOWN, "sync to delete")
			if err != nil {
				syncResult.DeleteError(err)
			} else {
				syncResult.Delete()
			}
>>>>>>> 02e8d93f
		} else {
			syncResult.Delete()
		}
	}
	for i := 0; i < len(commondb); i++ {
		err = commondb[i].SyncWithCloudLoadbalancerBackendgroup(ctx, userCred, lb, commonext[i], provider.ProjectId, syncRange.ProjectSync)
		if err != nil {
			syncResult.UpdateError(err)
		} else {
			syncMetadata(ctx, userCred, &commondb[i], commonext[i])
			localLbgs = append(localLbgs, commondb[i])
			remoteLbbgs = append(remoteLbbgs, commonext[i])
			syncResult.Update()
		}
	}
	for i := 0; i < len(added); i++ {
		new, err := man.newFromCloudLoadbalancerBackendgroup(ctx, userCred, lb, added[i], syncOwnerId)
		if err != nil {
			syncResult.AddError(err)
		} else {
			syncMetadata(ctx, userCred, new, added[i])
			localLbgs = append(localLbgs, *new)
			remoteLbbgs = append(remoteLbbgs, added[i])
			syncResult.Add()
		}
	}
	return localLbgs, remoteLbbgs, syncResult
}

/*func (lbbg *SLoadbalancerBackendGroup) constructFieldsFromCloudBackendgroup(lb *SLoadbalancer, extLoadbalancerBackendgroup cloudprovider.ICloudLoadbalancerBackendGroup) {
	// 对于腾讯云,backend group 名字以本地为准
	if lbbg.GetProviderName() != CLOUD_PROVIDER_QCLOUD || len(lbbg.Name) == 0 {
		lbbg.Name = extLoadbalancerBackendgroup.GetName()
	}

	lbbg.Type = extLoadbalancerBackendgroup.GetType()
	lbbg.Status = extLoadbalancerBackendgroup.GetStatus()
}*/

func (lbbg *SLoadbalancerBackendGroup) syncRemoveCloudLoadbalancerBackendgroup(ctx context.Context, userCred mcclient.TokenCredential) error {
	lockman.LockObject(ctx, lbbg)
	defer lockman.ReleaseObject(ctx, lbbg)

	err := lbbg.ValidateDeleteCondition(ctx)
	if err != nil { // cannot delete
		err = lbbg.SetStatus(userCred, LB_STATUS_UNKNOWN, "sync to delete")
	} else {
		err = lbbg.Delete(ctx, userCred)
	}
	return err
}

func (lbbg *SLoadbalancerBackendGroup) SyncWithCloudLoadbalancerBackendgroup(ctx context.Context, userCred mcclient.TokenCredential, lb *SLoadbalancer, extLoadbalancerBackendgroup cloudprovider.ICloudLoadbalancerBackendGroup, projectId string, projectSync bool) error {
	diff, err := db.UpdateWithLock(ctx, lbbg, func() error {
		lbbg.Type = extLoadbalancerBackendgroup.GetType()
		lbbg.Status = extLoadbalancerBackendgroup.GetStatus()
		if projectSync && len(projectId) > 0 {
			lbbg.ProjectId = projectId
		}
		return nil
	})
	if err != nil {
		return err
	}
	db.OpsLog.LogSyncUpdate(lbbg, diff, userCred)

	if extLoadbalancerBackendgroup.IsDefault() {
		diff, err := db.UpdateWithLock(ctx, lb, func() error {
			lb.BackendGroupId = lbbg.Id
			return nil
		})
		if err != nil {
			log.Errorf("failed to set backendgroup id for lb %s error: %v", lb.Name, err)
			return err
		}
		db.OpsLog.LogEvent(lb, db.ACT_UPDATE, diff, userCred)
	}

	return err
}

func (man *SLoadbalancerBackendGroupManager) newFromCloudLoadbalancerBackendgroup(ctx context.Context, userCred mcclient.TokenCredential, lb *SLoadbalancer, extLoadbalancerBackendgroup cloudprovider.ICloudLoadbalancerBackendGroup, projectId string) (*SLoadbalancerBackendGroup, error) {
	lbbg := &SLoadbalancerBackendGroup{}
	lbbg.SetModelManager(man)

	lbbg.LoadbalancerId = lb.Id
	lbbg.ExternalId = extLoadbalancerBackendgroup.GetGlobalId()

	lbbg.CloudregionId = lb.CloudregionId
	lbbg.ManagerId = lb.ManagerId

	/*lbbg.constructFieldsFromCloudBackendgroup(lb, extLoadbalancerBackendgroup)
	if lbbg.GetProviderName() != CLOUD_PROVIDER_QCLOUD || len(lbbg.Name) == 0 {

	}*/

	lbbg.Name = db.GenerateName(man, projectId, extLoadbalancerBackendgroup.GetName())

	lbbg.Type = extLoadbalancerBackendgroup.GetType()
	lbbg.Status = extLoadbalancerBackendgroup.GetStatus()

	lbbg.ProjectId = projectId

	err := man.TableSpec().Insert(lbbg)
	if err != nil {
		return nil, err
	}

	db.OpsLog.LogEvent(lbbg, db.ACT_CREATE, lbbg.GetShortDesc(ctx), userCred)

	if extLoadbalancerBackendgroup.IsDefault() {
		_, err := db.Update(lb, func() error {
			lb.BackendGroupId = lbbg.Id
			return nil
		})
		if err != nil {
			log.Errorf("failed to set backendgroup id for lb %s error: %v", lb.Name, err)
		}
	}
	return lbbg, nil
}

func (man *SLoadbalancerBackendGroupManager) initBackendGroupType() error {
	backendgroups := []SLoadbalancerBackendGroup{}
	q := man.Query()
	q = q.Filter(sqlchemy.IsNullOrEmpty(q.Field("type")))
	if err := db.FetchModelObjects(man, q, &backendgroups); err != nil {
		log.Errorf("failed fetching backendgroups with empty type error: %v", err)
		return err
	}
	for i := 0; i < len(backendgroups); i++ {
<<<<<<< HEAD
		_, err := db.Update(&backendgroups[i], func() error {
			backendgroups[i].Type = LB_BACKENDGROUP_TYPE_NORMAL
=======
		_, err := man.TableSpec().Update(&backendgroups[i], func() error {
			backendgroups[i].Type = consts.LB_BACKENDGROUP_TYPE_NORMAL
>>>>>>> 02e8d93f
			return nil
		})
		if err != nil {
			log.Errorf("failed setting backendgroup %s(%s) type error: %v", backendgroups[i].Name, backendgroups[i].Id, err)
		}
	}
	return nil
}

func (man *SLoadbalancerBackendGroupManager) InitializeData() error {
	if err := man.initBackendGroupType(); err != nil {
		return err
	}
	return man.initBackendGroupRegion()
}

func (manager *SLoadbalancerBackendGroupManager) initBackendGroupRegion() error {
	groups := []SLoadbalancerBackendGroup{}
	q := manager.Query()
	q = q.Filter(sqlchemy.IsNullOrEmpty(q.Field("cloudregion_id")))
	if err := db.FetchModelObjects(manager, q, &groups); err != nil {
		return err
	}
	for i := 0; i < len(groups); i++ {
		group := &groups[i]
		if lb := group.GetLoadbalancer(); lb != nil && len(lb.CloudregionId) > 0 {
			_, err := db.Update(group, func() error {
				group.CloudregionId = lb.CloudregionId
				group.ManagerId = lb.ManagerId
				return nil
			})
			if err != nil {
				log.Errorf("failed to update loadbalancer backendgroup %s cloudregion_id", group.Name)
			}
		}
	}
	return nil
}<|MERGE_RESOLUTION|>--- conflicted
+++ resolved
@@ -353,20 +353,9 @@
 	}
 
 	for i := 0; i < len(removed); i++ {
-<<<<<<< HEAD
 		err = removed[i].syncRemoveCloudLoadbalancerBackendgroup(ctx, userCred)
 		if err != nil {
 			syncResult.DeleteError(err)
-=======
-		err = removed[i].ValidateDeleteCondition(ctx)
-		if err != nil { // cannot delete
-			err = removed[i].SetStatus(userCred, consts.LB_STATUS_UNKNOWN, "sync to delete")
-			if err != nil {
-				syncResult.DeleteError(err)
-			} else {
-				syncResult.Delete()
-			}
->>>>>>> 02e8d93f
 		} else {
 			syncResult.Delete()
 		}
@@ -412,7 +401,7 @@
 
 	err := lbbg.ValidateDeleteCondition(ctx)
 	if err != nil { // cannot delete
-		err = lbbg.SetStatus(userCred, LB_STATUS_UNKNOWN, "sync to delete")
+		err = lbbg.SetStatus(userCred, consts.LB_STATUS_UNKNOWN, "sync to delete")
 	} else {
 		err = lbbg.Delete(ctx, userCred)
 	}
@@ -498,13 +487,8 @@
 		return err
 	}
 	for i := 0; i < len(backendgroups); i++ {
-<<<<<<< HEAD
 		_, err := db.Update(&backendgroups[i], func() error {
-			backendgroups[i].Type = LB_BACKENDGROUP_TYPE_NORMAL
-=======
-		_, err := man.TableSpec().Update(&backendgroups[i], func() error {
 			backendgroups[i].Type = consts.LB_BACKENDGROUP_TYPE_NORMAL
->>>>>>> 02e8d93f
 			return nil
 		})
 		if err != nil {
