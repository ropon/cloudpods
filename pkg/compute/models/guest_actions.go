package models

import (
	"context"
	"database/sql"
	"encoding/base64"
	"fmt"
	"net/http"
	"strconv"
	"strings"

	"yunion.io/x/onecloud/pkg/cloudcommon/db"
	"yunion.io/x/onecloud/pkg/cloudcommon/db/lockman"
	"yunion.io/x/onecloud/pkg/cloudcommon/db/quotas"
	"yunion.io/x/onecloud/pkg/cloudcommon/db/taskman"
	"yunion.io/x/onecloud/pkg/cloudcommon/notifyclient"
	"yunion.io/x/onecloud/pkg/compute/options"
	"yunion.io/x/onecloud/pkg/httperrors"
	"yunion.io/x/onecloud/pkg/mcclient"
	"yunion.io/x/onecloud/pkg/util/httputils"
	"yunion.io/x/onecloud/pkg/util/logclient"
	"yunion.io/x/onecloud/pkg/util/seclib2"

	"yunion.io/x/jsonutils"
	"yunion.io/x/log"
	"yunion.io/x/pkg/util/fileutils"
	"yunion.io/x/pkg/util/regutils"
	"yunion.io/x/pkg/utils"
	"yunion.io/x/sqlchemy"
)

func (self *SGuest) AllowGetDetailsVnc(ctx context.Context, userCred mcclient.TokenCredential, query jsonutils.JSONObject) bool {
	return self.IsOwner(userCred)
}

func (self *SGuest) GetDetailsVnc(ctx context.Context, userCred mcclient.TokenCredential, query jsonutils.JSONObject) (jsonutils.JSONObject, error) {
	if utils.IsInStringArray(self.Status, []string{VM_RUNNING, VM_SNAPSHOT_STREAM}) {
		host := self.GetHost()
		if host == nil {
			return nil, httperrors.NewInternalServerError("Host missing")
		}
		retval, err := self.GetDriver().GetGuestVncInfo(userCred, self, host)
		if err != nil {
			return nil, err
		}
		retval.Add(jsonutils.NewString(self.Id), "id")
		return retval, nil
	} else {
		return jsonutils.NewDict(), nil
	}
}

func (self *SGuest) AllowGetDetailsMonitor(ctx context.Context, userCred mcclient.TokenCredential, query jsonutils.JSONObject) bool {
	return self.IsOwner(userCred)
}

func (self *SGuest) GetDetailsMonitor(ctx context.Context, userCred mcclient.TokenCredential, query jsonutils.JSONObject) (jsonutils.JSONObject, error) {
	if utils.IsInStringArray(self.Status, []string{VM_RUNNING, VM_SNAPSHOT_STREAM}) {
		cmd, err := query.GetString("command")
		if err != nil {
			return nil, err
		}
		return self.SendMonitorCommand(ctx, userCred, cmd)
	}
	return nil, httperrors.NewInvalidStatusError("Cannot send command in status %s", self.Status)
}

func (self *SGuest) AllowGetDetailsDesc(ctx context.Context, userCred mcclient.TokenCredential, query jsonutils.JSONObject) bool {
	return self.IsOwner(userCred)
}

func (self *SGuest) GetDetailsDesc(ctx context.Context, userCred mcclient.TokenCredential, query jsonutils.JSONObject) (jsonutils.JSONObject, error) {
	host := self.GetHost()
	if host == nil {
		return nil, httperrors.NewInvalidStatusError("No host for server")
	}
	desc := self.GetDriver().GetJsonDescAtHost(ctx, self, host)
	return desc, nil
}

func (self *SGuest) AllowPerformSaveImage(ctx context.Context, userCred mcclient.TokenCredential, query jsonutils.JSONObject, data jsonutils.JSONObject) bool {
	return self.IsOwner(userCred)
}

func (self *SGuest) PerformSaveImage(ctx context.Context, userCred mcclient.TokenCredential, query jsonutils.JSONObject, data jsonutils.JSONObject) (jsonutils.JSONObject, error) {
	if !utils.IsInStringArray(self.Status, []string{VM_READY}) {
		return nil, httperrors.NewInputParameterError("Cannot save image in status %s", self.Status)
	} else if !data.Contains("name") {
		return nil, httperrors.NewInputParameterError("Image name is required")
	} else if disks := self.CategorizeDisks(); disks.Root == nil {
		return nil, httperrors.NewInputParameterError("No root image")
	} else {
		kwargs := data.(*jsonutils.JSONDict)
		restart := self.Status == VM_RUNNING
		properties := jsonutils.NewDict()
		if notes, err := data.GetString("notes"); err != nil && len(notes) > 0 {
			properties.Add(jsonutils.NewString(notes), "notes")
		}
		properties.Add(jsonutils.NewString(self.OsType), "os_type")
		kwargs.Add(properties, "properties")
		kwargs.Add(jsonutils.NewBool(restart), "restart")

		lockman.LockObject(ctx, disks.Root)
		defer lockman.ReleaseObject(ctx, disks.Root)

		if imageId, err := disks.Root.PrepareSaveImage(ctx, userCred, kwargs); err != nil {
			return nil, err
		} else {
			kwargs.Add(jsonutils.NewString(imageId), "image_id")
		}
		return nil, self.StartGuestSaveImage(ctx, userCred, kwargs, "")
	}
}

func (self *SGuest) StartGuestSaveImage(ctx context.Context, userCred mcclient.TokenCredential, data *jsonutils.JSONDict, parentTaskId string) error {
	return self.GetDriver().StartGuestSaveImage(ctx, userCred, self, data, parentTaskId)
}

func (self *SGuest) AllowPerformSync(ctx context.Context, userCred mcclient.TokenCredential, query jsonutils.JSONObject, data jsonutils.JSONObject) bool {
	return self.IsOwner(userCred)
}

func (self *SGuest) PerformSync(ctx context.Context, userCred mcclient.TokenCredential, query jsonutils.JSONObject, data jsonutils.JSONObject) (jsonutils.JSONObject, error) {
	if err := self.StartSyncTask(ctx, userCred, false, ""); err != nil {
		return nil, err
	}
	return nil, nil
}

func (self *SGuest) GetQemuVersion(userCred mcclient.TokenCredential) string {
	return self.GetMetadata("__qemu_version", userCred)
}

// if qemuVer >= compareVer return true
func (self *SGuest) CheckQemuVersion(qemuVer, compareVer string) bool {
	if len(qemuVer) == 0 {
		return false
	}

	compareVersion := strings.Split(compareVer, ".")
	guestVersion := strings.Split(qemuVer, ".")
	var i = 0
	for ; i < len(guestVersion); i++ {
		if i >= len(compareVersion) {
			return true
		}
		v, _ := strconv.ParseInt(guestVersion[i], 10, 0)
		compareV, _ := strconv.ParseInt(compareVersion[i], 10, 0)
		if v < compareV {
			return false
		} else if v > compareV {
			return true
		}
	}
	if i < len(compareVersion)-1 {
		return false
	}
	return true
}

func (self *SGuest) AllowPerformMigrate(ctx context.Context, userCred mcclient.TokenCredential, query jsonutils.JSONObject, data jsonutils.JSONObject) bool {
	return self.IsOwner(userCred)
}

func (self *SGuest) PerformMigrate(ctx context.Context, userCred mcclient.TokenCredential, query jsonutils.JSONObject, data jsonutils.JSONObject) (jsonutils.JSONObject, error) {
	if self.GetHypervisor() != HYPERVISOR_KVM {
		return nil, httperrors.NewNotAcceptableError("Not allow for hypervisor %s", self.GetHypervisor())
	}
	isRescueMode := jsonutils.QueryBoolean(data, "rescue_mode", false)
	if !isRescueMode && self.Status != VM_READY {
		return nil, httperrors.NewServerStatusError("Cannot normal migrate guest in status %s, try rescue mode or server-live-migrate?", self.Status)
	}
	if isRescueMode {
		guestDisks := self.GetDisks()
		for _, guestDisk := range guestDisks {
			if utils.IsInStringArray(
				guestDisk.GetDisk().GetStorage().StorageType, STORAGE_LOCAL_TYPES) {
				return nil, httperrors.NewBadRequestError("Rescue mode requires all disk store in shared storages")
			}
		}
	}
	devices := self.GetIsolatedDevices()
	if devices != nil && len(devices) > 0 {
		return nil, httperrors.NewBadRequestError("Cannot migrate with isolated devices")
	}
	var preferHostId string
	preferHost, _ := data.GetString("prefer_host")
	if len(preferHost) > 0 {
		if !userCred.IsSystemAdmin() {
			return nil, httperrors.NewBadRequestError("Only system admin can assign host")
		}
		iHost, _ := HostManager.FetchByIdOrName(userCred, preferHost)
		if iHost == nil {
			return nil, httperrors.NewBadRequestError("Host %s not found", preferHost)
		}
		host := iHost.(*SHost)
		preferHostId = host.Id
	}
	err := self.StartMigrateTask(ctx, userCred, isRescueMode, self.Status, preferHostId, "")
	return nil, err
}

func (self *SGuest) StartMigrateTask(ctx context.Context, userCred mcclient.TokenCredential, isRescueMode bool, guestStatus, preferHostId, parentTaskId string) error {
	data := jsonutils.NewDict()
	if isRescueMode {
		data.Set("is_rescue_mode", jsonutils.JSONTrue)
	}
	if len(preferHostId) > 0 {
		data.Set("prefer_host_id", jsonutils.NewString(preferHostId))
	}
	data.Set("guest_status", jsonutils.NewString(guestStatus))
	if task, err := taskman.TaskManager.NewTask(ctx, "GuestMigrateTask", self, userCred, data, parentTaskId, "", nil); err != nil {
		log.Errorf(err.Error())
		return err
	} else {
		task.ScheduleRun(nil)
	}
	return nil
}

func (self *SGuest) AllowPerformLiveMigrate(ctx context.Context, userCred mcclient.TokenCredential, query jsonutils.JSONObject, data jsonutils.JSONObject) bool {
	return self.IsOwner(userCred)
}

func (self *SGuest) PerformLiveMigrate(ctx context.Context, userCred mcclient.TokenCredential, query jsonutils.JSONObject, data jsonutils.JSONObject) (jsonutils.JSONObject, error) {
	if self.GetHypervisor() != HYPERVISOR_KVM {
		return nil, httperrors.NewNotAcceptableError("Not allow for hypervisor %s", self.GetHypervisor())
	}
	imageId := self.GetDisks()[0].GetDisk().TemplateId
	image, err := CachedimageManager.GetImageById(ctx, userCred, imageId, false)
	if err != nil {
		return nil, err
	}
	if image.DiskFormat != "qcow2" {
		return nil, httperrors.NewBadRequestError("Live migrate only support image fromat qocw2")
	}
	if utils.IsInStringArray(self.Status, []string{VM_RUNNING, VM_SUSPEND}) {
		cdrom := self.getCdrom()
		if cdrom != nil && len(cdrom.ImageId) > 0 {
			return nil, httperrors.NewBadRequestError("Cannot migrate with cdrom")
		}
		devices := self.GetIsolatedDevices()
		if devices != nil && len(devices) > 0 {
			return nil, httperrors.NewBadRequestError("Cannot migrate with isolated devices")
		}
		if !self.CheckQemuVersion(self.GetQemuVersion(userCred), "1.1.2") {
			return nil, httperrors.NewBadRequestError("Cannot do live migrate, too low qemu version")
		}
		var preferHostId string
		preferHost, _ := data.GetString("prefer_host")
		if len(preferHost) > 0 {
			if !userCred.IsSystemAdmin() {
				return nil, httperrors.NewBadRequestError("Only system admin can assign host")
			}
			iHost, _ := HostManager.FetchByIdOrName(userCred, preferHost)
			if iHost == nil {
				return nil, httperrors.NewBadRequestError("Host %s not found", preferHost)
			}
			host := iHost.(*SHost)
			preferHostId = host.Id
		}
		err := self.StartGuestLiveMigrateTask(ctx, userCred, self.Status, preferHostId, "")
		return nil, err
	}
	return nil, httperrors.NewBadRequestError("Cannot live migrate in status %s", self.Status)
}

func (self *SGuest) StartGuestLiveMigrateTask(ctx context.Context, userCred mcclient.TokenCredential, guestStatus, preferHostId, parentTaskId string) error {
	self.SetStatus(userCred, VM_START_MIGRATE, "")
	data := jsonutils.NewDict()
	if len(preferHostId) > 0 {
		data.Set("prefer_host_id", jsonutils.NewString(preferHostId))
	}
	data.Set("guest_status", jsonutils.NewString(guestStatus))
	if task, err := taskman.TaskManager.NewTask(ctx, "GuestLiveMigrateTask", self, userCred, data, parentTaskId, "", nil); err != nil {
		log.Errorf(err.Error())
		return err
	} else {
		task.ScheduleRun(nil)
	}
	return nil
}

func (self *SGuest) AllowPerformDeploy(ctx context.Context, userCred mcclient.TokenCredential, query jsonutils.JSONObject, data jsonutils.JSONObject) bool {
	return self.IsOwner(userCred)
}

func (self *SGuest) PerformDeploy(ctx context.Context, userCred mcclient.TokenCredential, query jsonutils.JSONObject, data jsonutils.JSONObject) (jsonutils.JSONObject, error) {
	kwargs, ok := data.(*jsonutils.JSONDict)
	if !ok {
		return nil, fmt.Errorf("Parse query body error")
	}

	// 变更密码/密钥时需要Restart才能生效。更新普通字段不需要Restart, Azure需要在运行状态下操作
	doRestart := false
	if kwargs.Contains("__delete_keypair__") || kwargs.Contains("keypair") {
		doRestart = self.GetDriver().IsNeedRestartForResetLoginInfo()
		var kpId string

		if kwargs.Contains("keypair") {
			keypair, _ := kwargs.GetString("keypair")
			iKp, err := KeypairManager.FetchByIdOrName(userCred, keypair)
			if err != nil {
				return nil, err
			}
			if iKp == nil {
				return nil, fmt.Errorf("Fetch keypair error")
			}
			kp := iKp.(*SKeypair)
			kpId = kp.Id
		}

		if self.KeypairId != kpId {
			okey := self.getKeypair()
			if okey != nil {
				kwargs.Set("delete_public_key", jsonutils.NewString(okey.PublicKey))
			}

			self.GetModelManager().TableSpec().Update(self, func() error {
				self.KeypairId = kpId
				return nil
			})

			kwargs.Set("reset_password", jsonutils.JSONTrue)
		}
	}

	deployStatus, err := self.GetDriver().GetDeployStatus()
	if err != nil {
		return nil, httperrors.NewInputParameterError(err.Error())
	}

	if utils.IsInStringArray(self.Status, deployStatus) {
		if doRestart && self.Status == VM_RUNNING {
			kwargs.Set("restart", jsonutils.JSONTrue)
		}
		err := self.StartGuestDeployTask(ctx, userCred, kwargs, "deploy", "")
		if err != nil {
			return nil, err
		}
		return nil, nil
	}

	return nil, httperrors.NewServerStatusError("Cannot deploy in status %s", self.Status)
}

func (self *SGuest) AllowPerformAttachdisk(ctx context.Context, userCred mcclient.TokenCredential, query jsonutils.JSONObject, data jsonutils.JSONObject) bool {
	return self.IsOwner(userCred)
}

func (self *SGuest) ValidateAttachDisk(ctx context.Context, disk *SDisk) error {
	storage := disk.GetStorage()
	if provider := storage.GetCloudprovider(); provider != nil {
		host := self.GetHost()
		if provider.Id != host.ManagerId {
			return httperrors.NewInputParameterError("Disk %s and guest not belong to the same account", disk.Name)
		}
		if storage.ZoneId != host.ZoneId {
			return httperrors.NewInputParameterError("Disk %s and guest not belong to the same zone", disk.Name)
		}
	}

	if disk.isAttached() {
		return httperrors.NewInputParameterError("Disk %s has been attached", disk.Name)
	}
	if len(disk.GetPathAtHost(self.GetHost())) == 0 {
		return httperrors.NewInputParameterError("Disk %s not belong the guest's host", disk.Name)
	}
	if disk.Status != DISK_READY {
		return httperrors.NewInputParameterError("Disk in %s not able to attach", disk.Status)
	}
	guestStatus, err := self.GetDriver().GetAttachDiskStatus()
	if err != nil {
		return err
	}
	if !utils.IsInStringArray(self.Status, guestStatus) {
		return httperrors.NewInputParameterError("Guest %s not support attach disk in status %s", self.Name, self.Status)
	}
	return nil
}

func (self *SGuest) PerformAttachdisk(ctx context.Context, userCred mcclient.TokenCredential, query jsonutils.JSONObject, data jsonutils.JSONObject) (jsonutils.JSONObject, error) {
	diskId, err := data.GetString("disk_id")
	if err != nil {
		return nil, err
	}
	disk, err := DiskManager.FetchByIdOrName(userCred, diskId)
	if err != nil {
		return nil, err
	}
	if disk == nil {
		return nil, httperrors.NewResourceNotFoundError("Disk %s not found", diskId)
	}
	if err := self.ValidateAttachDisk(ctx, disk.(*SDisk)); err != nil {
		return nil, err
	}

	taskData := data.(*jsonutils.JSONDict)
	taskData.Set("disk_id", jsonutils.NewString(disk.GetId()))

	if err := self.GetDriver().StartGuestAttachDiskTask(ctx, userCred, self, taskData, ""); err != nil {
		return nil, err
	}
	return nil, nil
}

func (self *SGuest) StartSyncTask(ctx context.Context, userCred mcclient.TokenCredential, fw_only bool, parentTaskId string) error {
	if !utils.IsInStringArray(self.Status, []string{VM_READY, VM_RUNNING}) {
		return httperrors.NewResourceBusyError("Cannot sync in status %s", self.Status)
	}
	data := jsonutils.NewDict()
	if fw_only {
		data.Add(jsonutils.JSONTrue, "fw_only")
	} else if err := self.SetStatus(userCred, VM_SYNC_CONFIG, ""); err != nil {
		log.Errorf(err.Error())
		return err
	}
	if task, err := taskman.TaskManager.NewTask(ctx, "GuestSyncConfTask", self, userCred, data, parentTaskId, "", nil); err != nil {
		log.Errorf(err.Error())
		return err
	} else {
		task.ScheduleRun(nil)
	}
	return nil
}

func (self *SGuest) AllowPerformSuspend(ctx context.Context, userCred mcclient.TokenCredential, query jsonutils.JSONObject, data jsonutils.JSONObject) bool {
	return self.IsOwner(userCred)
}

func (self *SGuest) PerformSuspend(ctx context.Context, userCred mcclient.TokenCredential, query jsonutils.JSONObject, data jsonutils.JSONObject) (jsonutils.JSONObject, error) {
	if self.Status == VM_RUNNING {
		err := self.StartSuspendTask(ctx, userCred, "")
		return nil, err
	}
	return nil, httperrors.NewInvalidStatusError("Cannot suspend VM in status %s", self.Status)
}

func (self *SGuest) StartSuspendTask(ctx context.Context, userCred mcclient.TokenCredential, parentTaskId string) error {
	err := self.SetStatus(userCred, VM_SUSPEND, "do suspend")
	if err != nil {
		return err
	}
	return self.GetDriver().StartSuspendTask(ctx, userCred, self, nil, parentTaskId)
}

func (self *SGuest) AllowPerformStart(ctx context.Context,
	userCred mcclient.TokenCredential,
	query jsonutils.JSONObject,
	data jsonutils.JSONObject) bool {
	return self.IsOwner(userCred)
}

func (self *SGuest) PerformStart(ctx context.Context, userCred mcclient.TokenCredential, query jsonutils.JSONObject,
	data jsonutils.JSONObject) (jsonutils.JSONObject, error) {
	if utils.IsInStringArray(self.Status, []string{VM_READY, VM_START_FAILED, VM_SAVE_DISK_FAILED, VM_SUSPEND}) {
		if self.isAllDisksReady() {
			var kwargs *jsonutils.JSONDict
			if data != nil {
				kwargs = data.(*jsonutils.JSONDict)
			}
			err := self.GetDriver().PerformStart(ctx, userCred, self, kwargs)
			return nil, err
		} else {
			return nil, httperrors.NewInvalidStatusError("Some disk not ready")
		}
	} else {
		return nil, httperrors.NewInvalidStatusError("Cannot do start server in status %s", self.Status)
	}
}

func (self *SGuest) StartGuestDeployTask(ctx context.Context, userCred mcclient.TokenCredential, kwargs *jsonutils.JSONDict, action string, parentTaskId string) error {
	self.SetStatus(userCred, VM_START_DEPLOY, "")
	if kwargs == nil {
		kwargs = jsonutils.NewDict()
	}
	kwargs.Add(jsonutils.NewString(action), "deploy_action")
	task, err := taskman.TaskManager.NewTask(ctx, "GuestDeployTask", self, userCred, kwargs, parentTaskId, "", nil)
	if err != nil {
		return err
	}
	task.ScheduleRun(nil)
	return nil
}

func (self *SGuest) NotifyServerEvent(event string, priority string, loginInfo bool) error {
	meta, err := self.GetAllMetadata(nil)
	if err != nil {
		return err
	}
	kwargs := jsonutils.NewDict()
	kwargs.Add(jsonutils.NewString(self.Name), "name")
	if loginInfo {
		kwargs.Add(jsonutils.NewStringArray(self.getNotifyIps()), "ips")
		osName := meta["os_name"]
		if osName == "Windows" {
			kwargs.Add(jsonutils.JSONTrue, "windows")
		}
		loginAccount := meta["login_account"]
		if len(loginAccount) > 0 {
			kwargs.Add(jsonutils.NewString(loginAccount), "account")
		}
		keypair := self.getKeypairName()
		if len(keypair) > 0 {
			kwargs.Add(jsonutils.NewString(keypair), "keypair")
		} else {
			loginKey := meta["login_key"]
			if len(loginKey) > 0 {
				passwd, err := utils.DescryptAESBase64(self.Id, loginKey)
				if err == nil {
					kwargs.Add(jsonutils.NewString(passwd), "password")
				}
			}
		}
	}
	return notifyclient.Notify(self.ProjectId, event, priority, kwargs)
}

func (self *SGuest) NotifyAdminServerEvent(ctx context.Context, event string, priority string) error {
	kwargs := jsonutils.NewDict()
	kwargs.Add(jsonutils.NewString(self.Name), "name")
	tc, _ := self.GetTenantCache(ctx)
	if tc != nil {
		kwargs.Add(jsonutils.NewString(tc.Name), "tenant")
	} else {
		kwargs.Add(jsonutils.NewString(self.ProjectId), "tenant")
	}
	return notifyclient.Notify(options.Options.NotifyAdminUser, event, priority, kwargs)
}

func (self *SGuest) StartGuestStopTask(ctx context.Context, userCred mcclient.TokenCredential, isForce bool, parentTaskId string) error {
	if len(parentTaskId) == 0 {
		self.SetStatus(userCred, VM_START_STOP, "")
	}
	params := jsonutils.NewDict()
	if isForce {
		params.Add(jsonutils.JSONTrue, "is_force")
	}
	if len(parentTaskId) > 0 {
		params.Add(jsonutils.JSONTrue, "subtask")
	}
	return self.GetDriver().StartGuestStopTask(self, ctx, userCred, params, parentTaskId)
}

func (self *SGuest) insertIso(imageId string) bool {
	cdrom := self.getCdrom()
	return cdrom.insertIso(imageId)
}

func (self *SGuest) InsertIsoSucc(imageId string, path string, size int, name string) bool {
	cdrom := self.getCdrom()
	return cdrom.insertIsoSucc(imageId, path, size, name)
}

func (self *SGuest) GetDetailsIso(userCred mcclient.TokenCredential) jsonutils.JSONObject {
	cdrom := self.getCdrom()
	desc := jsonutils.NewDict()
	if len(cdrom.ImageId) > 0 {
		desc.Set("image_id", jsonutils.NewString(cdrom.ImageId))
		desc.Set("status", jsonutils.NewString("inserting"))
	}
	if len(cdrom.Path) > 0 {
		desc.Set("name", jsonutils.NewString(cdrom.Name))
		desc.Set("size", jsonutils.NewInt(int64(cdrom.Size)))
		desc.Set("status", jsonutils.NewString("ready"))
	}
	return desc
}

func (self *SGuest) StartInsertIsoTask(ctx context.Context, imageId string, hostId string, userCred mcclient.TokenCredential, parentTaskId string) error {
	self.insertIso(imageId)

	data := jsonutils.NewDict()
	data.Add(jsonutils.NewString(imageId), "image_id")
	data.Add(jsonutils.NewString(hostId), "host_id")

	task, err := taskman.TaskManager.NewTask(ctx, "GuestInsertIsoTask", self, userCred, data, parentTaskId, "", nil)
	if err != nil {
		return err
	}
	task.ScheduleRun(nil)
	return nil
}

func (self *SGuest) StartGueststartTask(ctx context.Context, userCred mcclient.TokenCredential, data *jsonutils.JSONDict, parentTaskId string) error {
	self.SetStatus(userCred, VM_START_START, "")
	task, err := taskman.TaskManager.NewTask(ctx, "GuestStartTask", self, userCred, data, parentTaskId, "", nil)
	if err != nil {
		return err
	}
	task.ScheduleRun(nil)
	return nil
}

func (self *SGuest) StartGuestCreateDiskTask(ctx context.Context, userCred mcclient.TokenCredential, data *jsonutils.JSONDict, parentTaskId string) error {
	task, err := taskman.TaskManager.NewTask(ctx, "GuestCreateDiskTask", self, userCred, data, parentTaskId, "", nil)
	if err != nil {
		return err
	}
	task.ScheduleRun(nil)
	return nil
}

func (self *SGuest) StartSyncstatus(ctx context.Context, userCred mcclient.TokenCredential, parentTaskId string) error {
	return self.GetDriver().StartGuestSyncstatusTask(self, ctx, userCred, parentTaskId)
}

func (self *SGuest) StartAutoDeleteGuestTask(ctx context.Context, userCred mcclient.TokenCredential, parentTaskId string) error {
	db.OpsLog.LogEvent(self, db.ACT_DELETE, "auto-delete after stop", userCred)
	return self.StartDeleteGuestTask(ctx, userCred, parentTaskId, false, false)
}

func (self *SGuest) StartDeleteGuestTask(ctx context.Context, userCred mcclient.TokenCredential, parentTaskId string, isPurge bool, overridePendingDelete bool) error {
	params := jsonutils.NewDict()
	params.Add(jsonutils.NewString(self.Status), "guest_status")
	if isPurge {
		params.Add(jsonutils.JSONTrue, "purge")
	}
	if overridePendingDelete {
		params.Add(jsonutils.JSONTrue, "override_pending_delete")
	}
	self.SetStatus(userCred, VM_START_DELETE, "")
	return self.GetDriver().StartDeleteGuestTask(ctx, userCred, self, params, parentTaskId)
}

func (self *SGuest) AllowPerformAssignSecgroup(ctx context.Context, userCred mcclient.TokenCredential, query jsonutils.JSONObject, data jsonutils.JSONObject) bool {
	return self.IsOwner(userCred)
}

func (self *SGuest) AllowPerformRevokeSecgroup(ctx context.Context, userCred mcclient.TokenCredential, query jsonutils.JSONObject, data jsonutils.JSONObject) bool {
	return self.IsOwner(userCred)
}

func (self *SGuest) PerformRevokeSecgroup(ctx context.Context, userCred mcclient.TokenCredential, query jsonutils.JSONObject, data jsonutils.JSONObject) (jsonutils.JSONObject, error) {
	if !utils.IsInStringArray(self.Status, []string{VM_READY, VM_RUNNING, VM_SUSPEND}) {
		return nil, httperrors.NewInputParameterError("Cannot revoke security rules in status %s", self.Status)
	} else {
		if _, err := self.GetModelManager().TableSpec().Update(self, func() error {
			self.SecgrpId = "default"
			return nil
		}); err != nil {
			return nil, err
		}
		if err := self.StartSyncTask(ctx, userCred, true, ""); err != nil {
			return nil, err
		}
	}
	return nil, nil
}

func (self *SGuest) PerformAssignSecgroup(ctx context.Context, userCred mcclient.TokenCredential, query jsonutils.JSONObject, data jsonutils.JSONObject) (jsonutils.JSONObject, error) {
	if !utils.IsInStringArray(self.Status, []string{VM_READY, VM_RUNNING, VM_SUSPEND}) {
		logclient.AddActionLog(self, logclient.ACT_VM_ASSIGNSECGROUP, "Cannot assign security rules in status "+self.Status, userCred, false)
		return nil, httperrors.NewInputParameterError("Cannot assign security rules in status %s", self.Status)
	} else {
		if secgrp, err := data.GetString("secgrp"); err != nil {
			logclient.AddActionLog(self, logclient.ACT_VM_ASSIGNSECGROUP, err, userCred, false)
			return nil, err
		} else if sg, err := SecurityGroupManager.FetchByIdOrName(userCred, secgrp); err != nil {
			msg := fmt.Sprintf("SecurityGroup %s not found", secgrp)
			logclient.AddActionLog(self, logclient.ACT_VM_ASSIGNSECGROUP, msg, userCred, false)
			return nil, httperrors.NewNotFoundError("SecurityGroup %s not found", secgrp)
		} else {
			if _, err := self.GetModelManager().TableSpec().Update(self, func() error {
				self.SecgrpId = sg.GetId()
				return nil
			}); err != nil {
				logclient.AddActionLog(self, logclient.ACT_VM_ASSIGNSECGROUP, err, userCred, false)
				return nil, err
			}
			if err := self.StartSyncTask(ctx, userCred, true, ""); err != nil {
				logclient.AddActionLog(self, logclient.ACT_VM_ASSIGNSECGROUP, err, userCred, false)
				return nil, err
			}
		}
	}
	logclient.AddActionLog(self, logclient.ACT_VM_ASSIGNSECGROUP, nil, userCred, true)
	return nil, nil
}

func (self *SGuest) AllowPerformPurge(ctx context.Context, userCred mcclient.TokenCredential, query jsonutils.JSONObject, data jsonutils.JSONObject) bool {
	return self.IsAdmin(userCred)
}

func (self *SGuest) PerformPurge(ctx context.Context, userCred mcclient.TokenCredential, query jsonutils.JSONObject, data jsonutils.JSONObject) (jsonutils.JSONObject, error) {
	err := self.ValidateDeleteCondition(ctx)
	if err != nil {
		return nil, err
	}
	host := self.GetHost()
	if host != nil && host.Enabled {
		return nil, httperrors.NewInvalidStatusError("Cannot purge server on enabled host")
	}
	err = self.StartDeleteGuestTask(ctx, userCred, "", true, false)
	return nil, err
}

func (self *SGuest) setKeypairId(userCred mcclient.TokenCredential, keypairId string) error {
	diff, err := self.GetModelManager().TableSpec().Update(self, func() error {
		self.KeypairId = keypairId
		return nil
	})
	if err != nil {
		db.OpsLog.LogEvent(self, db.ACT_UPDATE, diff, userCred)
	}
	return err
}

func (self *SGuest) AllowPerformRebuildRoot(ctx context.Context, userCred mcclient.TokenCredential, query jsonutils.JSONObject, data jsonutils.JSONObject) bool {
	return self.IsOwner(userCred)
}

func (self *SGuest) PerformRebuildRoot(ctx context.Context, userCred mcclient.TokenCredential, query jsonutils.JSONObject, data jsonutils.JSONObject) (jsonutils.JSONObject, error) {
	imageId, _ := data.GetString("image_id")
	if len(imageId) == 0 {
		gdc := self.CategorizeDisks()
		imageId = gdc.Root.GetTemplateId()
		if len(imageId) == 0 {
			return nil, httperrors.NewBadRequestError("No template for root disk")
		}
	}
	img, err := CachedimageManager.getImageInfo(ctx, userCred, imageId, false)
	if err != nil {
		return nil, httperrors.NewNotFoundError("failed to find %s", imageId)
	}
	osType, _ := img.Properties["os_type"]
	osName := self.GetMetadata("os_name", userCred)
	if len(osName) == 0 && len(osType) == 0 && strings.ToLower(osType) != strings.ToLower(osName) {
		return nil, httperrors.NewBadRequestError("Cannot switch OS between %s-%s", osName, osType)
	}
	imageId = img.Id

	rebuildStatus, err := self.GetDriver().GetRebuildRootStatus()
	if err != nil {
		return nil, httperrors.NewInputParameterError(err.Error())
	}

	if !utils.IsInStringArray(self.Status, rebuildStatus) {
		return nil, httperrors.NewInvalidStatusError("Cannot reset root in status %s", self.Status)
	}

	autoStart := jsonutils.QueryBoolean(data, "auto_start", false)
	var needStop = false
	if self.Status == VM_RUNNING {
		needStop = true
	}
	resetPasswd := jsonutils.QueryBoolean(data, "reset_password", true)
	passwd, _ := data.GetString("password")
	if len(passwd) > 0 {
		if !seclib2.MeetComplxity(passwd) {
			return nil, httperrors.NewWeakPasswordError()
		}
	}

	keypairStr := jsonutils.GetAnyString(data, []string{"keypair", "keypair_id"})
	if len(keypairStr) > 0 {
		keypairObj, err := KeypairManager.FetchByIdOrName(userCred, keypairStr)
		if err != nil {
			if err == sql.ErrNoRows {
				return nil, httperrors.NewResourceNotFoundError("keypair %s not found", keypairStr)
			} else {
				return nil, httperrors.NewGeneralError(err)
			}
		}
		if self.KeypairId != keypairObj.GetId() {
			err = self.setKeypairId(userCred, keypairObj.GetId())
			if err != nil {
				return nil, httperrors.NewGeneralError(err)
			}
		}
	}

	return nil, self.StartRebuildRootTask(ctx, userCred, imageId, needStop, autoStart, passwd, resetPasswd)
}

func (self *SGuest) StartRebuildRootTask(ctx context.Context, userCred mcclient.TokenCredential, imageId string, needStop, autoStart bool, passwd string, resetPasswd bool) error {
	data := jsonutils.NewDict()
	data.Set("image_id", jsonutils.NewString(imageId))
	if needStop {
		data.Set("need_stop", jsonutils.JSONTrue)
	}
	if autoStart {
		data.Set("auto_start", jsonutils.JSONTrue)
	}
	if resetPasswd {
		data.Set("reset_password", jsonutils.JSONTrue)
	} else {
		data.Set("reset_password", jsonutils.JSONFalse)
	}
	if len(passwd) > 0 {
		data.Set("password", jsonutils.NewString(passwd))
	}
	if self.GetHypervisor() == HYPERVISOR_BAREMETAL {
		task, err := taskman.TaskManager.NewTask(ctx, "BaremetalServerRebuildRootTask", self, userCred, data, "", "", nil)
		if err != nil {
			return err
		}
		task.ScheduleRun(nil)
	} else {
		task, err := taskman.TaskManager.NewTask(ctx, "GuestRebuildRootTask", self, userCred, data, "", "", nil)
		if err != nil {
			return err
		}
		task.ScheduleRun(nil)
	}
	return nil
}

func (self *SGuest) DetachDisk(ctx context.Context, disk *SDisk, userCred mcclient.TokenCredential) {
	guestdisk := self.GetGuestDisk(disk.Id)
	if guestdisk != nil {
		guestdisk.Detach(ctx, userCred)
	}
}

func (self *SGuest) AllowPerformCreatedisk(ctx context.Context, userCred mcclient.TokenCredential, query jsonutils.JSONObject, data jsonutils.JSONObject) bool {
	return self.IsOwner(userCred)
}

func (self *SGuest) PerformCreatedisk(ctx context.Context, userCred mcclient.TokenCredential, query jsonutils.JSONObject, data jsonutils.JSONObject) (jsonutils.JSONObject, error) {
	var diskIdx, diskSize = 0, 0
	disksConf := jsonutils.NewDict()
	diskSizes := make(map[string]int, 0)
	diskSeq := fmt.Sprintf("disk.%d", diskIdx)
	for data.Contains(diskSeq) {
		diskDef, _ := data.Get(diskSeq)
		diskInfo, err := parseDiskInfo(ctx, userCred, diskDef)
		if err != nil {
			logclient.AddActionLog(self, logclient.ACT_CREATE, err.Error(), userCred, false)
			return nil, httperrors.NewBadRequestError(err.Error())
		}
		if len(diskInfo.Backend) == 0 {
			diskInfo.Backend = self.getDefaultStorageType()
		}
		disksConf.Set(diskSeq, jsonutils.Marshal(diskInfo))
		if _, ok := diskSizes[diskInfo.Backend]; !ok {
			diskSizes[diskInfo.Backend] = diskInfo.Size
		} else {
			diskSizes[diskInfo.Backend] += diskInfo.Size
		}
		diskSize += diskInfo.Size
		diskIdx += 1
		diskSeq = fmt.Sprintf("disk.%d", diskIdx)
	}
	if diskIdx == 0 {
		logclient.AddActionLog(self, logclient.ACT_CREATE, "No Disk Info Provided", userCred, false)
		return nil, httperrors.NewBadRequestError("No Disk Info Provided")
	}
	host := self.GetHost()
	if host == nil {
		logclient.AddActionLog(self, logclient.ACT_CREATE, "No valid host", userCred, false)
		return nil, httperrors.NewBadRequestError("No valid host")
	}
	for backend, size := range diskSizes {
		storage := host.GetLeastUsedStorage(backend)
		if storage == nil {
			logclient.AddActionLog(self, logclient.ACT_CREATE, "No valid storage on current host", userCred, false)
			return nil, httperrors.NewBadRequestError("No valid storage on current host")
		}
		if storage.GetCapacity() < size {
			logclient.AddActionLog(self, logclient.ACT_CREATE, "Not eough storage space on current host", userCred, false)
			return nil, httperrors.NewBadRequestError("Not eough storage space on current host")
		}
	}
	pendingUsage := &SQuota{
		Storage: diskSize,
	}
	err := QuotaManager.CheckSetPendingQuota(ctx, userCred, self.ProjectId, pendingUsage)
	if err != nil {
		logclient.AddActionLog(self, logclient.ACT_CREATE, err.Error(), userCred, false)
		return nil, httperrors.NewBadRequestError(err.Error())
	}

	lockman.LockObject(ctx, host)
	defer lockman.ReleaseObject(ctx, host)

	err = self.CreateDisksOnHost(ctx, userCred, host, disksConf, pendingUsage)
	if err != nil {
		QuotaManager.CancelPendingUsage(ctx, userCred, self.ProjectId, nil, pendingUsage)
		logclient.AddActionLog(self, logclient.ACT_CREATE, err.Error(), userCred, false)
		return nil, httperrors.NewBadRequestError(err.Error())
	}
	err = self.StartGuestCreateDiskTask(ctx, userCred, disksConf, "")
	return nil, err
}

func (self *SGuest) AllowPerformDetachdisk(ctx context.Context, userCred mcclient.TokenCredential, query jsonutils.JSONObject, data jsonutils.JSONObject) bool {
	return self.IsOwner(userCred)
}

func (self *SGuest) PerformDetachdisk(ctx context.Context, userCred mcclient.TokenCredential, query jsonutils.JSONObject, data jsonutils.JSONObject) (jsonutils.JSONObject, error) {
	diskId, err := data.GetString("disk_id")
	if err != nil {
		return nil, err
	}
	keepDisk := jsonutils.QueryBoolean(data, "keep_disk", false)
	iDisk, err := DiskManager.FetchByIdOrName(userCred, diskId)
	if err != nil {
		return nil, err
	}
	disk := iDisk.(*SDisk)
	if disk != nil {
		if self.isAttach2Disk(disk) {
			if disk.DiskType == DISK_TYPE_SYS {
				return nil, httperrors.NewUnsupportOperationError("Cannot detach sys disk")
			}
			detachDiskStatus, err := self.GetDriver().GetDetachDiskStatus()
			if err != nil {
				return nil, err
			}
			if keepDisk && !self.GetDriver().CanKeepDetachDisk() {
				return nil, httperrors.NewInputParameterError("Cannot keep detached disk")
			}
			if utils.IsInStringArray(self.Status, detachDiskStatus) {
				if disk.Status == DISK_INIT {
					disk.SetStatus(userCred, DISK_DETACHING, "")
				}
				taskData := jsonutils.NewDict()
				taskData.Add(jsonutils.NewString(disk.Id), "disk_id")
				taskData.Add(jsonutils.NewBool(keepDisk), "keep_disk")
				self.GetDriver().StartGuestDetachdiskTask(ctx, userCred, self, taskData, "")
				return nil, nil
			} else {
				return nil, httperrors.NewInvalidStatusError("Server in %s not able to detach disk", self.Status)
			}
		} else {
			return nil, httperrors.NewInvalidStatusError("Disk %s not attached", diskId)
		}
	}
	return nil, httperrors.NewResourceNotFoundError("Disk %s not found", diskId)
}

func (self *SGuest) AllowPerformDetachIsolatedDevice(ctx context.Context, userCred mcclient.TokenCredential, query jsonutils.JSONObject, data jsonutils.JSONObject) bool {
	return userCred.IsSystemAdmin()
}

func (self *SGuest) PerformDetachIsolatedDevice(ctx context.Context, userCred mcclient.TokenCredential, query jsonutils.JSONObject, data jsonutils.JSONObject) (jsonutils.JSONObject, error) {
	if self.Hypervisor != HYPERVISOR_KVM {
		return nil, httperrors.NewNotAcceptableError("Not allow for hypervisor %s", self.Hypervisor)
	}
	if self.Status != VM_READY {
		msg := "Only allowed to attach isolated device when guest is ready"
		logclient.AddActionLog(self, logclient.ACT_GUEST_DETACH_ISOLATED_DEVICE, msg, userCred, false)
		return nil, httperrors.NewInvalidStatusError(msg)
	}
	device, err := data.GetString("device")
	if err != nil {
		msg := "Missing isolated device"
		logclient.AddActionLog(self, logclient.ACT_GUEST_DETACH_ISOLATED_DEVICE, msg, userCred, false)
		return nil, httperrors.NewBadRequestError(msg)
	}
	iDev, err := IsolatedDeviceManager.FetchByIdOrName(userCred, device)
	if err != nil {
		msg := fmt.Sprintf("Isolated device %s not found", device)
		logclient.AddActionLog(self, logclient.ACT_GUEST_DETACH_ISOLATED_DEVICE, msg, userCred, false)
		return nil, httperrors.NewBadRequestError(msg)
	}
	dev := iDev.(*SIsolatedDevice)
	host := self.GetHost()
	lockman.LockObject(ctx, host)
	defer lockman.ReleaseObject(ctx, host)
	err = self.detachIsolateDevice(userCred, dev)
	return nil, err
}

func (self *SGuest) detachIsolateDevice(userCred mcclient.TokenCredential, dev *SIsolatedDevice) error {
	if dev.GuestId != self.Id {
		msg := "Isolated device is not attached to this guest"
		logclient.AddActionLog(self, logclient.ACT_GUEST_DETACH_ISOLATED_DEVICE, msg, userCred, false)
		return httperrors.NewBadRequestError(msg)
	}
	_, err := self.GetModelManager().TableSpec().Update(dev, func() error {
		dev.GuestId = ""
		return nil
	})
	if err != nil {
		return err
	}
	db.OpsLog.LogEvent(self, db.ACT_GUEST_DETACH_ISOLATED_DEVICE, dev.GetShortDesc(), userCred)
	return nil
}

func (self *SGuest) AllowPerformAttachIsolatedDevice(ctx context.Context, userCred mcclient.TokenCredential, query jsonutils.JSONObject, data jsonutils.JSONObject) bool {
	return userCred.IsSystemAdmin()
}

func (self *SGuest) PerformAttachIsolatedDevice(ctx context.Context, userCred mcclient.TokenCredential, query jsonutils.JSONObject, data jsonutils.JSONObject) (jsonutils.JSONObject, error) {
	if self.Hypervisor != HYPERVISOR_KVM {
		return nil, httperrors.NewNotAcceptableError("Not allow for hypervisor %s", self.Hypervisor)
	}
	if self.Status != VM_READY {
		msg := "Only allowed to attach isolated device when guest is ready"
		logclient.AddActionLog(self, logclient.ACT_GUEST_ATTACH_ISOLATED_DEVICE, msg, userCred, false)
		return nil, httperrors.NewInvalidStatusError(msg)
	}
	device, err := data.GetString("device")
	if err != nil {
		msg := "Missing isolated device"
		logclient.AddActionLog(self, logclient.ACT_GUEST_ATTACH_ISOLATED_DEVICE, msg, userCred, false)
		return nil, httperrors.NewBadRequestError(msg)
	}
	iDev, err := IsolatedDeviceManager.FetchByIdOrName(userCred, device)
	if err != nil {
		msg := fmt.Sprintf("Isolated device %s not found", device)
		logclient.AddActionLog(self, logclient.ACT_GUEST_ATTACH_ISOLATED_DEVICE, msg, userCred, false)
		return nil, httperrors.NewBadRequestError(msg)
	}
	dev := iDev.(*SIsolatedDevice)
	host := self.GetHost()
	lockman.LockObject(ctx, host)
	defer lockman.ReleaseObject(ctx, host)
	err = self.attachIsolatedDevice(userCred, dev)
	var msg string
	if err != nil {
		msg = err.Error()
	}
	logclient.AddActionLog(self, logclient.ACT_GUEST_ATTACH_ISOLATED_DEVICE, msg, userCred, err == nil)
	return nil, err
}

func (self *SGuest) AllowPerformDetachnetwork(ctx context.Context, userCred mcclient.TokenCredential, query jsonutils.JSONObject, data jsonutils.JSONObject) bool {
	return self.IsOwner(userCred)
}

func (self *SGuest) PerformDetachnetwork(ctx context.Context, userCred mcclient.TokenCredential, query jsonutils.JSONObject, data jsonutils.JSONObject) (jsonutils.JSONObject, error) {
	if self.Status != VM_READY {
		return nil, httperrors.NewInvalidStatusError("Cannot detach network in status %s", self.Status)
	}
	reserve := jsonutils.QueryBoolean(data, "reserve", false)
	netId, err := data.GetString("net_id")
	if err != nil {
		return nil, httperrors.NewBadRequestError(err.Error())
	}
	iNetwork, err := NetworkManager.FetchById(netId)
	if err != nil {
		return nil, httperrors.NewNotFoundError("Network %s not found", netId)
	}
	network := iNetwork.(*SNetwork)
	err = self.detachNetwork(ctx, userCred, network, reserve, true)
	return nil, err
}

func (self *SGuest) AllowPerformAttachnetwork(ctx context.Context, userCred mcclient.TokenCredential, query jsonutils.JSONObject, data jsonutils.JSONObject) bool {
	return self.IsOwner(userCred)
}

func (self *SGuest) PerformAttachnetwork(ctx context.Context, userCred mcclient.TokenCredential, query jsonutils.JSONObject, data jsonutils.JSONObject) (jsonutils.JSONObject, error) {
	if self.Status == VM_READY {
		// owner_cred = self.get_owner_user_cred() >.<
		netDesc, err := data.Get("net_desc")
		if err != nil {
			return nil, httperrors.NewBadRequestError(err.Error())
		}
		conf, err := parseNetworkInfo(userCred, netDesc)
		if err != nil {
			return nil, err
		}
		err = isValidNetworkInfo(userCred, conf)
		if err != nil {
			return nil, httperrors.NewBadRequestError(err.Error())
		}
		var inicCnt, enicCnt, ibw, ebw int
		if isExitNetworkInfo(conf) {
			enicCnt = 1
			ebw = conf.BwLimit
		} else {
			inicCnt = 1
			ibw = conf.BwLimit
		}
		pendingUsage := &SQuota{
			Port:  inicCnt,
			Eport: enicCnt,
			Bw:    ibw,
			Ebw:   ebw,
		}
		projectId := self.GetOwnerProjectId()
		err = QuotaManager.CheckSetPendingQuota(ctx, userCred, projectId, pendingUsage)
		if err != nil {
			return nil, httperrors.NewOutOfQuotaError(err.Error())
		}
		host := self.GetHost()
		err = self.attach2NetworkDesc(ctx, userCred, host, conf, pendingUsage)
		if err != nil {
			QuotaManager.CancelPendingUsage(ctx, userCred, projectId, nil, pendingUsage)
			return nil, httperrors.NewBadRequestError(err.Error())
		}
		host.ClearSchedDescCache()
		err = self.StartGuestDeployTask(ctx, userCred, nil, "deploy", "")
		return nil, err
	}
	return nil, httperrors.NewBadRequestError("Cannot attach network in status %s", self.Status)
}

func (self *SGuest) AllowPerformChangeBandwidth(ctx context.Context, userCred mcclient.TokenCredential, query jsonutils.JSONObject, data jsonutils.JSONObject) bool {
	return self.IsOwner(userCred) || userCred.IsSystemAdmin()
}

func (self *SGuest) PerformChangeBandwidth(ctx context.Context, userCred mcclient.TokenCredential, query jsonutils.JSONObject, data jsonutils.JSONObject) (jsonutils.JSONObject, error) {
	if utils.IsInStringArray(self.Status, []string{VM_READY, VM_RUNNING}) {
		guestnics := self.GetNetworks()
		index, err := data.Int("index")
		if err != nil || index > int64(len(guestnics)) {
			logclient.AddActionLog(self, logclient.ACT_VM_CHANGE_BANDWIDTH, "Index Not fount or out of NIC index", userCred, false)
			return nil, httperrors.NewBadRequestError("Index Not fount or out of NIC index")
		}
		bandwidth, err := data.Int("bandwidth")
		if err != nil || bandwidth < 0 {
			logclient.AddActionLog(self, logclient.ACT_VM_CHANGE_BANDWIDTH, "Bandwidth must non-negative", userCred, false)
			return nil, httperrors.NewBadRequestError("Bandwidth must be non-negative")
		}
		guestnic := &guestnics[index]
		if guestnic.BwLimit != int(bandwidth) {
			GuestnetworkManager.TableSpec().Update(guestnic, func() error {
				guestnic.BwLimit = int(bandwidth)
				return nil
			})
			err := self.StartSyncTask(ctx, userCred, false, "")
			logclient.AddActionLog(self, logclient.ACT_VM_CHANGE_BANDWIDTH, err, userCred, err == nil)
			return nil, err
		}
		return nil, nil
	}
	msg := fmt.Sprintf("Cannot change bandwidth in status %s", self.Status)
	logclient.AddActionLog(self, logclient.ACT_VM_CHANGE_BANDWIDTH, msg, userCred, false)
	return nil, httperrors.NewBadRequestError(msg)
}

func (self *SGuest) AllowPerformChangeConfig(ctx context.Context, userCred mcclient.TokenCredential, query jsonutils.JSONObject, data jsonutils.JSONObject) bool {
	return self.IsOwner(userCred) || self.IsAdmin(userCred)
}

func (self *SGuest) PerformChangeConfig(ctx context.Context, userCred mcclient.TokenCredential, query jsonutils.JSONObject, data jsonutils.JSONObject) (jsonutils.JSONObject, error) {
	changeStatus, err := self.GetDriver().GetChangeConfigStatus()
	if err != nil {
		return nil, httperrors.NewInputParameterError(err.Error())
	}
	if !utils.IsInStringArray(self.Status, changeStatus) {
		return nil, httperrors.NewInvalidStatusError("Cannot change config in %s", self.Status)
	}
	if !self.GetDriver().AllowReconfigGuest() {
		return nil, httperrors.NewInvalidStatusError("Not allow to change config")
	}
	host := self.GetHost()
	if host == nil {
		return nil, httperrors.NewInvalidStatusError("No valid host")
	}
	var addCpu, addMem int
	confs := jsonutils.NewDict()
	vcpuCount, err := data.GetString("vcpu_count")
	if err == nil {
		nVcpu, err := strconv.ParseInt(vcpuCount, 10, 0)
		if err != nil {
			return nil, httperrors.NewBadRequestError("Params vcpu_count parse error")
		}
		err = confs.Add(jsonutils.NewInt(nVcpu), "vcpu_count")
		if err != nil {
			return nil, httperrors.NewBadRequestError("Params vcpu_count parse error")
		}
		addCpu = int(nVcpu - int64(self.VcpuCount))
	}
	vmemSize, err := data.GetString("vmem_size")
	if err == nil {
		if !regutils.MatchSize(vmemSize) {
			return nil, httperrors.NewBadRequestError("Memory size must be number[+unit], like 256M, 1G or 256")
		}
		nVmem, err := fileutils.GetSizeMb(vmemSize, 'M', 1024)
		if err != nil {
			httperrors.NewBadRequestError("Params vmem_size parse error")
		}
		err = confs.Add(jsonutils.NewInt(int64(nVmem)), "vmem_size")
		if err != nil {
			return nil, httperrors.NewBadRequestError("Params vmem_size parse error")
		}
		addMem = nVmem - self.VmemSize
	}
	disks := self.GetDisks()
	var addDisk int
	var diskIdx = 1
	var newDiskIdx = 0
	var diskSizes = make(map[string]int, 0)
	var newDisks = jsonutils.NewDict()
	var resizeDisks = jsonutils.NewArray()
	for {
		diskNum := fmt.Sprintf("disk.%d", diskIdx)
		diskDesc, err := data.Get(diskNum)
		if err != nil {
			break
		}
		diskConf, err := parseDiskInfo(ctx, userCred, diskDesc)
		if err != nil {
			return nil, httperrors.NewBadRequestError("Parse disk info error: %s", err)
		}
		if len(diskConf.Backend) == 0 {
			diskConf.Backend = self.getDefaultStorageType()
		}
		if diskConf.Size > 0 {
			if diskIdx >= len(disks) {
				newDisks.Add(jsonutils.Marshal(diskConf), fmt.Sprintf("disk.%d", newDiskIdx))
				newDiskIdx += 1
				addDisk += diskConf.Size
				storage := host.GetLeastUsedStorage(diskConf.Backend)
				if storage == nil {
					return nil, httperrors.NewResourceNotReadyError("host not connect storage %s", diskConf.Backend)
				}
				_, ok := diskSizes[storage.Id]
				if !ok {
					diskSizes[storage.Id] = 0
				}
				diskSizes[storage.Id] = diskSizes[storage.Id] + diskConf.Size
			} else {
				disk := disks[diskIdx].GetDisk()
				oldSize := disk.DiskSize
				if diskConf.Size < oldSize {
					return nil, httperrors.NewInputParameterError("Cannot reduce disk size")
				} else if diskConf.Size > oldSize {
					arr := jsonutils.NewArray(jsonutils.NewString(disks[diskIdx].DiskId), jsonutils.NewInt(int64(diskConf.Size)))
					resizeDisks.Add(arr)
					addDisk += diskConf.Size - oldSize
					storage := disks[diskIdx].GetDisk().GetStorage()
					_, ok := diskSizes[storage.Id]
					if !ok {
						diskSizes[storage.Id] = 0
					}
					diskSizes[storage.Id] = diskSizes[storage.Id] + diskConf.Size - oldSize
				}
			}
		}
		diskIdx += 1
	}

	provider, e := self.GetHost().GetDriver()
	/*if e != nil {
		log.Errorf("Get Provider Error: %s", e)
		return nil, httperrors.NewInsufficientResourceError("Provider Not Found")
	}*/

	if e != nil || !provider.IsPublicCloud() {
		for storageId, needSize := range diskSizes {
			iStorage, err := StorageManager.FetchById(storageId)
			if err != nil {
				return nil, httperrors.NewBadRequestError("Fetch storage error: %s", err)
			}
			storage := iStorage.(*SStorage)
			if storage.GetFreeCapacity() < needSize {
				return nil, httperrors.NewInsufficientResourceError("Not enough free space")
			}
		}
	} else {
		log.Debugf("Skip storage free capacity validating for public cloud: %s", provider.GetName())
	}

	if newDisks.Length() > 0 {
		confs.Add(newDisks, "create")
	}
	if resizeDisks.Length() > 0 {
		confs.Add(resizeDisks, "resize")
	}
	if jsonutils.QueryBoolean(data, "auto_start", false) {
		confs.Add(jsonutils.NewBool(true), "auto_start")
	}

	log.Debugf("%s", confs.String())

	pendingUsage := &SQuota{}
	if addCpu > 0 {
		pendingUsage.Cpu = addCpu
	}
	if addMem > 0 {
		pendingUsage.Memory = addMem
	}
	if addDisk > 0 {
		pendingUsage.Storage = addDisk
	}
	if !pendingUsage.IsEmpty() {
		err := QuotaManager.CheckSetPendingQuota(ctx, userCred, userCred.GetProjectId(), pendingUsage)
		if err != nil {
			return nil, httperrors.NewBadRequestError("Check set pending quota error %s", err)
		}
	}
	if newDisks.Length() > 0 {
		err := self.CreateDisksOnHost(ctx, userCred, host, newDisks, pendingUsage)
		if err != nil {
			QuotaManager.CancelPendingUsage(ctx, userCred, self.ProjectId, nil, pendingUsage)
			return nil, httperrors.NewBadRequestError("Create disk on host error: %s", err)
		}
	}
	self.StartChangeConfigTask(ctx, userCred, confs, "", pendingUsage)
	return nil, nil
}

func (self *SGuest) StartChangeConfigTask(ctx context.Context, userCred mcclient.TokenCredential,
	data *jsonutils.JSONDict, parentTaskId string, pendingUsage quotas.IQuota) error {
	self.SetStatus(userCred, VM_CHANGE_FLAVOR, "")
	task, err := taskman.TaskManager.NewTask(ctx, "GuestChangeConfigTask", self, userCred, data, parentTaskId, "", pendingUsage)
	if err != nil {
		return err
	}
	task.ScheduleRun(nil)
	return nil
}

func (self *SGuest) DoPendingDelete(ctx context.Context, userCred mcclient.TokenCredential) {
	eip, _ := self.GetEip()
	if eip != nil {
		eip.DoPendingDelete(ctx, userCred)
	}
	for _, guestdisk := range self.GetDisks() {
		disk := guestdisk.GetDisk()
		storage := disk.GetStorage()
		if utils.IsInStringArray(storage.StorageType, STORAGE_LOCAL_TYPES) || utils.IsInStringArray(disk.DiskType, []string{DISK_TYPE_SYS, DISK_TYPE_SWAP}) || (utils.IsInStringArray(self.Hypervisor, PUBLIC_CLOUD_HYPERVISORS) && disk.AutoDelete) {
			disk.DoPendingDelete(ctx, userCred)
		} else {
			self.DetachDisk(ctx, disk, userCred)
		}
	}
	self.SVirtualResourceBase.DoPendingDelete(ctx, userCred)
}

func (model *SGuest) AllowPerformCancelDelete(ctx context.Context, userCred mcclient.TokenCredential, query jsonutils.JSONObject, data jsonutils.JSONObject) bool {
	return userCred.IsSystemAdmin()
}

func (self *SGuest) PerformCancelDelete(ctx context.Context, userCred mcclient.TokenCredential, query jsonutils.JSONObject, data jsonutils.JSONObject) (jsonutils.JSONObject, error) {
	if self.PendingDeleted {
		err := self.DoCancelPendingDelete(ctx, userCred)
		return nil, err
	}
	return nil, nil
}

func (self *SGuest) DoCancelPendingDelete(ctx context.Context, userCred mcclient.TokenCredential) error {
	for _, guestdisk := range self.GetDisks() {
		disk := guestdisk.GetDisk()
		disk.DoCancelPendingDelete(ctx, userCred)
	}
	return self.SVirtualResourceBase.DoCancelPendingDelete(ctx, userCred)
}

func (self *SGuest) StartUndeployGuestTask(ctx context.Context, userCred mcclient.TokenCredential, parentTaskId string, targetHostId string) error {
	data := jsonutils.NewDict()
	if len(targetHostId) > 0 {
		data.Add(jsonutils.NewString(targetHostId), "target_host_id")
	}
	task, err := taskman.TaskManager.NewTask(ctx, "GuestUndeployTask", self, userCred, data, parentTaskId, "", nil)
	if err != nil {
		return err
	}
	task.ScheduleRun(nil)
	return nil
}

func (self *SGuest) AllowPerformReset(ctx context.Context,
	userCred mcclient.TokenCredential,
	query jsonutils.JSONObject,
	data jsonutils.JSONObject) bool {
	return self.IsOwner(userCred)
}

func (self *SGuest) PerformReset(ctx context.Context, userCred mcclient.TokenCredential, query jsonutils.JSONObject,
	data jsonutils.JSONObject) (jsonutils.JSONObject, error) {
	isHard := jsonutils.QueryBoolean(data, "is_hard", false)
	if self.Status == VM_RUNNING || self.Status == VM_STOP_FAILED {
		self.GetDriver().StartGuestResetTask(self, ctx, userCred, isHard, "")
		return nil, nil
	}
	return nil, httperrors.NewInvalidStatusError("Cannot reset VM in status %s", self.Status)
}

func (self *SGuest) AllowPerformDiskSnapshot(ctx context.Context, userCred mcclient.TokenCredential, query jsonutils.JSONObject, data jsonutils.JSONObject) bool {
	return self.IsOwner(userCred)
}

func (self *SGuest) PerformDiskSnapshot(ctx context.Context, userCred mcclient.TokenCredential, query jsonutils.JSONObject, data jsonutils.JSONObject) (jsonutils.JSONObject, error) {
	if !utils.IsInStringArray(self.Status, []string{VM_RUNNING, VM_READY}) {
		return nil, httperrors.NewInvalidStatusError("Cannot do snapshot when VM in status %s", self.Status)
	}
	diskId, err := data.GetString("disk_id")
	if err != nil {
		return nil, httperrors.NewBadRequestError(err.Error())
	}
	name, err := data.GetString("name")
	if err != nil {
		return nil, httperrors.NewBadRequestError(err.Error())
	}
	err = ValidateSnapshotName(self.Hypervisor, name, userCred.GetProjectId())
	if err != nil {
		return nil, httperrors.NewBadRequestError(err.Error())
	}
	if self.GetGuestDisk(diskId) == nil {
		return nil, httperrors.NewNotFoundError("Guest disk %s not found", diskId)
	}
	if self.GetHypervisor() == HYPERVISOR_KVM {
		q := SnapshotManager.Query()
		cnt := q.Filter(sqlchemy.AND(sqlchemy.Equals(q.Field("disk_id"), diskId),
			sqlchemy.Equals(q.Field("created_by"), MANUAL),
			sqlchemy.Equals(q.Field("fake_deleted"), false))).Count()
		if cnt >= options.Options.DefaultMaxManualSnapshotCount {
			return nil, httperrors.NewBadRequestError("Disk %s snapshot full, cannot take any more", diskId)
		}
		pendingUsage := &SQuota{Snapshot: 1}
		err = QuotaManager.CheckSetPendingQuota(ctx, userCred, self.ProjectId, pendingUsage)
		if err != nil {
			return nil, httperrors.NewBadRequestError("Check set pending quota error %s", err)
		}
		snapshot, err := SnapshotManager.CreateSnapshot(ctx, userCred, MANUAL, diskId, self.Id, "", name)
		QuotaManager.CancelPendingUsage(ctx, userCred, self.ProjectId, nil, pendingUsage)
		if err != nil {
			return nil, err
		}
		err = self.StartDiskSnapshot(ctx, userCred, diskId, snapshot.Id)
		return nil, err
	} else {
		snapshot, err := SnapshotManager.CreateSnapshot(ctx, userCred, MANUAL, diskId, self.Id, "", name)
		if err != nil {
			return nil, err
		}
		err = self.StartDiskSnapshot(ctx, userCred, diskId, snapshot.Id)
		return nil, err
	}

}

func (self *SGuest) AllowPerformSyncstatus(ctx context.Context, userCred mcclient.TokenCredential, query jsonutils.JSONObject, data jsonutils.JSONObject) bool {
	return self.IsOwner(userCred)
}

func (self *SGuest) PerformSyncstatus(ctx context.Context, userCred mcclient.TokenCredential, query jsonutils.JSONObject, data jsonutils.JSONObject) (jsonutils.JSONObject, error) {
	self.SetStatus(userCred, VM_SYNCING_STATUS, "perform_syncstatus")
	err := self.StartSyncstatus(ctx, userCred, "")
	return nil, err
}

func (self *SGuest) isNotRunningStatus(status string) bool {
	if status == VM_READY || status == VM_SUSPEND {
		return true
	}
	return false
}

func (self *SGuest) PerformStatus(ctx context.Context, userCred mcclient.TokenCredential, query jsonutils.JSONObject, data jsonutils.JSONObject) (jsonutils.JSONObject, error) {
	preStatus := self.Status
	_, err := self.SVirtualResourceBase.PerformStatus(ctx, userCred, query, data)
	if err != nil {
		return nil, err
	}
	if preStatus != self.Status && !self.isNotRunningStatus(preStatus) && self.isNotRunningStatus(self.Status) {
		db.OpsLog.LogEvent(self, db.ACT_STOP, "", userCred)
		if self.Status == VM_READY && !self.DisableDelete.Bool() && self.ShutdownBehavior == SHUTDOWN_TERMINATE {
			err = self.StartAutoDeleteGuestTask(ctx, userCred, "")
			return nil, err
		}
	}
	return nil, nil
}

func (self *SGuest) StartDiskSnapshot(ctx context.Context, userCred mcclient.TokenCredential, diskId, snapshotId string) error {
	self.SetStatus(userCred, VM_START_SNAPSHOT, "StartDiskSnapshot")
	params := jsonutils.NewDict()
	params.Set("disk_id", jsonutils.NewString(diskId))
	params.Set("snapshot_id", jsonutils.NewString(snapshotId))
	return self.GetDriver().StartGuestDiskSnapshotTask(ctx, userCred, self, params)
}

func (self *SGuest) AllowPerformStop(ctx context.Context,
	userCred mcclient.TokenCredential,
	query jsonutils.JSONObject,
	data jsonutils.JSONObject) bool {
	return self.IsOwner(userCred)
}

func (self *SGuest) PerformStop(ctx context.Context, userCred mcclient.TokenCredential, query jsonutils.JSONObject,
	data jsonutils.JSONObject) (jsonutils.JSONObject, error) {
	isForce := jsonutils.QueryBoolean(data, "is_force", false)
	if utils.IsInStringArray(self.Status, []string{VM_RUNNING, VM_STOP_FAILED}) || (isForce && self.Status == VM_STOPPING) {
		return nil, self.StartGuestStopTask(ctx, userCred, isForce, "")
	} else {
		return nil, httperrors.NewInvalidStatusError("Cannot do start server in status %s", self.Status)
	}
}

func (self *SGuest) AllowPerformRestart(ctx context.Context,
	userCred mcclient.TokenCredential,
	query jsonutils.JSONObject,
	data jsonutils.JSONObject) bool {
	return self.IsOwner(userCred)
}

func (self *SGuest) PerformRestart(ctx context.Context, userCred mcclient.TokenCredential, query jsonutils.JSONObject, data jsonutils.JSONObject) (jsonutils.JSONObject, error) {
	isForce := jsonutils.QueryBoolean(data, "is_force", false)
	if utils.IsInStringArray(self.Status, []string{VM_RUNNING, VM_STOP_FAILED}) || (isForce && self.Status == VM_STOPPING) {
		return nil, self.GetDriver().StartGuestRestartTask(self, ctx, userCred, isForce, "")
	} else {
		return nil, httperrors.NewInvalidStatusError("Cannot do restart server in status %s", self.Status)
	}
}

func (self *SGuest) AllowPerformSendkeys(ctx context.Context, userCred mcclient.TokenCredential, query jsonutils.JSONObject, data jsonutils.JSONObject) bool {
	return self.IsOwner(userCred)
}

func (self *SGuest) PerformSendkeys(ctx context.Context, userCred mcclient.TokenCredential, query jsonutils.JSONObject, data jsonutils.JSONObject) (jsonutils.JSONObject, error) {
	if self.Hypervisor != HYPERVISOR_KVM {
		return nil, httperrors.NewUnsupportOperationError("Not allow for hypervisor %s", self.Hypervisor)
	}
	if self.Status != VM_RUNNING {
		return nil, httperrors.NewInvalidStatusError("Cannot send keys in status %s", self.Status)
	}
	keys, err := data.GetString("keys")
	if err != nil {
		return nil, err
	}
	err = self.VerifySendKeys(keys)
	if err != nil {
		return nil, httperrors.NewBadRequestError(err.Error())
	}
	cmd := fmt.Sprintf("sendkey %s", keys)
	duration, err := data.Int("duration")
	if err == nil {
		cmd = fmt.Sprintf("%s %d", cmd, duration)
	}
	_, err = self.SendMonitorCommand(ctx, userCred, cmd)
	return nil, err
}

func (self *SGuest) VerifySendKeys(keyStr string) error {
	keys := strings.Split(keyStr, "-")
	for _, key := range keys {
		if !self.IsLegalKey(key) {
			return fmt.Errorf("Unknown key '%s'", key)
		}
	}
	return nil
}

func (self *SGuest) IsLegalKey(key string) bool {
	singleKeys := "1234567890abcdefghijklmnopqrstuvwxyz"
	legalKeys := []string{"ctrl", "ctrl_r", "alt", "alt_r", "shift", "shift_r",
		"delete", "esc", "insert", "print", "spc",
		"f1", "f2", "f3", "f4", "f5", "f6",
		"f7", "f8", "f9", "f10", "f11", "f12",
		"home", "pgup", "pgdn", "end",
		"up", "down", "left", "right",
		"tab", "minus", "equal", "backspace", "backslash",
		"bracket_left", "bracket_right", "backslash",
		"semicolon", "apostrophe", "grave_accent", "ret",
		"comma", "dot", "slash",
		"caps_lock", "num_lock", "scroll_lock"}
	if len(key) > 1 && !utils.IsInStringArray(key, legalKeys) {
		return false
	} else if len(key) == 1 && !strings.Contains(singleKeys, key) {
		return false
	}
	return true
}

func (self *SGuest) SendMonitorCommand(ctx context.Context, userCred mcclient.TokenCredential, cmd string) (jsonutils.JSONObject, error) {
	host := self.GetHost()
	url := fmt.Sprintf("%s/servers/%s/monitor", host.ManagerUri, self.Id)
	header := http.Header{}
	header.Add("X-Auth-Token", userCred.GetTokenString())
	body := jsonutils.NewDict()
	body.Add(jsonutils.NewString(cmd), "cmd")
	_, res, err := httputils.JSONRequest(httputils.GetDefaultClient(), ctx, "POST", url, header, body, false)
	if err != nil {
		return nil, err
	}
	ret := res.(*jsonutils.JSONDict)
	return ret, nil
}

func (self *SGuest) AllowPerformAssociateEip(ctx context.Context, userCred mcclient.TokenCredential, query jsonutils.JSONObject, data jsonutils.JSONObject) bool {
	return self.IsOwner(userCred)
}

func (self *SGuest) PerformAssociateEip(ctx context.Context, userCred mcclient.TokenCredential, query jsonutils.JSONObject, data jsonutils.JSONObject) (jsonutils.JSONObject, error) {
	if !utils.IsInStringArray(self.Status, []string{VM_READY, VM_RUNNING}) {
		return nil, httperrors.NewInvalidStatusError("cannot associate eip in status %s", self.Status)
	}

	eip, err := self.GetEip()
	if err != nil {
		log.Errorf("Fail to get Eip %s", err)
		return nil, httperrors.NewGeneralError(err)
	}
	if eip != nil {
		return nil, httperrors.NewInvalidStatusError("already associate with eip")
	}
	eipStr := jsonutils.GetAnyString(data, []string{"eip", "eip_id"})
	if len(eipStr) == 0 {
		return nil, httperrors.NewInputParameterError("missing eip or eip_id")
	}
	eipObj, err := ElasticipManager.FetchByIdOrName(userCred, eipStr)
	if err != nil {
		if err == sql.ErrNoRows {
			return nil, httperrors.NewResourceNotFoundError("eip %s not found", eipStr)
		} else {
			return nil, httperrors.NewGeneralError(err)
		}
	}

	eip = eipObj.(*SElasticip)
	eipRegion := eip.GetRegion()
	instRegion := self.getRegion()

	if eip.Mode == EIP_MODE_INSTANCE_PUBLICIP {
		return nil, httperrors.NewUnsupportOperationError("fixed eip cannot be associated")
	}

	eipVm := eip.GetAssociateVM()
	if eipVm != nil {
		return nil, httperrors.NewConflictError("eip has been associated")
	}

	if eipRegion.Id != instRegion.Id {
		return nil, httperrors.NewInputParameterError("cannot associate eip and instance in different region")
	}

	host := self.GetHost()
	if host == nil {
		return nil, httperrors.NewInputParameterError("server host is not found???")
	}

	if host.ManagerId != eip.ManagerId {
		return nil, httperrors.NewInputParameterError("cannot associate eip and instance in different provider")
	}

	self.SetStatus(userCred, VM_ASSOCIATE_EIP, "associate eip")

	params := jsonutils.NewDict()
	params.Add(jsonutils.NewString(self.ExternalId), "instance_external_id")
	params.Add(jsonutils.NewString(self.Id), "instance_id")
	params.Add(jsonutils.NewString(EIP_ASSOCIATE_TYPE_SERVER), "instance_type")

	err = eip.StartEipAssociateTask(ctx, userCred, params)

	return nil, err
}

func (self *SGuest) AllowPerformDissociateEip(ctx context.Context, userCred mcclient.TokenCredential, query jsonutils.JSONObject, data jsonutils.JSONObject) bool {
	return self.IsOwner(userCred)
}

func (self *SGuest) PerformDissociateEip(ctx context.Context, userCred mcclient.TokenCredential, query jsonutils.JSONObject, data jsonutils.JSONObject) (jsonutils.JSONObject, error) {
	eip, err := self.GetEip()
	if err != nil {
		log.Errorf("Fail to get Eip %s", err)
		return nil, httperrors.NewGeneralError(err)
	}
	if eip == nil {
		return nil, httperrors.NewInvalidStatusError("No eip to dissociate")
	}

	self.SetStatus(userCred, VM_DISSOCIATE_EIP, "associate eip")

	err = eip.StartEipDissociateTask(ctx, userCred, "")
	if err != nil {
		log.Errorf("fail to start dissociate task %s", err)
		return nil, httperrors.NewGeneralError(err)
	}
	return nil, nil
}

func (self *SGuest) AllowPerformCreateEip(ctx context.Context, userCred mcclient.TokenCredential, query jsonutils.JSONObject, data jsonutils.JSONObject) bool {
	return self.IsOwner(userCred)
}

func (self *SGuest) PerformCreateEip(ctx context.Context, userCred mcclient.TokenCredential, query jsonutils.JSONObject, data jsonutils.JSONObject) (jsonutils.JSONObject, error) {
	bw, err := data.Int("bandwidth")
	if err != nil {
		return nil, httperrors.NewInputParameterError("Missing bandwidth")
	}

	chargeType, _ := data.GetString("charge_type")
	if len(chargeType) == 0 {
		chargeType = EIP_CHARGE_TYPE_DEFAULT
	}

	if len(self.ExternalId) == 0 {
		return nil, httperrors.NewInvalidStatusError("Not a managed VM")
	}
	host := self.GetHost()
	if host == nil {
		return nil, httperrors.NewInvalidStatusError("No host???")
	}

	_, err = host.GetDriver()
	if err != nil {
		return nil, httperrors.NewInvalidStatusError("No valid cloud provider")
	}

	region := host.GetRegion()
	if region == nil {
		return nil, httperrors.NewInvalidStatusError("No cloudregion???")
	}

	err = ElasticipManager.allocateEipAndAssociateVM(ctx, userCred, self, int(bw), chargeType, host.ManagerId, region.Id)
	if err != nil {
		return nil, httperrors.NewGeneralError(err)
	}

	self.SetStatus(userCred, VM_ASSOCIATE_EIP, "allocate and associate EIP")

	return nil, nil
}

<<<<<<< HEAD
func (self *SGuest) setUserData(ctx context.Context, userCred mcclient.TokenCredential, data string) error {
	data = base64.StdEncoding.EncodeToString([]byte(data))
	if len(data) > 16*1024 {
		return fmt.Errorf("User data is limited to 16 KB.")
	}
	err := self.SetMetadata(ctx, "user_data", data, userCred)
	if err != nil {
		return err
	}
	return nil
}

func (self *SGuest) AllowPerformUserData(ctx context.Context, userCred mcclient.TokenCredential, query jsonutils.JSONObject, data jsonutils.JSONObject) bool {
	return self.IsOwner(userCred)
}

func (self *SGuest) PerformUserData(ctx context.Context, userCred mcclient.TokenCredential, query jsonutils.JSONObject, data jsonutils.JSONObject) (jsonutils.JSONObject, error) {
	userData, err := data.GetString("user_data")
	if err != nil {
		return nil, httperrors.NewInputParameterError("missing user_data %s", err)
	}
	err = self.setUserData(ctx, userCred, userData)
	if err != nil {
		return nil, httperrors.NewGeneralError(err)
	}
	if len(self.HostId) > 0 {
		err = self.StartSyncTask(ctx, userCred, false, "")
		if err != nil {
			return nil, httperrors.NewGeneralError(err)
		}
	}
	return nil, nil
=======
func (self *SGuest) AllowPerformSetExtraOption(ctx context.Context, userCred mcclient.TokenCredential, query jsonutils.JSONObject, data jsonutils.JSONObject) bool {
	return userCred.IsSystemAdmin()
}

func (self *SGuest) PerformSetExtraOption(ctx context.Context, userCred mcclient.TokenCredential, query jsonutils.JSONObject, data jsonutils.JSONObject) (jsonutils.JSONObject, error) {
	key, err := data.GetString("key")
	if err != nil {
		return nil, httperrors.NewBadRequestError("Option key required")
	}
	value, _ := data.GetString("value")
	extraOptions := self.GetExtraOptions(userCred)
	extraOptions.Set(key, jsonutils.NewString(value))
	return nil, self.SetExtraOptions(ctx, userCred, extraOptions)
}

func (self *SGuest) GetExtraOptions(userCred mcclient.TokenCredential) *jsonutils.JSONDict {
	options := self.GetMetadataJson("extra_options", userCred)
	o, ok := options.(*jsonutils.JSONDict)
	if ok {
		return o
	}
	return jsonutils.NewDict()
}

func (self *SGuest) SetExtraOptions(ctx context.Context, userCred mcclient.TokenCredential, extraOptions *jsonutils.JSONDict) error {
	return self.SetMetadata(ctx, "extra_options", extraOptions, userCred)
}

func (self *SGuest) AllowPerformDelExtraOption(ctx context.Context, userCred mcclient.TokenCredential, query jsonutils.JSONObject, data jsonutils.JSONObject) bool {
	return userCred.IsSystemAdmin()
}

func (self *SGuest) PerformDelExtraOption(ctx context.Context, userCred mcclient.TokenCredential, query jsonutils.JSONObject, data jsonutils.JSONObject) (jsonutils.JSONObject, error) {
	key, err := data.GetString("key")
	if err != nil {
		return nil, httperrors.NewBadRequestError("Option key required")
	}
	extraOptions := self.GetExtraOptions(userCred)
	extraOptions.Remove(key)
	return nil, self.SetExtraOptions(ctx, userCred, extraOptions)
>>>>>>> 3e3b9566
}<|MERGE_RESOLUTION|>--- conflicted
+++ resolved
@@ -1703,7 +1703,6 @@
 	return nil, nil
 }
 
-<<<<<<< HEAD
 func (self *SGuest) setUserData(ctx context.Context, userCred mcclient.TokenCredential, data string) error {
 	data = base64.StdEncoding.EncodeToString([]byte(data))
 	if len(data) > 16*1024 {
@@ -1736,7 +1735,8 @@
 		}
 	}
 	return nil, nil
-=======
+}
+
 func (self *SGuest) AllowPerformSetExtraOption(ctx context.Context, userCred mcclient.TokenCredential, query jsonutils.JSONObject, data jsonutils.JSONObject) bool {
 	return userCred.IsSystemAdmin()
 }
@@ -1777,5 +1777,4 @@
 	extraOptions := self.GetExtraOptions(userCred)
 	extraOptions.Remove(key)
 	return nil, self.SetExtraOptions(ctx, userCred, extraOptions)
->>>>>>> 3e3b9566
 }