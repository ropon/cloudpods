--- conflicted
+++ resolved
@@ -6,27 +6,16 @@
 	"strconv"
 	"strings"
 
-<<<<<<< HEAD
-	"github.com/yunionio/jsonutils"
-	"github.com/yunionio/log"
-	"github.com/yunionio/onecloud/pkg/cloudcommon/db"
-	"github.com/yunionio/onecloud/pkg/httperrors"
-	"github.com/yunionio/onecloud/pkg/mcclient"
-	"github.com/yunionio/pkg/util/compare"
-	"github.com/yunionio/pkg/util/secrules"
-	"github.com/yunionio/pkg/util/sets"
-	"github.com/yunionio/pkg/util/stringutils"
-	"github.com/yunionio/sqlchemy"
-=======
 	"yunion.io/x/jsonutils"
 	"yunion.io/x/log"
 	"yunion.io/x/onecloud/pkg/cloudcommon/db"
 	"yunion.io/x/onecloud/pkg/httperrors"
 	"yunion.io/x/onecloud/pkg/mcclient"
+	"yunion.io/x/pkg/util/compare"
 	"yunion.io/x/pkg/util/secrules"
+	"yunion.io/x/pkg/util/sets"
 	"yunion.io/x/pkg/util/stringutils"
 	"yunion.io/x/sqlchemy"
->>>>>>> ed8ccfd1
 )
 
 type SSecurityGroupRuleManager struct {
@@ -180,7 +169,11 @@
 					fields = append(fields, self.CIDR)
 				}
 			case "protocol":
-				fields = append(fields, self.Protocol)
+				protocol := self.Protocol
+				if protocol == "" {
+					protocol = secrules.PROTO_ANY
+				}
+				fields = append(fields, protocol)
 			case "ports":
 				if len(self.Ports) > 0 {
 					fields = append(fields, self.Ports)
@@ -210,7 +203,11 @@
 				fields = append(fields, self.CIDR)
 			}
 		case "protocol":
-			fields = append(fields, self.Protocol)
+			protocol := self.Protocol
+			if protocol == "" {
+				protocol = secrules.PROTO_ANY
+			}
+			fields = append(fields, protocol)
 		case "ports":
 			if len(self.Ports) > 0 {
 				fields = append(fields, self.Ports)
@@ -262,43 +259,47 @@
 		return nil, nil, syncResult
 	} else {
 		dbRules := make([]secrules.SecurityRule, len(_dbRules))
-		for _, _rule := range _dbRules {
-			rule, _ := secrules.ParseSecurityRule(_rule.GetRule())
-			rule.Description = _rule.Description
-			dbRules = append(dbRules, *rule)
-		}
-
+
+		originRules := make(map[string]*SSecurityGroupRule, len(dbRules))
 		oldRules, oldStrs := make(map[string]secrules.SecurityRule, len(dbRules)), sets.NewString()
-		for _, rule := range dbRules {
-			if str := jsonutils.Marshal(rule).String(); !oldStrs.Has(str) {
-				oldStrs.Insert(str)
-				log.Errorf("old: %s", str)
-				oldRules[str] = rule
-			}
-		}
+
+		for i := 0; i < len(_dbRules); i += 1 {
+			_rule := _dbRules[i]
+			if rule, err := secrules.ParseSecurityRule(_rule.GetRule()); err != nil {
+				syncResult.AddError(err)
+			} else {
+				rule.Priority = int(_rule.Priority)
+				rule.Description = _rule.Description
+				if str := jsonutils.Marshal(rule).String(); !oldStrs.Has(str) {
+					oldStrs.Insert(str)
+					oldRules[str] = *rule
+					originRules[str] = &_rule
+				} else if err := _rule.Delete(ctx, userCred); err != nil {
+					syncResult.AddError(err)
+				}
+			}
+		}
+
 		newRules, newStrs := make(map[string]secrules.SecurityRule, len(rules)), sets.NewString()
 		for _, rule := range rules {
 			if str := jsonutils.Marshal(rule).String(); !newStrs.Has(str) {
 				newStrs.Insert(str)
-				log.Errorf("new: %s", str)
 				newRules[str] = rule
 			}
 		}
-		for _, rule := range newStrs.Difference(oldStrs).List() {
-			log.Errorf("need add : %s", rule)
-			if _, err := manager.newFromCloudSecurityGroup(newRules[rule], secgroup); err != nil {
+		for _, _rule := range newStrs.Difference(oldStrs).List() {
+			rule := newRules[_rule]
+			if _, err := manager.newFromCloudSecurityGroup(rule, secgroup); err != nil {
 				syncResult.AddError(err)
 			} else {
 				syncResult.Add()
 			}
 		}
-		for _, rule := range oldStrs.Difference(newStrs).List() {
-			log.Errorf("need remove : %s", rule)
-			// if _, err := manager.newFromCloudSecurityGroup(newRules[rule], secgroup); err != nil {
-			// 	syncResult.AddError(err)
-			// } else {
-			// 	syncResult.Add()
-			// }
+		for _, _rule := range oldStrs.Difference(newStrs).List() {
+			syncResult.Delete()
+			if err := originRules[_rule].Delete(ctx, userCred); err != nil {
+				syncResult.AddError(err)
+			}
 		}
 	}
 	return nil, nil, syncResult
