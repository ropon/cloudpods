--- conflicted
+++ resolved
@@ -2491,13 +2491,9 @@
 		if secgrp, err := data.GetString("secgrp"); err != nil {
 			logclient.AddActionLog(self, logclient.ACT_VM_ASSIGNSECGROUP, err, userCred, false)
 			return nil, err
-<<<<<<< HEAD
 		} else if sg, err := SecurityGroupManager.FetchByIdOrName(userCred, secgrp); err != nil {
-=======
-		} else if sg, err := SecurityGroupManager.FetchByIdOrName(userCred.GetProjectId(), secgrp); err != nil {
 			msg := fmt.Sprintf("SecurityGroup %s not found", secgrp)
 			logclient.AddActionLog(self, logclient.ACT_VM_ASSIGNSECGROUP, msg, userCred, false)
->>>>>>> c9f44efd
 			return nil, httperrors.NewNotFoundError("SecurityGroup %s not found", secgrp)
 		} else {
 			if _, err := self.GetModelManager().TableSpec().Update(self, func() error {
