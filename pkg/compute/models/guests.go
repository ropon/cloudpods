--- conflicted
+++ resolved
@@ -2163,7 +2163,7 @@
 	if err != nil {
 		return nil, err
 	}
-	disk, err := DiskManager.FetchByIdOrName(userCred.GetProjectId(), diskId)
+	disk, err := DiskManager.FetchByIdOrName(userCred, diskId)
 	if err != nil {
 		return nil, err
 	}
@@ -2179,26 +2179,6 @@
 
 	if err := self.GetDriver().StartGuestAttachDiskTask(ctx, userCred, self, taskData, ""); err != nil {
 		return nil, err
-<<<<<<< HEAD
-	} else {
-		if disk, err := DiskManager.FetchByIdOrName(userCred, diskId); err != nil {
-			return nil, err
-		} else if disk == nil {
-			return nil, httperrors.NewResourceNotFoundError("Disk %s not found", diskId)
-		} else if err := self.ValidateAttachDisk(ctx, disk.(*SDisk)); err != nil {
-			return nil, err
-		} else {
-			driver, _ := data.GetString("driver")
-			cache, _ := data.GetString("cache")
-			mountpoint, _ := data.GetString("mountpoint")
-			if err := self.attach2Disk(disk.(*SDisk), userCred, driver, cache, mountpoint); err != nil {
-				return nil, err
-			} else {
-				self.StartSyncTask(ctx, userCred, false, "")
-			}
-		}
-=======
->>>>>>> 04578af0
 	}
 	return nil, nil
 }
