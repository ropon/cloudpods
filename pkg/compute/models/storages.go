--- conflicted
+++ resolved
@@ -215,80 +215,10 @@
 
 func (self *SStorage) PostCreate(ctx context.Context, userCred mcclient.TokenCredential, ownerProjId string, query jsonutils.JSONObject, data jsonutils.JSONObject) {
 	self.SStandaloneResourceBase.PostCreate(ctx, userCred, ownerProjId, query, data)
-<<<<<<< HEAD
-	storageConf, _ := data.Get("storage_conf")
-	if storageConf != nil {
-		_, err := db.Update(self, func() error {
-			self.StorageConf = storageConf
-			return nil
-		})
-		if err != nil {
-			log.Errorln(err)
-			return
-		}
-	}
-	if self.StorageType == STORAGE_RBD {
-		var storages = make([]SStorage, 0)
-		err := StorageManager.Query().Equals("storage_type", STORAGE_RBD).All(&storages)
-		if err != nil {
-			log.Errorln(err)
-			return
-		}
-		nMonHost, _ := storageConf.GetString("mon_host")
-		nKey, _ := storageConf.GetString("key")
-		for i := 0; i < len(storages); i++ {
-			monHost, _ := storages[i].StorageConf.GetString("mon_host")
-			key, _ := storages[i].StorageConf.GetString("key")
-			if monHost == nMonHost && nKey == key {
-				_, err := db.Update(self, func() error {
-					self.StoragecacheId = storages[i].StoragecacheId
-					return nil
-				})
-				if err != nil {
-					log.Errorln(err)
-					return
-				}
-				break
-			}
-		}
-		if len(self.StoragecacheId) == 0 {
-			sc := &SStoragecache{}
-			sc.SetModelManager(StoragecacheManager)
-			sc.Name = fmt.Sprintf("imagecache-%s", self.Id)
-			pool, _ := storageConf.GetString("pool")
-			sc.Path = fmt.Sprintf("rbd:%s", pool)
-			err := StorageManager.TableSpec().Insert(sc)
-			if err != nil {
-				log.Errorln(err)
-			}
-		}
-	} else if self.StorageType == STORAGE_NFS {
-		sc := &SStoragecache{}
-		sc.Path = options.Options.NfsDefaultImageCacheDir
-		sc.ExternalId = self.Id
-		sc.Name = "nfs-" + self.Name + time.Now().Format("2006-01-02 15:04:05")
-		if err := StoragecacheManager.TableSpec().Insert(sc); err != nil {
-			log.Errorln(err)
-			return
-		}
-		if err := StoragecacheManager.Query().Equals("external_id", self.Id).First(sc); err != nil {
-			log.Errorln(err)
-			return
-		}
-		_, err := db.Update(self, func() error {
-			self.StoragecacheId = sc.Id
-			self.Status = STORAGE_ONLINE
-			return nil
-		})
-		if err != nil {
-			log.Errorln(err)
-		}
-=======
 
 	storageDriver := GetStorageDriver(self.StorageType)
 	if storageDriver != nil {
 		storageDriver.PostCreate(ctx, userCred, self, data)
->>>>>>> 3f5501c8
 	}
 }
 
