package models

import (
	"context"

	"yunion.io/x/jsonutils"
	"yunion.io/x/log"
	"yunion.io/x/onecloud/pkg/cloudcommon/db"
	"yunion.io/x/onecloud/pkg/cloudprovider"
	"yunion.io/x/onecloud/pkg/compute/options"
	"yunion.io/x/onecloud/pkg/httperrors"
	"yunion.io/x/onecloud/pkg/mcclient"
	"yunion.io/x/pkg/tristate"
	"yunion.io/x/pkg/util/compare"
	"yunion.io/x/pkg/util/sysutils"
	"yunion.io/x/sqlchemy"
)

const (
	STORAGE_LOCAL            = "local"
	STORAGE_BAREMETAL        = "baremetal"
	STORAGE_SHEEPDOG         = "sheepdog"
	STORAGE_RBD              = "rbd"
	STORAGE_DOCKER           = "docker"
	STORAGE_NAS              = "nas"
	STORAGE_VSAN             = "vsan"
	STORAGE_PUBLIC_CLOUD     = "cloud"
	STORAGE_CLOUD_EFFICIENCY = "cloud_efficiency"
	STORAGE_CLOUD_SSD        = "cloud_ssd"
	STORAGE_EPHEMERAL_SSD    = "ephemeral_ssd"

	STORAGE_ENABLED  = "enabled"
	STORAGE_DISABLED = "disabled"
	STORAGE_OFFLINE  = "offline"
	STORAGE_ONLINE   = "online"

	DISK_TYPE_ROTATE = "rotate"
	DISK_TYPE_SSD    = "ssd"
	DISK_TYPE_HYBRID = "hybrid"
)

var (
	DISK_TYPES            = []string{DISK_TYPE_ROTATE, DISK_TYPE_SSD, DISK_TYPE_HYBRID}
	STORAGE_LOCAL_TYPES   = []string{STORAGE_LOCAL, STORAGE_BAREMETAL, STORAGE_NAS}
	STORAGE_SUPPORT_TYPES = STORAGE_LOCAL_TYPES
	STORAGE_ALL_TYPES     = []string{
		STORAGE_LOCAL, STORAGE_BAREMETAL, STORAGE_SHEEPDOG,
		STORAGE_RBD, STORAGE_DOCKER, STORAGE_NAS, STORAGE_VSAN,
	}
)

type SStorageManager struct {
	db.SEnabledStatusStandaloneResourceBaseManager
	SInfrastructureManager
}

var StorageManager *SStorageManager

func init() {
	StorageManager = &SStorageManager{SEnabledStatusStandaloneResourceBaseManager: db.NewEnabledStatusStandaloneResourceBaseManager(SStorage{},
		"storages_tbl", "storage", "storages")}
}

type SStorage struct {
	db.SEnabledStatusStandaloneResourceBase
	SInfrastructure
	SManagedResourceBase

<<<<<<< HEAD
	Capacity    int                  `nullable:"false" list:"admin" update:"admin" create:"admin_required"`                            // Column(Integer, nullable=False) # capacity of disk in MB
	Reserved    int                  `nullable:"true" default:"0" list:"admin" update:"admin"`                                         // Column(Integer, nullable=True, default=0)
	StorageType string               `width:"32" charset:"ascii" nullable:"false" list:"user" update:"admin" create:"admin_required"`  // Column(VARCHAR(32, charset='ascii'), nullable=False)
	MediumType  string               `width:"32" charset:"ascii" nullable:"false" list:"admin" update:"admin" create:"admin_required"` // Column(VARCHAR(32, charset='ascii'), nullable=False)
	Cmtbound    float32              `nullable:"true" list:"admin" update:"admin"`                                                     // Column(Float, nullable=True)
	StorageConf jsonutils.JSONObject `nullable:"true" get:"admin" update:"admin"`                                                      // = Column(JSONEncodedDict, nullable=True)
=======
	Capacity    int                  `nullable:"false" list:"admin" update:"admin" create:"admin_required"`                           // Column(Integer, nullable=False) # capacity of disk in MB
	Reserved    int                  `nullable:"true" default:"0" list:"admin" update:"admin"`                                        // Column(Integer, nullable=True, default=0)
	StorageType string               `width:"32" charset:"ascii" nullable:"false" list:"user" update:"admin" create:"admin_required"` // Column(VARCHAR(32, charset='ascii'), nullable=False)
	MediumType  string               `width:"32" charset:"ascii" nullable:"false" list:"user" update:"admin" create:"admin_required"` // Column(VARCHAR(32, charset='ascii'), nullable=False)
	Cmtbound    float32              `nullable:"true" list:"admin" update:"admin"`                                                    // Column(Float, nullable=True)
	StorageConf jsonutils.JSONObject `nullable:"true" get:"admin" update:"admin"`                                                     // = Column(JSONEncodedDict, nullable=True)
>>>>>>> 6d29c36a

	ZoneId string `width:"36" charset:"ascii" nullable:"false" list:"user" create:"admin_required"`

	StoragecacheId string `width:"36" charset:"ascii" nullable:"true" list:"admin" get:"admin"`
}

func (manager *SStorageManager) GetContextManager() []db.IModelManager {
	return []db.IModelManager{ZoneManager, StoragecacheManager}
}

func (self *SStorage) ValidateDeleteCondition(ctx context.Context) error {
	if self.GetHostCount() > 0 || self.GetDiskCount() > 0 {
		return httperrors.NewNotEmptyError("Not an empty storage provider")
	}
	return self.SEnabledStatusStandaloneResourceBase.ValidateDeleteCondition(ctx)
}

func (self *SStorage) GetHostCount() int {
	return HoststorageManager.Query().Equals("storage_id", self.Id).Count()
}

func (self *SStorage) GetDiskCount() int {
	return DiskManager.Query().Equals("storage_id", self.Id).Count()
}

func (self *SStorage) IsLocal() bool {
	return self.StorageType == STORAGE_LOCAL || self.StorageType == STORAGE_BAREMETAL
}

func (manager *SStorageManager) AllowListItems(ctx context.Context, userCred mcclient.TokenCredential, query jsonutils.JSONObject) bool {
	return true
}

func (self *SStorage) getMoreDetails(extra *jsonutils.JSONDict) *jsonutils.JSONDict {
	used := self.GetUsedCapacity(tristate.True)
	waste := self.GetUsedCapacity(tristate.False)
	vcapa := float32(self.GetCapacity()) * self.GetOvercommitBound()
	extra.Add(jsonutils.NewInt(int64(used)), "used_capacity")
	extra.Add(jsonutils.NewInt(int64(waste)), "waste_capacity")
	extra.Add(jsonutils.NewFloat(float64(vcapa)), "virtual_capacity")
	extra.Add(jsonutils.NewFloat(float64(vcapa-float32(used)-float32(waste))), "free_capacity")
	if self.GetCapacity() > 0 {
		value := float64(used * 1.0 / self.GetCapacity())
		value = float64(int(value*100+0.5) / 100.0)
		extra.Add(jsonutils.NewFloat(value), "commit_rate")
	} else {
		extra.Add(jsonutils.NewFloat(0.0), "commit_rate")
	}
	extra.Add(jsonutils.NewFloat(float64(self.GetOvercommitBound())), "commit_bound")
	return extra
}

func (self *SStorage) GetCustomizeColumns(ctx context.Context, userCred mcclient.TokenCredential, query jsonutils.JSONObject) *jsonutils.JSONDict {
	extra := self.SEnabledStatusStandaloneResourceBase.GetCustomizeColumns(ctx, userCred, query)
	return self.getMoreDetails(extra)
}

func (self *SStorage) GetUsedCapacity(isReady tristate.TriState) int {
	disks := DiskManager.Query().SubQuery()
	q := disks.Query(sqlchemy.SUM("sum", disks.Field("disk_size"))).Equals("storage_id", self.Id)
	switch isReady {
	case tristate.True:
		q = q.Equals("status", DISK_READY)
	case tristate.False:
		q = q.NotEquals("status", DISK_READY)
	}
	if q.Count() == 0 {
		return 0
	}
	row := q.Row()
	var sum int
	err := row.Scan(&sum)
	if err != nil {
		log.Errorf("GetUsedCapacity fail: %s", err)
		return 0
	}
	return sum
}

func (self *SStorage) GetOvercommitBound() float32 {
	if self.Cmtbound > 0 {
		return self.Cmtbound
	} else {
		return options.Options.DefaultStorageOvercommitBound
	}
}

func (self *SStorage) GetMasterHost() *SHost {
	hosts := HostManager.Query().SubQuery()
	hoststorages := HoststorageManager.Query().SubQuery()

	q := hosts.Query().Join(hoststorages, sqlchemy.AND(sqlchemy.Equals(hoststorages.Field("host_id"), hosts.Field("id")),
		sqlchemy.IsFalse(hoststorages.Field("deleted"))))
	q = q.Filter(sqlchemy.Equals(hoststorages.Field("storage_id"), self.Id))
	q = q.IsTrue("enabled")
	q = q.Equals("host_status", HOST_ONLINE).Asc("id")
	host := SHost{}
	host.SetModelManager(HostManager)
	err := q.First(&host)
	if err != nil {
		log.Errorf("GetMasterHost fail %s", err)
		return nil
	}
	return &host
}

func (self *SStorage) GetZoneId() string {
	if len(self.ZoneId) > 0 {
		return self.ZoneId
	}
	host := self.GetMasterHost()
	if host != nil {
		_, err := StorageManager.TableSpec().Update(self, func() error {
			self.ZoneId = host.ZoneId
			return nil
		})
		if err != nil {
			log.Errorf("%s", err)
			return ""
		}
		return self.ZoneId
	} else {
		log.Errorf("No mater host for storage")
		return ""
	}
}

func (self *SStorage) getZone() *SZone {
	zoneId := self.GetZoneId()
	if len(zoneId) > 0 {
		return ZoneManager.FetchZoneById(zoneId)
	}
	return nil
}

func (self *SStorage) GetReserved() int {
	return self.Reserved
}

func (self *SStorage) GetCapacity() int {
	return self.Capacity - self.GetReserved()
}

func (self *SStorage) GetFreeCapacity() int {
	return int(float32(self.GetCapacity())*self.GetOvercommitBound()) - self.GetUsedCapacity(tristate.None)
}

func (self *SStorage) GetAttachedHosts() []SHost {
	hosts := HostManager.Query().SubQuery()
	hoststorages := HoststorageManager.Query().SubQuery()

	q := hosts.Query()
	q = q.Join(hoststorages, sqlchemy.Equals(hoststorages.Field("host_id"), hosts.Field("id")))
	q = q.Filter(sqlchemy.Equals(hoststorages.Field("storage_id"), self.Id))

	hostList := make([]SHost, 0)
	err := db.FetchModelObjects(HostManager, q, &hostList)
	if err != nil {
		log.Errorf("GetAttachedHosts fail %s", err)
		return nil
	}
	return hostList
}

func (self *SStorage) SyncStatusWithHosts() {
	hosts := self.GetAttachedHosts()
	if hosts == nil {
		return
	}
	total := 0
	online := 0
	offline := 0
	for _, h := range hosts {
		if h.HostStatus == HOST_ONLINE {
			online += 1
		} else {
			offline += 1
		}
		total += 1
	}
	var status string
	if !self.IsLocal() {
		status = STORAGE_ENABLED
	} else if online > 0 {
		status = STORAGE_ENABLED
	} else if offline > 0 {
		status = STORAGE_OFFLINE
	} else {
		status = STORAGE_DISABLED
	}
	if status != self.Status {
		self.SetStatus(nil, status, "SyncStatusWithHosts")
	}
}

func (manager *SStorageManager) getStoragesByZoneId(zoneId string, provider *SCloudprovider) ([]SStorage, error) {
	storages := make([]SStorage, 0)
	q := manager.Query().Equals("zone_id", zoneId)
	if provider != nil {
		q = q.Equals("manager_id", provider.Id)
	}
	err := db.FetchModelObjects(manager, q, &storages)
	if err != nil {
		log.Errorf("getStoragesByZoneId fail %s", err)
		return nil, err
	}
	return storages, nil
}

func (manager *SStorageManager) scanLegacyStorages() error {
	storages := make([]SStorage, 0)
	table := manager.Query().SubQuery()
	q := table.Query().Filter(sqlchemy.OR(sqlchemy.IsNull(table.Field("zone_id")), sqlchemy.IsEmpty(table.Field("zone_id"))))
	err := db.FetchModelObjects(manager, q, &storages)
	if err != nil {
		log.Errorf("getLegacyStoragesByZoneId fail %s", err)
		return err
	}
	for i := 0; i < len(storages); i += 1 {
		storages[i].GetZoneId()
	}
	return nil
}

func (manager *SStorageManager) SyncStorages(ctx context.Context, userCred mcclient.TokenCredential, provider *SCloudprovider, zone *SZone, storages []cloudprovider.ICloudStorage) ([]SStorage, []cloudprovider.ICloudStorage, compare.SyncResult) {
	localStorages := make([]SStorage, 0)
	remoteStorages := make([]cloudprovider.ICloudStorage, 0)
	syncResult := compare.SyncResult{}

	err := manager.scanLegacyStorages()
	if err != nil {
		syncResult.Error(err)
		return nil, nil, syncResult
	}

	dbStorages, err := manager.getStoragesByZoneId(zone.Id, provider)
	if err != nil {
		syncResult.Error(err)
		return nil, nil, syncResult
	}

	removed := make([]SStorage, 0)
	commondb := make([]SStorage, 0)
	commonext := make([]cloudprovider.ICloudStorage, 0)
	added := make([]cloudprovider.ICloudStorage, 0)

	err = compare.CompareSets(dbStorages, storages, &removed, &commondb, &commonext, &added)
	if err != nil {
		syncResult.Error(err)
		return nil, nil, syncResult
	}

	for i := 0; i < len(removed); i += 1 {
		err = removed[i].ValidateDeleteCondition(ctx)
		if err != nil { // cannot delete
			err = removed[i].SetStatus(userCred, STORAGE_DISABLED, "sync to delete")
			if err == nil {
				_, err = removed[i].PerformDisable(ctx, userCred, nil, nil)
			}
			if err != nil {
				syncResult.DeleteError(err)
			} else {
				syncResult.Delete()
			}
		} else {
			err = removed[i].Delete(ctx, userCred)
			if err != nil {
				syncResult.DeleteError(err)
			} else {
				syncResult.Delete()
			}
		}
	}
	for i := 0; i < len(commondb); i += 1 {
		err = commondb[i].syncWithCloudStorage(commonext[i])
		if err != nil {
			syncResult.UpdateError(err)
		} else {
			localStorages = append(localStorages, commondb[i])
			remoteStorages = append(remoteStorages, commonext[i])
			syncResult.Update()
		}
	}
	for i := 0; i < len(added); i += 1 {
		new, err := manager.newFromCloudStorage(added[i], zone)
		if err != nil {
			syncResult.AddError(err)
		} else {
			localStorages = append(localStorages, *new)
			remoteStorages = append(remoteStorages, added[i])
			syncResult.Add()
		}
	}

	return localStorages, remoteStorages, syncResult
}

func (self *SStorage) syncWithCloudStorage(extStorage cloudprovider.ICloudStorage) error {
	_, err := self.GetModelManager().TableSpec().Update(self, func() error {
		self.Name = extStorage.GetName()
		self.Status = extStorage.GetStatus()
		self.StorageType = extStorage.GetStorageType()
		self.MediumType = extStorage.GetMediumType()
		self.Capacity = extStorage.GetCapacityMB()
		self.StorageConf = extStorage.GetStorageConf()

		self.Enabled = extStorage.GetEnabled()

		self.IsEmulated = extStorage.IsEmulated()
		self.ManagerId = extStorage.GetManagerId()

		return nil
	})
	if err != nil {
		log.Errorf("syncWithCloudZone error %s", err)
	}
	return err
}

func (manager *SStorageManager) newFromCloudStorage(extStorage cloudprovider.ICloudStorage, zone *SZone) (*SStorage, error) {
	storage := SStorage{}
	storage.SetModelManager(manager)

	storage.Name = extStorage.GetName()
	storage.Status = extStorage.GetStatus()
	storage.ExternalId = extStorage.GetGlobalId()
	storage.ZoneId = zone.Id
	storage.StorageType = extStorage.GetStorageType()
	storage.MediumType = extStorage.GetMediumType()
	storage.StorageConf = extStorage.GetStorageConf()
	storage.Capacity = extStorage.GetCapacityMB()

	storage.Enabled = extStorage.GetEnabled()

	storage.IsEmulated = extStorage.IsEmulated()
	storage.ManagerId = extStorage.GetManagerId()

	err := manager.TableSpec().Insert(&storage)
	if err != nil {
		log.Errorf("newFromCloudStorage fail %s", err)
		return nil, err
	}
	return &storage, nil
}

type StorageCapacityStat struct {
	TotalSize        int64
	TotalSizeVirtual float64
}

func (manager *SStorageManager) disksReadyQ() *sqlchemy.SSubQuery {
	disks := DiskManager.Query().SubQuery()
	q := disks.Query(
		disks.Field("storage_id"),
		sqlchemy.SUM("used_capacity", disks.Field("disk_size")),
	).Equals("status", DISK_READY).GroupBy(disks.Field("storage_id")).SubQuery()
	return q
}

func (manager *SStorageManager) disksFailedQ() *sqlchemy.SSubQuery {
	disks := DiskManager.Query().SubQuery()
	q := disks.Query(
		disks.Field("storage_id"),
		sqlchemy.SUM("failed_capacity", disks.Field("disk_size")),
	).NotEquals("status", DISK_READY).GroupBy(disks.Field("storage_id")).SubQuery()
	return q
}

func (manager *SStorageManager) totalCapacityQ(
	rangeObj db.IStandaloneModel, hostTypes []string,
) *sqlchemy.SQuery {
	stmt := manager.disksReadyQ()
	stmt2 := manager.disksFailedQ()
	storages := manager.Query().SubQuery()
	q := storages.Query(
		storages.Field("capacity"),
		storages.Field("reserved"),
		storages.Field("cmtbound"),
		stmt.Field("used_capacity"),
		stmt2.Field("failed_capacity")).
		LeftJoin(stmt, sqlchemy.Equals(stmt.Field("storage_id"), storages.Field("id"))).
		LeftJoin(stmt2, sqlchemy.Equals(stmt2.Field("storage_id"), storages.Field("id")))

	hosts := HostManager.Query().SubQuery()
	hostStorages := HoststorageManager.Query().SubQuery()

	q = q.Join(hostStorages, sqlchemy.AND(
		sqlchemy.Equals(hostStorages.Field("storage_id"), storages.Field("id")),
		sqlchemy.IsFalse(hostStorages.Field("deleted")),
	)).Join(
		hosts, sqlchemy.AND(
			sqlchemy.Equals(hosts.Field("id"), hostStorages.Field("host_id")),
			sqlchemy.IsFalse(hosts.Field("deleted")),
			sqlchemy.IsTrue(hosts.Field("enabled")),
			sqlchemy.Equals(hosts.Field("host_status"), HOST_ONLINE)))

	return AttachUsageQuery(q, hosts, hostStorages.Field("host_id"), hostTypes, rangeObj)
}

type StorageStat struct {
	Capacity       int
	Reserved       int
	Cmtbound       float32
	UsedCapacity   int
	FailedCapacity int
}

type StoragesCapacityStat struct {
	Capacity        int64
	CapacityVirtual float64
	CapacityUsed    int64
	CapacityUnread  int64
}

func (manager *SStorageManager) calculateCapacity(q *sqlchemy.SQuery) StoragesCapacityStat {
	stats := make([]StorageStat, 0)
	err := q.All(&stats)
	if err != nil {
		log.Errorf("calculateCapacity: %v", err)
	}
	var (
		tCapa   int64   = 0
		tVCapa  float64 = 0
		tUsed   int64   = 0
		tFailed int64   = 0
	)
	for _, stat := range stats {
		tCapa += int64(stat.Capacity - stat.Reserved)
		if stat.Cmtbound == 0 {
			stat.Cmtbound = options.Options.DefaultStorageOvercommitBound
		}
		tVCapa += float64(stat.Capacity-stat.Reserved) * float64(stat.Cmtbound)
		tUsed += int64(stat.UsedCapacity)
		tFailed += int64(stat.FailedCapacity)
	}
	return StoragesCapacityStat{
		Capacity:        tCapa,
		CapacityVirtual: tVCapa,
		CapacityUsed:    tUsed,
		CapacityUnread:  tFailed,
	}
}

func (manager *SStorageManager) TotalCapacity(rangeObj db.IStandaloneModel, hostTypes []string) StoragesCapacityStat {
	res1 := manager.calculateCapacity(manager.totalCapacityQ(rangeObj, hostTypes))
	return res1
}

func (self *SStorage) createDisk(name string, diskConfig *SDiskConfig, userCred mcclient.TokenCredential, ownerProjId string, autoDelete bool, isSystem bool) (*SDisk, error) {
	disk := SDisk{}
	disk.SetModelManager(DiskManager)

	disk.Name = name
	disk.fetchDiskInfo(diskConfig)

	disk.StorageId = self.Id
	disk.AutoDelete = autoDelete
	disk.ProjectId = ownerProjId
	disk.IsSystem = isSystem

	err := disk.GetModelManager().TableSpec().Insert(&disk)
	if err != nil {
		return nil, err
	}
	db.OpsLog.LogEvent(&disk, db.ACT_CREATE, nil, userCred)
	return &disk, nil
}

func (self *SStorage) GetAllAttachingHosts() []SHost {
	hosts := HostManager.Query().SubQuery()
	hoststorages := HoststorageManager.Query().SubQuery()

	q := hosts.Query()
	q = q.Join(hoststorages, sqlchemy.AND(sqlchemy.Equals(hoststorages.Field("host_id"), hosts.Field("id")),
		sqlchemy.IsFalse(hoststorages.Field("deleted"))))
	q = q.Filter(sqlchemy.Equals(hoststorages.Field("storage_id"), self.Id))
	q = q.Filter(sqlchemy.IsTrue(hosts.Field("enabled")))
	q = q.Filter(sqlchemy.Equals(hosts.Field("host_status"), HOST_ONLINE))

	ret := make([]SHost, 0)
	err := q.All(&ret)
	if err != nil {
		log.Errorf("%s", err)
		return nil
	}
	return ret
}

func (self *SStorage) SetStoragecache(cache *SStoragecache) error {
	if self.StoragecacheId == cache.Id {
		return nil
	}
	_, err := self.GetModelManager().TableSpec().Update(self, func() error {
		self.StoragecacheId = cache.Id
		return nil
	})
	return err
}

func (self *SStorage) AllowPerformCacheImage(ctx context.Context, userCred mcclient.TokenCredential, query jsonutils.JSONObject, data jsonutils.JSONObject) bool {
	return userCred.IsSystemAdmin()
}

func (self *SStorage) GetStoragecache() *SStoragecache {
	obj, err := StoragecacheManager.FetchById(self.StoragecacheId)
	if err != nil {
		log.Errorf("cannot find storage cache??? %s", err)
		return nil
	}
	return obj.(*SStoragecache)
}

func (self *SStorage) PerformCacheImage(ctx context.Context, userCred mcclient.TokenCredential, query jsonutils.JSONObject, data jsonutils.JSONObject) (jsonutils.JSONObject, error) {
	cache := self.GetStoragecache()
	if cache == nil {
		return nil, httperrors.NewInternalServerError("storage cache is missing")
	}

	return cache.PerformCacheImage(ctx, userCred, query, data)
}

func (self *SStorage) AllowPerformUncacheImage(ctx context.Context, userCred mcclient.TokenCredential, query jsonutils.JSONObject, data jsonutils.JSONObject) bool {
	return userCred.IsSystemAdmin()
}

func (self *SStorage) PerformUncacheImage(ctx context.Context, userCred mcclient.TokenCredential, query jsonutils.JSONObject, data jsonutils.JSONObject) (jsonutils.JSONObject, error) {
	cache := self.GetStoragecache()
	if cache == nil {
		return nil, httperrors.NewInternalServerError("storage cache is missing")
	}

	return cache.PerformUncacheImage(ctx, userCred, query, data)
}

func (self *SStorage) GetIStorage() (cloudprovider.ICloudStorage, error) {
	provider, err := self.GetDriver()
	if err != nil {
		log.Errorf("fail to find cloud provider")
		return nil, err
	}
	return provider.GetIStorageById(self.GetExternalId())
}

func (manager *SStorageManager) FetchStorageById(storageId string) *SStorage {
	obj, err := manager.FetchById(storageId)
	if err != nil {
		log.Errorf("%s", err)
		return nil
	}
	return obj.(*SStorage)
}

func (manager *SStorageManager) InitializeData() error {
	storages := make([]SStorage, 0)
	q := manager.Query()
	err := db.FetchModelObjects(manager, q, &storages)
	if err != nil {
		return err
	}
	for _, s := range storages {
		if len(s.ZoneId) == 0 {
			zoneId := ""
			hosts := s.GetAttachedHosts()
			if hosts != nil && len(hosts) > 0 {
				zoneId = hosts[0].ZoneId
			} else {
				log.Fatalf("Cannot locate zoneId for storage %s", s.Name)
			}
			manager.TableSpec().Update(&s, func() error {
				s.ZoneId = zoneId
				return nil
			})
		}
		if len(s.StoragecacheId) == 0 && s.StorageType == STORAGE_RBD {
			storagecache := &SStoragecache{}
			storagecache.SetModelManager(StoragecacheManager)
			storagecache.Name = "rbd-" + s.Id
			if pool, err := s.StorageConf.GetString("pool"); err != nil {
				log.Fatalf("Get storage %s pool info error", s.Name)
			} else {
				storagecache.Path = "rbd:" + pool
				if err := StoragecacheManager.TableSpec().Insert(storagecache); err != nil {
					log.Fatalf("Cannot Add storagecache for %s", s.Name)
				} else {
					manager.TableSpec().Update(&s, func() error {
						s.StoragecacheId = storagecache.Id
						return nil
					})
				}
			}
		}
	}
	return nil
}

func (manager *SStorageManager) ListItemFilter(ctx context.Context, q *sqlchemy.SQuery, userCred mcclient.TokenCredential, query jsonutils.JSONObject) (*sqlchemy.SQuery, error) {
	q, err := manager.SStatusStandaloneResourceBaseManager.ListItemFilter(ctx, q, userCred, query)
	if err != nil {
		return nil, err
	}

	regionStr, _ := query.GetString("region")
	if len(regionStr) > 0 {
		regionObj, err := CloudregionManager.FetchByIdOrName(userCred.GetProjectId(), regionStr)
		if err != nil {
			return nil, httperrors.NewNotFoundError("Region %s not found: %s", regionStr, err)
		}
		sq := ZoneManager.Query("id").Equals("cloudregion_id", regionObj.GetId())
		q = q.Filter(sqlchemy.In(q.Field("zone_id"), sq.SubQuery()))
	}

	if jsonutils.QueryBoolean(query, "share", false) {
		q = q.Filter(sqlchemy.NotIn(q.Field("storage_type"), sysutils.LOCAL_STORAGE_TYPES))
	}

	if jsonutils.QueryBoolean(query, "local", false) {
		q = q.Filter(sqlchemy.In(q.Field("storage_type"), sysutils.LOCAL_STORAGE_TYPES))
	}

	if jsonutils.QueryBoolean(query, "usable", false) {
		hostStorageTable := HoststorageManager.Query().SubQuery()
		hostTable := HostManager.Query().SubQuery()
		sq := hostStorageTable.Query(hostStorageTable.Field("storage_id")).Join(hostTable,
			sqlchemy.Equals(hostTable.Field("id"), hostStorageTable.Field("host_id"))).
			Filter(sqlchemy.Equals(hostTable.Field("host_status"), HOST_ONLINE))

		q = q.Filter(sqlchemy.In(q.Field("id"), sq)).
			Filter(sqlchemy.In(q.Field("status"), []string{STORAGE_ENABLED, STORAGE_ONLINE})).
			Filter(sqlchemy.IsTrue(q.Field("enabled")))
	}

	managerStr := jsonutils.GetAnyString(query, []string{"manager", "provider", "manager_id", "provider_id"})
	if len(managerStr) > 0 {
		provider := CloudproviderManager.FetchCloudproviderByIdOrName(managerStr)
		if provider == nil {
			return nil, httperrors.NewResourceNotFoundError("provider %s not found", managerStr)
		}
		q = q.Filter(sqlchemy.Equals(q.Field("manager_id"), provider.GetId()))
	}

	return q, err
}<|MERGE_RESOLUTION|>--- conflicted
+++ resolved
@@ -66,21 +66,12 @@
 	SInfrastructure
 	SManagedResourceBase
 
-<<<<<<< HEAD
-	Capacity    int                  `nullable:"false" list:"admin" update:"admin" create:"admin_required"`                            // Column(Integer, nullable=False) # capacity of disk in MB
-	Reserved    int                  `nullable:"true" default:"0" list:"admin" update:"admin"`                                         // Column(Integer, nullable=True, default=0)
-	StorageType string               `width:"32" charset:"ascii" nullable:"false" list:"user" update:"admin" create:"admin_required"`  // Column(VARCHAR(32, charset='ascii'), nullable=False)
-	MediumType  string               `width:"32" charset:"ascii" nullable:"false" list:"admin" update:"admin" create:"admin_required"` // Column(VARCHAR(32, charset='ascii'), nullable=False)
-	Cmtbound    float32              `nullable:"true" list:"admin" update:"admin"`                                                     // Column(Float, nullable=True)
-	StorageConf jsonutils.JSONObject `nullable:"true" get:"admin" update:"admin"`                                                      // = Column(JSONEncodedDict, nullable=True)
-=======
 	Capacity    int                  `nullable:"false" list:"admin" update:"admin" create:"admin_required"`                           // Column(Integer, nullable=False) # capacity of disk in MB
 	Reserved    int                  `nullable:"true" default:"0" list:"admin" update:"admin"`                                        // Column(Integer, nullable=True, default=0)
 	StorageType string               `width:"32" charset:"ascii" nullable:"false" list:"user" update:"admin" create:"admin_required"` // Column(VARCHAR(32, charset='ascii'), nullable=False)
 	MediumType  string               `width:"32" charset:"ascii" nullable:"false" list:"user" update:"admin" create:"admin_required"` // Column(VARCHAR(32, charset='ascii'), nullable=False)
 	Cmtbound    float32              `nullable:"true" list:"admin" update:"admin"`                                                    // Column(Float, nullable=True)
 	StorageConf jsonutils.JSONObject `nullable:"true" get:"admin" update:"admin"`                                                     // = Column(JSONEncodedDict, nullable=True)
->>>>>>> 6d29c36a
 
 	ZoneId string `width:"36" charset:"ascii" nullable:"false" list:"user" create:"admin_required"`
 
