package models

import (
	"context"
	"fmt"

	"yunion.io/x/jsonutils"
	"yunion.io/x/log"
	"yunion.io/x/pkg/util/compare"
	"yunion.io/x/sqlchemy"

	"yunion.io/x/onecloud/pkg/cloudcommon/db"
	"yunion.io/x/onecloud/pkg/cloudcommon/db/lockman"
	"yunion.io/x/onecloud/pkg/cloudcommon/db/taskman"
	"yunion.io/x/onecloud/pkg/cloudcommon/validators"
	"yunion.io/x/onecloud/pkg/cloudprovider"
	"yunion.io/x/onecloud/pkg/compute/consts"
	"yunion.io/x/onecloud/pkg/httperrors"
	"yunion.io/x/onecloud/pkg/mcclient"
)

type SLoadbalancerListenerRuleManager struct {
	db.SVirtualResourceBaseManager
}

var LoadbalancerListenerRuleManager *SLoadbalancerListenerRuleManager

func init() {
	LoadbalancerListenerRuleManager = &SLoadbalancerListenerRuleManager{
		SVirtualResourceBaseManager: db.NewVirtualResourceBaseManager(
			SLoadbalancerListenerRule{},
			"loadbalancerlistenerrules_tbl",
			"loadbalancerlistenerrule",
			"loadbalancerlistenerrules",
		),
	}
}

type SLoadbalancerListenerRule struct {
	db.SVirtualResourceBase
	SManagedResourceBase

	CloudregionId  string `width:"36" charset:"ascii" nullable:"false" list:"admin" default:"default" create:"optional"`
	ListenerId     string `width:"36" charset:"ascii" nullable:"false" list:"user" create:"optional"`
	BackendGroupId string `width:"36" charset:"ascii" nullable:"false" list:"user" create:"optional" update:"user"`

	Domain string `width:"128" charset:"ascii" nullable:"false" list:"user" create:"optional"`
	Path   string `width:"128" charset:"ascii" nullable:"false" list:"user" create:"optional"`

	SLoadbalancerHealthCheck // 目前只有腾讯云HTTP、HTTPS类型的健康检查是和规则绑定的。
	SLoadbalancerHTTPRateLimiter
}

func loadbalancerListenerRuleCheckUniqueness(ctx context.Context, lbls *SLoadbalancerListener, domain, path string) error {
	q := LoadbalancerListenerRuleManager.Query().
		IsFalse("pending_deleted").
		Equals("listener_id", lbls.Id).
		Equals("domain", domain).
		Equals("path", path)
	var lblsr SLoadbalancerListenerRule
	q.First(&lblsr)
	if len(lblsr.Id) > 0 {
		return httperrors.NewConflictError("rule %s/%s already occupied by rule %s(%s)", domain, path, lblsr.Name, lblsr.Id)
	}
	return nil
}

func (man *SLoadbalancerListenerRuleManager) PreDeleteSubs(ctx context.Context, userCred mcclient.TokenCredential, q *sqlchemy.SQuery) {
	subs := []SLoadbalancerListenerRule{}
	db.FetchModelObjects(man, q, &subs)
	for _, sub := range subs {
		sub.DoPendingDelete(ctx, userCred)
	}
}

func (man *SLoadbalancerListenerRuleManager) ListItemFilter(ctx context.Context, q *sqlchemy.SQuery, userCred mcclient.TokenCredential, query jsonutils.JSONObject) (*sqlchemy.SQuery, error) {
	q, err := man.SVirtualResourceBaseManager.ListItemFilter(ctx, q, userCred, query)
	if err != nil {
		return nil, err
	}
	userProjId := userCred.GetProjectId()
	data := query.(*jsonutils.JSONDict)
	q, err = validators.ApplyModelFilters(q, data, []*validators.ModelFilterOptions{
		{Key: "listener", ModelKeyword: "loadbalancerlistener", ProjectId: userProjId},
		{Key: "backend_group", ModelKeyword: "loadbalancerbackendgroup", ProjectId: userProjId},
	})
	if err != nil {
		return nil, err
	}
	return q, nil
}

func (man *SLoadbalancerListenerRuleManager) ValidateCreateData(ctx context.Context, userCred mcclient.TokenCredential, ownerProjId string, query jsonutils.JSONObject, data *jsonutils.JSONDict) (*jsonutils.JSONDict, error) {
	listenerV := validators.NewModelIdOrNameValidator("listener", "loadbalancerlistener", ownerProjId)
	backendGroupV := validators.NewModelIdOrNameValidator("backend_group", "loadbalancerbackendgroup", ownerProjId)
	domainV := validators.NewDomainNameValidator("domain")
	pathV := validators.NewURLPathValidator("path")
	keyV := map[string]validators.IValidator{
		"status": validators.NewStringChoicesValidator("status", consts.LB_STATUS_SPEC).Default(consts.LB_STATUS_ENABLED),

		"listener":      listenerV,
		"backend_group": backendGroupV,
		"domain":        domainV.AllowEmpty(true).Default(""),
		"path":          pathV.Default(""),

		"http_request_rate":         validators.NewNonNegativeValidator("http_request_rate").Default(0),
		"http_request_rate_per_src": validators.NewNonNegativeValidator("http_request_rate_per_src").Default(0),
	}
	for _, v := range keyV {
		if err := v.Validate(data); err != nil {
			return nil, err
		}
	}
	listener := listenerV.Model.(*SLoadbalancerListener)
	data.Set("cloudregion_id", jsonutils.NewString(listener.CloudregionId))
	data.Set("manager_id", jsonutils.NewString(listener.ManagerId))
	listenerType := listener.ListenerType
	if listenerType != consts.LB_LISTENER_TYPE_HTTP && listenerType != consts.LB_LISTENER_TYPE_HTTPS {
		return nil, fmt.Errorf("listener type must be http/https, got %s", listenerType)
	}
	{
		if lbbg, ok := backendGroupV.Model.(*SLoadbalancerBackendGroup); ok && lbbg.LoadbalancerId != listener.LoadbalancerId {
			return nil, httperrors.NewInputParameterError("backend group %s(%s) belongs to loadbalancer %s instead of %s",
				lbbg.Name, lbbg.Id, lbbg.LoadbalancerId, listener.LoadbalancerId)
		} else {
			// 腾讯云backend group只能1v1关联
			if listener.GetProviderName() == CLOUD_PROVIDER_QCLOUD {
				count := lbbg.RefCount()
				if count > 0 {
					return nil, fmt.Errorf("backendgroup already related with other listener/rule")
				}
			}
		}
	}
	err := loadbalancerListenerRuleCheckUniqueness(ctx, listener, domainV.Value, pathV.Value)
	if err != nil {
		return nil, err
	}
	if _, err := man.SVirtualResourceBaseManager.ValidateCreateData(ctx, userCred, ownerProjId, query, data); err != nil {
		return nil, err
	}
	region := listener.GetRegion()
	if region == nil {
		return nil, httperrors.NewResourceNotFoundError("failed to find region for loadbalancer listener %s", listener.Name)
	}

	return region.GetDriver().ValidateCreateLoadbalancerListenerRuleData(ctx, userCred, data, backendGroupV.Model)
}

func (lbr *SLoadbalancerListenerRule) PostCreate(ctx context.Context, userCred mcclient.TokenCredential, ownerProjId string, query jsonutils.JSONObject, data jsonutils.JSONObject) {
	lbr.SVirtualResourceBase.PostCreate(ctx, userCred, ownerProjId, query, data)

	lbr.SetStatus(userCred, consts.LB_CREATING, "")
	if err := lbr.StartLoadBalancerListenerRuleCreateTask(ctx, userCred, ""); err != nil {
		log.Errorf("Failed to create loadbalancer listener rule error: %v", err)
	}
}

func (lbr *SLoadbalancerListenerRule) StartLoadBalancerListenerRuleCreateTask(ctx context.Context, userCred mcclient.TokenCredential, parentTaskId string) error {
	task, err := taskman.TaskManager.NewTask(ctx, "LoadbalancerListenerRuleCreateTask", lbr, userCred, nil, parentTaskId, "", nil)
	if err != nil {
		return err
	}
	task.ScheduleRun(nil)
	return nil
}

func (lbr *SLoadbalancerListenerRule) AllowPerformPurge(ctx context.Context, userCred mcclient.TokenCredential, query jsonutils.JSONObject, data jsonutils.JSONObject) bool {
	return db.IsAdminAllowPerform(userCred, lbr, "purge")
}

func (lbr *SLoadbalancerListenerRule) PerformPurge(ctx context.Context, userCred mcclient.TokenCredential, query jsonutils.JSONObject, data jsonutils.JSONObject) (jsonutils.JSONObject, error) {
	parasm := jsonutils.NewDict()
	parasm.Add(jsonutils.JSONTrue, "purge")
	return nil, lbr.StartLoadBalancerListenerRuleDeleteTask(ctx, userCred, parasm, "")
}

func (lbr *SLoadbalancerListenerRule) CustomizeDelete(ctx context.Context, userCred mcclient.TokenCredential, query jsonutils.JSONObject, data jsonutils.JSONObject) error {
	lbr.SetStatus(userCred, consts.LB_STATUS_DELETING, "")
	return lbr.StartLoadBalancerListenerRuleDeleteTask(ctx, userCred, jsonutils.NewDict(), "")
}

func (lbr *SLoadbalancerListenerRule) StartLoadBalancerListenerRuleDeleteTask(ctx context.Context, userCred mcclient.TokenCredential, params *jsonutils.JSONDict, parentTaskId string) error {
	task, err := taskman.TaskManager.NewTask(ctx, "LoadbalancerListenerRuleDeleteTask", lbr, userCred, params, parentTaskId, "", nil)
	if err != nil {
		return err
	}
	task.ScheduleRun(nil)
	return nil
}

func (lbr *SLoadbalancerListenerRule) AllowPerformStatus(ctx context.Context, userCred mcclient.TokenCredential, query jsonutils.JSONObject, data jsonutils.JSONObject) bool {
	return lbr.IsOwner(userCred) || db.IsAdminAllowPerform(userCred, lbr, "status")
}

func (lbr *SLoadbalancerListenerRule) ValidateUpdateData(ctx context.Context, userCred mcclient.TokenCredential, query jsonutils.JSONObject, data *jsonutils.JSONDict) (*jsonutils.JSONDict, error) {
	backendGroupV := validators.NewModelIdOrNameValidator("backend_group", "loadbalancerbackendgroup", lbr.GetOwnerProjectId())
	keyV := map[string]validators.IValidator{
		"backend_group":             backendGroupV,
		"http_request_rate":         validators.NewNonNegativeValidator("http_request_rate"),
		"http_request_rate_per_src": validators.NewNonNegativeValidator("http_request_rate_per_src"),
	}
	for _, v := range keyV {
		v.Optional(true)
		if err := v.Validate(data); err != nil {
			return nil, err
		}
	}
	if backendGroup, ok := backendGroupV.Model.(*SLoadbalancerBackendGroup); ok && backendGroup.Id != lbr.BackendGroupId {
		listenerM, err := LoadbalancerListenerManager.FetchById(lbr.ListenerId)
		if err != nil {
			return nil, httperrors.NewInputParameterError("loadbalancerlistenerrule %s(%s): fetching listener %s failed",
				lbr.Name, lbr.Id, lbr.ListenerId)
		}
		listener := listenerM.(*SLoadbalancerListener)
		if backendGroup.LoadbalancerId != listener.LoadbalancerId {
			return nil, httperrors.NewInputParameterError("backend group %s(%s) belongs to loadbalancer %s instead of %s",
				backendGroup.Name, backendGroup.Id, backendGroup.LoadbalancerId, listener.LoadbalancerId)
		}
	}
	return lbr.SVirtualResourceBase.ValidateUpdateData(ctx, userCred, query, data)
}

func (lbr *SLoadbalancerListenerRule) GetCustomizeColumns(ctx context.Context, userCred mcclient.TokenCredential, query jsonutils.JSONObject) *jsonutils.JSONDict {
	extra := lbr.SVirtualResourceBase.GetCustomizeColumns(ctx, userCred, query)
	if lbr.BackendGroupId == "" {
		log.Errorf("loadbalancer listener rule %s(%s): empty backend group field", lbr.Name, lbr.Id)
		return extra
	}
	lbbg, err := LoadbalancerBackendGroupManager.FetchById(lbr.BackendGroupId)
	if err != nil {
		log.Errorf("loadbalancer listener rule %s(%s): fetch backend group (%s) error: %s",
			lbr.Name, lbr.Id, lbr.BackendGroupId, err)
		return extra
	}
	extra.Set("backend_group", jsonutils.NewString(lbbg.GetName()))
	return extra
}

func (lbr *SLoadbalancerListenerRule) GetExtraDetails(ctx context.Context, userCred mcclient.TokenCredential, query jsonutils.JSONObject) (*jsonutils.JSONDict, error) {
	extra := lbr.GetCustomizeColumns(ctx, userCred, query)
	return extra, nil
}

func (lbr *SLoadbalancerListenerRule) GetLoadbalancerListener() *SLoadbalancerListener {
	listener, err := LoadbalancerListenerManager.FetchById(lbr.ListenerId)
	if err != nil {
		log.Errorf("failed to find listener for loadbalancer listener rule %s", lbr.Name)
		return nil
	}
	return listener.(*SLoadbalancerListener)
}

func (lbr *SLoadbalancerListenerRule) GetRegion() *SCloudregion {
	if listener := lbr.GetLoadbalancerListener(); listener != nil {
		return listener.GetRegion()
	}
	return nil
}

func (lbr *SLoadbalancerListenerRule) GetLoadbalancerBackendGroup() *SLoadbalancerBackendGroup {
	group, err := LoadbalancerBackendGroupManager.FetchById(lbr.BackendGroupId)
	if err != nil {
		return nil
	}
	return group.(*SLoadbalancerBackendGroup)
}

func (lbr *SLoadbalancerListenerRule) Delete(ctx context.Context, userCred mcclient.TokenCredential) error {
	return nil
}

// Delete, Update

func (man *SLoadbalancerListenerRuleManager) getLoadbalancerListenerRulesByListener(listener *SLoadbalancerListener) ([]SLoadbalancerListenerRule, error) {
	rules := []SLoadbalancerListenerRule{}
	q := man.Query().Equals("listener_id", listener.Id)
	if err := db.FetchModelObjects(man, q, &rules); err != nil {
		log.Errorf("failed to get lb listener rules for listener %s error: %v", listener.Name, err)
		return nil, err
	}
	return rules, nil
}

func (man *SLoadbalancerListenerRuleManager) SyncLoadbalancerListenerRules(ctx context.Context, userCred mcclient.TokenCredential, provider *SCloudprovider, listener *SLoadbalancerListener, rules []cloudprovider.ICloudLoadbalancerListenerRule, syncRange *SSyncRange) compare.SyncResult {
	syncOwnerId := getSyncOwnerProjectId(man, userCred, provider.ProjectId, syncRange.ProjectSync)
	lockman.LockClass(ctx, man, syncOwnerId)
	defer lockman.ReleaseClass(ctx, man, syncOwnerId)

	syncResult := compare.SyncResult{}

	dbRules, err := man.getLoadbalancerListenerRulesByListener(listener)
	if err != nil {
		syncResult.Error(err)
		return syncResult
	}

	removed := []SLoadbalancerListenerRule{}
	commondb := []SLoadbalancerListenerRule{}
	commonext := []cloudprovider.ICloudLoadbalancerListenerRule{}
	added := []cloudprovider.ICloudLoadbalancerListenerRule{}

	err = compare.CompareSets(dbRules, rules, &removed, &commondb, &commonext, &added)
	if err != nil {
		syncResult.Error(err)
		return syncResult
	}

	for i := 0; i < len(removed); i++ {
		err = removed[i].syncRemoveCloudLoadbalancerListenerRule(ctx, userCred)
		if err != nil {
			syncResult.DeleteError(err)
		} else {
			syncResult.Delete()
		}
	}
	for i := 0; i < len(commondb); i++ {
		err = commondb[i].SyncWithCloudLoadbalancerListenerRule(ctx, userCred, commonext[i], provider.ProjectId, syncRange.ProjectSync)
		if err != nil {
			syncResult.UpdateError(err)
		} else {
			syncMetadata(ctx, userCred, &commondb[i], commonext[i])
			syncResult.Update()
		}
	}
	for i := 0; i < len(added); i++ {
		local, err := man.newFromCloudLoadbalancerListenerRule(ctx, userCred, listener, added[i], syncOwnerId)
		if err != nil {
			syncResult.AddError(err)
		} else {
			syncMetadata(ctx, userCred, local, added[i])
			syncResult.Add()
		}
	}

	return syncResult
}

func (lbr *SLoadbalancerListenerRule) constructFieldsFromCloudListenerRule(userCred mcclient.TokenCredential, extRule cloudprovider.ICloudLoadbalancerListenerRule) {
	// lbr.Name = extRule.GetName()
	lbr.Domain = extRule.GetDomain()
	lbr.Path = extRule.GetPath()
	if groupId := extRule.GetBackendGroupId(); len(groupId) > 0 {
		// 腾讯云兼容代码。主要目的是在关联listener rule时回写一个fake的backend group external id
		if len(groupId) > 0 && len(lbr.BackendGroupId) > 0 {
			ilbbg, err := LoadbalancerBackendGroupManager.FetchById(lbr.BackendGroupId)
			lbbg := ilbbg.(*SLoadbalancerBackendGroup)
			if err == nil && (len(lbbg.ExternalId) == 0 || lbbg.ExternalId != groupId) {
				err = lbbg.SetExternalId(userCred, groupId)
				if err != nil {
					log.Errorf("Update loadbalancer BackendGroup(%s) external id failed: %s", lbbg.GetId(), err)
				}
			}
		}

		if backendgroup, err := LoadbalancerBackendGroupManager.FetchByExternalId(groupId); err == nil {
			lbr.BackendGroupId = backendgroup.GetId()
		}
	}
}

func (man *SLoadbalancerListenerRuleManager) newFromCloudLoadbalancerListenerRule(ctx context.Context, userCred mcclient.TokenCredential, listener *SLoadbalancerListener, extRule cloudprovider.ICloudLoadbalancerListenerRule, projectId string) (*SLoadbalancerListenerRule, error) {
	lbr := &SLoadbalancerListenerRule{}
	lbr.SetModelManager(man)

	lbr.ExternalId = extRule.GetGlobalId()
	lbr.ListenerId = listener.Id
	lbr.ManagerId = listener.ManagerId

<<<<<<< HEAD
	lbr.Name = db.GenerateName(man, projectId, extRule.GetName())
	lbr.constructFieldsFromCloudListenerRule(userCred, extRule)

	lbr.ProjectId = projectId
=======
	lbr.constructFieldsFromCloudListenerRule(extRule)
	lbr.ProjectSrc = db.PROJECT_SOURCE_CLOUD
	lbr.ProjectId = listener.ProjectId
>>>>>>> 3f5501c8

	return lbr, man.TableSpec().Insert(lbr)
}

func (lbr *SLoadbalancerListenerRule) syncRemoveCloudLoadbalancerListenerRule(ctx context.Context, userCred mcclient.TokenCredential) error {
	lockman.LockObject(ctx, lbr)
	defer lockman.ReleaseObject(ctx, lbr)

	err := lbr.ValidateDeleteCondition(ctx)
	if err != nil { // cannot delete
		err = lbr.SetStatus(userCred, consts.LB_STATUS_UNKNOWN, "sync to delete")
	} else {
		err = lbr.Delete(ctx, userCred)
	}
	return err
}

func (lbr *SLoadbalancerListenerRule) SyncWithCloudLoadbalancerListenerRule(ctx context.Context, userCred mcclient.TokenCredential, extRule cloudprovider.ICloudLoadbalancerListenerRule, projectId string, projectSync bool) error {
<<<<<<< HEAD
	diff, err := db.UpdateWithLock(ctx, lbr, func() error {
		lbr.constructFieldsFromCloudListenerRule(userCred, extRule)

		if projectSync && len(projectId) > 0 {
			lbr.ProjectId = projectId
		}
=======
	listener := lbr.GetLoadbalancerListener()
	_, err := lbr.GetModelManager().TableSpec().Update(lbr, func() error {
		lbr.constructFieldsFromCloudListenerRule(extRule)
		lbr.ManagerId = listener.ManagerId
		lbr.ProjectId = listener.ProjectId
>>>>>>> 3f5501c8
		return nil
	})
	if err != nil {
		return err
	}
	db.OpsLog.LogSyncUpdate(lbr, diff, userCred)
	return nil
}

func (manager *SLoadbalancerListenerRuleManager) InitializeData() error {
	rules := []SLoadbalancerListenerRule{}
	q := manager.Query()
	q = q.Filter(sqlchemy.IsNullOrEmpty(q.Field("cloudregion_id")))
	if err := db.FetchModelObjects(manager, q, &rules); err != nil {
		return err
	}
	for i := 0; i < len(rules); i++ {
		rule := &rules[i]
		if listener := rule.GetLoadbalancerListener(); listener != nil && len(listener.CloudregionId) > 0 {
			_, err := db.Update(rule, func() error {
				rule.CloudregionId = listener.CloudregionId
				rule.ManagerId = listener.ManagerId
				return nil
			})
			if err != nil {
				log.Errorf("failed to update loadbalancer listener rule %s cloudregion_id", rule.Name)
			}
		}
	}
	return nil
}<|MERGE_RESOLUTION|>--- conflicted
+++ resolved
@@ -367,16 +367,11 @@
 	lbr.ListenerId = listener.Id
 	lbr.ManagerId = listener.ManagerId
 
-<<<<<<< HEAD
 	lbr.Name = db.GenerateName(man, projectId, extRule.GetName())
 	lbr.constructFieldsFromCloudListenerRule(userCred, extRule)
 
-	lbr.ProjectId = projectId
-=======
-	lbr.constructFieldsFromCloudListenerRule(extRule)
-	lbr.ProjectSrc = db.PROJECT_SOURCE_CLOUD
+	lbr.ProjectSrc = listener.ProjectSrc
 	lbr.ProjectId = listener.ProjectId
->>>>>>> 3f5501c8
 
 	return lbr, man.TableSpec().Insert(lbr)
 }
@@ -395,20 +390,12 @@
 }
 
 func (lbr *SLoadbalancerListenerRule) SyncWithCloudLoadbalancerListenerRule(ctx context.Context, userCred mcclient.TokenCredential, extRule cloudprovider.ICloudLoadbalancerListenerRule, projectId string, projectSync bool) error {
-<<<<<<< HEAD
+	listener := lbr.GetLoadbalancerListener()
 	diff, err := db.UpdateWithLock(ctx, lbr, func() error {
 		lbr.constructFieldsFromCloudListenerRule(userCred, extRule)
-
-		if projectSync && len(projectId) > 0 {
-			lbr.ProjectId = projectId
-		}
-=======
-	listener := lbr.GetLoadbalancerListener()
-	_, err := lbr.GetModelManager().TableSpec().Update(lbr, func() error {
-		lbr.constructFieldsFromCloudListenerRule(extRule)
 		lbr.ManagerId = listener.ManagerId
+		lbr.ProjectSrc = listener.ProjectSrc
 		lbr.ProjectId = listener.ProjectId
->>>>>>> 3f5501c8
 		return nil
 	})
 	if err != nil {
