--- conflicted
+++ resolved
@@ -658,11 +658,7 @@
 	return disks, nil
 }
 
-<<<<<<< HEAD
-func (manager *SDiskManager) syncCloudDisk(ctx context.Context, userCred mcclient.TokenCredential, vdisk cloudprovider.ICloudDisk, projectId string, projectSync bool) (*SDisk, error) {
-=======
-func (manager *SDiskManager) syncCloudDisk(ctx context.Context, userCred mcclient.TokenCredential, vdisk cloudprovider.ICloudDisk, index int) (*SDisk, error) {
->>>>>>> b32efafe
+func (manager *SDiskManager) syncCloudDisk(ctx context.Context, userCred mcclient.TokenCredential, vdisk cloudprovider.ICloudDisk, index int, projectId string, projectSync bool) (*SDisk, error) {
 	diskObj, err := manager.FetchByExternalId(vdisk.GetGlobalId())
 	if err != nil {
 		if err == sql.ErrNoRows {
@@ -673,21 +669,13 @@
 				return nil, err
 			}
 			storage := storageObj.(*SStorage)
-<<<<<<< HEAD
-			return manager.newFromCloudDisk(ctx, userCred, vdisk, storage, projectId)
-=======
-			return manager.newFromCloudDisk(ctx, userCred, vdisk, storage, index)
->>>>>>> b32efafe
+			return manager.newFromCloudDisk(ctx, userCred, vdisk, storage, -1, projectId)
 		} else {
 			return nil, err
 		}
 	} else {
 		disk := diskObj.(*SDisk)
-<<<<<<< HEAD
-		err = disk.syncWithCloudDisk(ctx, userCred, vdisk, projectId, projectSync)
-=======
-		err = disk.syncWithCloudDisk(ctx, userCred, vdisk, index)
->>>>>>> b32efafe
+		err = disk.syncWithCloudDisk(ctx, userCred, vdisk, index, projectId, projectSync)
 		if err != nil {
 			return nil, err
 		}
@@ -727,11 +715,7 @@
 	}
 
 	for i := 0; i < len(commondb); i += 1 {
-<<<<<<< HEAD
-		err = commondb[i].syncWithCloudDisk(ctx, userCred, commonext[i], projectId, projectSync)
-=======
-		err = commondb[i].syncWithCloudDisk(ctx, userCred, commonext[i], -1)
->>>>>>> b32efafe
+		err = commondb[i].syncWithCloudDisk(ctx, userCred, commonext[i], -1, projectId, projectSync)
 		if err != nil {
 			syncResult.UpdateError(err)
 		} else {
@@ -742,11 +726,7 @@
 	}
 
 	for i := 0; i < len(added); i += 1 {
-<<<<<<< HEAD
-		new, err := manager.newFromCloudDisk(ctx, userCred, added[i], storage, projectId)
-=======
-		new, err := manager.newFromCloudDisk(ctx, userCred, added[i], storage, -1)
->>>>>>> b32efafe
+		new, err := manager.newFromCloudDisk(ctx, userCred, added[i], storage, -1, projectId)
 		if err != nil {
 			syncResult.AddError(err)
 		} else {
@@ -759,11 +739,7 @@
 	return localDisks, remoteDisks, syncResult
 }
 
-<<<<<<< HEAD
-func (self *SDisk) syncWithCloudDisk(ctx context.Context, userCred mcclient.TokenCredential, extDisk cloudprovider.ICloudDisk, projectId string, projectSync bool) error {
-=======
-func (self *SDisk) syncWithCloudDisk(ctx context.Context, userCred mcclient.TokenCredential, extDisk cloudprovider.ICloudDisk, index int) error {
->>>>>>> b32efafe
+func (self *SDisk) syncWithCloudDisk(ctx context.Context, userCred mcclient.TokenCredential, extDisk cloudprovider.ICloudDisk, index int, projectId string, projectSync bool) error {
 	_, err := self.GetModelManager().TableSpec().Update(self, func() error {
 		extDisk.Refresh()
 		self.Name = extDisk.GetName()
@@ -811,11 +787,7 @@
 	return nil
 }
 
-<<<<<<< HEAD
-func (manager *SDiskManager) newFromCloudDisk(ctx context.Context, userCred mcclient.TokenCredential, extDisk cloudprovider.ICloudDisk, storage *SStorage, projectId string) (*SDisk, error) {
-=======
-func (manager *SDiskManager) newFromCloudDisk(ctx context.Context, userCred mcclient.TokenCredential, extDisk cloudprovider.ICloudDisk, storage *SStorage, index int) (*SDisk, error) {
->>>>>>> b32efafe
+func (manager *SDiskManager) newFromCloudDisk(ctx context.Context, userCred mcclient.TokenCredential, extDisk cloudprovider.ICloudDisk, storage *SStorage, index int, projectId string) (*SDisk, error) {
 	disk := SDisk{}
 	disk.SetModelManager(manager)
 
