package models

import (
	"context"
	"database/sql"
	"fmt"
	"path"
	"strings"
	"time"

	"yunion.io/x/jsonutils"
	"yunion.io/x/log"
	"yunion.io/x/pkg/tristate"
	"yunion.io/x/pkg/util/compare"
	"yunion.io/x/pkg/util/fileutils"
	"yunion.io/x/pkg/util/osprofile"
	"yunion.io/x/pkg/util/regutils"
	"yunion.io/x/pkg/util/timeutils"
	"yunion.io/x/pkg/utils"
	"yunion.io/x/sqlchemy"

	"yunion.io/x/onecloud/pkg/cloudcommon/db"
	"yunion.io/x/onecloud/pkg/cloudcommon/db/lockman"
	"yunion.io/x/onecloud/pkg/cloudcommon/db/quotas"
	"yunion.io/x/onecloud/pkg/cloudcommon/db/taskman"
	"yunion.io/x/onecloud/pkg/cloudprovider"
	"yunion.io/x/onecloud/pkg/compute/options"
	"yunion.io/x/onecloud/pkg/httperrors"
	"yunion.io/x/onecloud/pkg/mcclient"
	"yunion.io/x/onecloud/pkg/mcclient/auth"
	"yunion.io/x/onecloud/pkg/mcclient/modules"
	"yunion.io/x/onecloud/pkg/util/billing"
)

const (
	DISK_INIT                = "init"
	DISK_REBUILD             = "rebuild"
	DISK_ALLOC_FAILED        = "alloc_failed"
	DISK_STARTALLOC          = "start_alloc"
	DISK_BACKUP_STARTALLOC   = "backup_start_alloc"
	DISK_BACKUP_ALLOC_FAILED = "backup_alloc_failed"
	DISK_ALLOCATING          = "allocating"
	DISK_READY               = "ready"
	DISK_RESET               = "reset"
	DISK_DEALLOC             = "deallocating"
	DISK_DEALLOC_FAILED      = "dealloc_failed"
	DISK_UNKNOWN             = "unknown"
	DISK_DETACHING           = "detaching"
	DISK_ATTACHING           = "attaching"

	DISK_START_SAVE = "start_save"
	DISK_SAVING     = "saving"

	DISK_START_RESIZE = "start_resize"
	DISK_RESIZING     = "resizing"

	DISK_START_MIGRATE = "start_migrate"
	DISK_POST_MIGRATE  = "post_migrate"
	DISK_MIGRATING     = "migrating"

	DISK_START_SNAPSHOT = "start_snapshot"
	DISK_SNAPSHOTING    = "snapshoting"

	DISK_TYPE_SYS    = "sys"
	DISK_TYPE_SWAP   = "swap"
	DISK_TYPE_DATA   = "data"
	DISK_TYPE_VOLUME = "volume"

	DISK_BACKING_IMAGE = "image"
)

type SDiskManager struct {
	db.SSharableVirtualResourceBaseManager
}

var DiskManager *SDiskManager

func init() {
	DiskManager = &SDiskManager{
		SSharableVirtualResourceBaseManager: db.NewSharableVirtualResourceBaseManager(
			SDisk{},
			"disks_tbl",
			"disk",
			"disks",
		),
	}
}

type SDisk struct {
	db.SSharableVirtualResourceBase

	SBillingResourceBase

	DiskFormat string `width:"32" charset:"ascii" nullable:"false" default:"qcow2" list:"user"` // Column(VARCHAR(32, charset='ascii'), nullable=False, default='qcow2')
	DiskSize   int    `nullable:"false" list:"user"`                                            // Column(Integer, nullable=False) # in MB
	AccessPath string `width:"256" charset:"ascii" nullable:"true" get:"user"`                  // = Column(VARCHAR(256, charset='ascii'), nullable=True)

	AutoDelete bool `nullable:"false" default:"false" get:"user" update:"user"` // Column(Boolean, nullable=False, default=False)

	StorageId       string `width:"128" charset:"ascii" nullable:"true" list:"admin" create:"required"` // Column(VARCHAR(ID_LENGTH, charset='ascii'), nullable=False)
	BackupStorageId string `width:"128" charset:"ascii" nullable:"true" list:"admin"`

	// # backing template id and type
	TemplateId string `width:"256" charset:"ascii" nullable:"true" list:"user"` // Column(VARCHAR(ID_LENGTH, charset='ascii'), nullable=True)
	// backing snapshot id
	SnapshotId string `width:"256" charset:"ascii" nullable:"true" list:"user"`

	// # file system
	FsFormat string `width:"32" charset:"ascii" nullable:"true" list:"user"` // Column(VARCHAR(32, charset='ascii'), nullable=True)
	// # disk type, OS, SWAP, DAT, VOLUME
	DiskType string `width:"32" charset:"ascii" nullable:"true" list:"user" update:"admin"` // Column(VARCHAR(32, charset='ascii'), nullable=True)
	// # is persistent
	Nonpersistent bool `default:"false" list:"user"` // Column(Boolean, default=False)
	AutoSnapshot  bool `default:"false" nullable:"true" get:"user" update:"user"`
}

func (manager *SDiskManager) GetContextManager() []db.IModelManager {
	return []db.IModelManager{StorageManager}
}

func (manager *SDiskManager) FetchDiskById(diskId string) *SDisk {
	disk, err := manager.FetchById(diskId)
	if err != nil {
		log.Errorf("FetchById fail %s", err)
		return nil
	}
	return disk.(*SDisk)
}

func (manager *SDiskManager) ListItemFilter(ctx context.Context, q *sqlchemy.SQuery, userCred mcclient.TokenCredential, query jsonutils.JSONObject) (*sqlchemy.SQuery, error) {
	queryDict, ok := query.(*jsonutils.JSONDict)
	if !ok {
		return nil, fmt.Errorf("invalid querystring format")
	}

	var err error
	storages := StorageManager.Query().SubQuery()
	q, err = managedResourceFilterByAccount(q, query, "storage_id", func() *sqlchemy.SQuery {
		return storages.Query(storages.Field("id"))
	})
	if err != nil {
		return nil, err
	}
	q = managedResourceFilterByCloudType(q, query, "storage_id", func() *sqlchemy.SQuery {
		return storages.Query(storages.Field("id"))
	})

	billingTypeStr, _ := queryDict.GetString("billing_type")
	if len(billingTypeStr) > 0 {
		if billingTypeStr == BILLING_TYPE_POSTPAID {
			q = q.Filter(
				sqlchemy.OR(
					sqlchemy.IsNullOrEmpty(q.Field("billing_type")),
					sqlchemy.Equals(q.Field("billing_type"), billingTypeStr),
				),
			)
		} else {
			q = q.Equals("billing_type", billingTypeStr)
		}
		queryDict.Remove("billing_type")
	}

	q, err = manager.SSharableVirtualResourceBaseManager.ListItemFilter(ctx, q, userCred, query)
	if err != nil {
		return nil, err
	}

	if query.Contains("unused") {
		guestdisks := GuestdiskManager.Query().SubQuery()
		sq := guestdisks.Query(guestdisks.Field("disk_id"))
		if jsonutils.QueryBoolean(query, "unused", false) {
			q = q.Filter(sqlchemy.NotIn(q.Field("id"), sq))
		} else {
			q = q.Filter(sqlchemy.In(q.Field("id"), sq))
		}
	}

	if jsonutils.QueryBoolean(query, "share", false) {
		sq := storages.Query(storages.Field("id")).Filter(sqlchemy.NotIn(storages.Field("storage_type"), STORAGE_LOCAL_TYPES))
		q = q.Filter(sqlchemy.In(q.Field("storage_id"), sq))
	}

	/*if jsonutils.QueryBoolean(query, "public_cloud", false) {
		sq :=
		sq = sq.Filter(sqlchemy.In(storages.Field("manager_id"), CloudproviderManager.GetPublicProviderIdsQuery()))

		q = q.Filter(sqlchemy.In(q.Field("storage_id"), sq))
	}

	if jsonutils.QueryBoolean(query, "private_cloud", false) {
		sq := storages.Query(storages.Field("id"))
		sq = sq.Filter(
			sqlchemy.OR(
				sqlchemy.In(storages.Field("manager_id"), CloudproviderManager.GetPrivateProviderIdsQuery()),
				sqlchemy.IsNullOrEmpty(storages.Field("manager_id")),
			),
		)
		q = q.Filter(sqlchemy.In(q.Field("storage_id"), sq))
	}

	if jsonutils.QueryBoolean(query, "is_on_premise", false) {
		sq := storages.Query(storages.Field("id"))
		sq = sq.Filter(
			sqlchemy.OR(
				sqlchemy.In(storages.Field("manager_id"), CloudproviderManager.GetOnPremiseProviderIdsQuery()),
				sqlchemy.IsNullOrEmpty(storages.Field("manager_id")),
			),
		)
		q = q.Filter(sqlchemy.In(q.Field("storage_id"), sq))
	}

	if jsonutils.QueryBoolean(query, "is_managed", false) {
		sq := storages.Query(storages.Field("id"))
		sq = sq.Filter(sqlchemy.IsNotEmpty(storages.Field("manager_id")))
		q = q.Filter(sqlchemy.In(q.Field("storage_id"), sq))
	}*/

	if jsonutils.QueryBoolean(query, "local", false) {
		sq := storages.Query(storages.Field("id")).Filter(sqlchemy.In(storages.Field("storage_type"), STORAGE_LOCAL_TYPES))
		q = q.Filter(sqlchemy.In(q.Field("storage_id"), sq))
	}

	guestId, _ := queryDict.GetString("guest")
	if len(guestId) != 0 {
		guest := GuestManager.FetchGuestById(guestId)
		if guest == nil {
			return nil, httperrors.NewResourceNotFoundError("guest %q not found", guestId)
		}
		hoststorages := HoststorageManager.Query().SubQuery()
		q = q.Join(hoststorages, sqlchemy.AND(
			sqlchemy.Equals(hoststorages.Field("host_id"), guest.HostId),
			sqlchemy.IsFalse(hoststorages.Field("deleted")))).
			Join(storages, sqlchemy.AND(
				sqlchemy.Equals(storages.Field("id"), hoststorages.Field("storage_id")),
				sqlchemy.IsFalse(storages.Field("deleted")))).
			Filter(sqlchemy.Equals(storages.Field("id"), q.Field("storage_id")))
	}

	storageStr := jsonutils.GetAnyString(queryDict, []string{"storage", "storage_id"})
	if len(storageStr) > 0 {
		storageObj, err := StorageManager.FetchByIdOrName(userCred, storageStr)
		if err != nil {
			return nil, httperrors.NewResourceNotFoundError("storage %s not found: %s", storageStr, err)
		}
		q = q.Filter(sqlchemy.Equals(q.Field("storage_id"), storageObj.GetId()))
	}

	/* managerStr := jsonutils.GetAnyString(query, []string{"manager", "cloudprovider", "cloudprovider_id", "manager_id"})
	if len(managerStr) > 0 {
		provider, err := CloudproviderManager.FetchByIdOrName(nil, managerStr)
		if err != nil {
			if err == sql.ErrNoRows {
				return nil, httperrors.NewResourceNotFoundError2(CloudproviderManager.Keyword(), managerStr)
			}
			return nil, httperrors.NewGeneralError(err)
		}
		subq := storages.Query(storages.Field("id")).Equals("manager_id", provider.GetId())
		q = q.Filter(sqlchemy.In(q.Field("storage_id"), subq.SubQuery()))
	}

	accountStr := jsonutils.GetAnyString(query, []string{"account", "account_id", "cloudaccount", "cloudaccount_id"})
	if len(accountStr) > 0 {
		account, err := CloudaccountManager.FetchByIdOrName(nil, accountStr)
		if err != nil {
			if err == sql.ErrNoRows {
				return nil, httperrors.NewResourceNotFoundError2(CloudaccountManager.Keyword(), accountStr)
			}
			return nil, httperrors.NewGeneralError(err)
		}

		cloudproviders := CloudproviderManager.Query().SubQuery()
		subq := storages.Query(storages.Field("id"))
		subq = subq.Join(cloudproviders, sqlchemy.Equals(cloudproviders.Field("id"), storages.Field("manager_id")))
		subq = subq.Filter(sqlchemy.Equals(cloudproviders.Field("cloudaccount_id"), account.GetId()))

		q = q.Filter(sqlchemy.In(q.Field("storage_id"), subq.SubQuery()))
	}

	if provier, _ := queryDict.GetString("provider"); len(provier) > 0 {
		cloudproviders := CloudproviderManager.Query().SubQuery()
		sq := storages.Query(storages.Field("id"))
		sq = sq.Join(cloudproviders, sqlchemy.Equals(cloudproviders.Field("id"), storages.Field("manager_id")))
		sq = sq.Filter(sqlchemy.Equals(cloudproviders.Field("provider"), provier))

		q = q.Filter(sqlchemy.In(q.Field("storage_id"), sq.SubQuery()))
	}*/

	if diskType := jsonutils.GetAnyString(query, []string{"type", "disk_type"}); diskType != "" {
		q = q.Filter(sqlchemy.Equals(q.Field("disk_type"), diskType))
	}
	return q, nil
}

func (self *SDisk) GetGuestDiskCount() int {
	guestdisks := GuestdiskManager.Query()
	return guestdisks.Equals("disk_id", self.Id).Count()
}

func (self *SDisk) isAttached() bool {
	return GuestdiskManager.Query().Equals("disk_id", self.Id).Count() > 0
}

func (self *SDisk) GetGuestdisks() []SGuestdisk {
	guestdisks := make([]SGuestdisk, 0)
	q := GuestdiskManager.Query().Equals("disk_id", self.Id)
	err := q.All(&guestdisks)
	if err != nil {
		log.Errorf("%s", err)
		return nil
	}
	return guestdisks
}
func (self *SDisk) GetGuests() []SGuest {
	result := make([]SGuest, 0)
	query := GuestManager.Query()
	guestdisks := GuestdiskManager.Query().SubQuery()
	q := query.Join(guestdisks, sqlchemy.AND(
		sqlchemy.Equals(guestdisks.Field("guest_id"), query.Field("id")))).
		Filter(sqlchemy.Equals(guestdisks.Field("disk_id"), self.Id))
	// q.DebugQuery()
	err := db.FetchModelObjects(GuestManager, q, &result)
	if err != nil {
		log.Errorf(err.Error())
		return nil
	}
	return result
}

func (self *SDisk) GetGuestsCount() int {
	guests := GuestManager.Query().SubQuery()
	guestdisks := GuestdiskManager.Query().SubQuery()
	return guests.Query().Join(guestdisks, sqlchemy.AND(
		sqlchemy.Equals(guestdisks.Field("guest_id"), guests.Field("id")))).
		Filter(sqlchemy.Equals(guestdisks.Field("disk_id"), self.Id)).Count()
}

func (self *SDisk) GetRuningGuestCount() int {
	guests := GuestManager.Query().SubQuery()
	guestdisks := GuestdiskManager.Query().SubQuery()
	return guests.Query().Join(guestdisks, sqlchemy.AND(
		sqlchemy.Equals(guestdisks.Field("guest_id"), guests.Field("id")))).
		Filter(sqlchemy.Equals(guestdisks.Field("disk_id"), self.Id)).
		Filter(sqlchemy.Equals(guests.Field("status"), VM_RUNNING)).Count()
}

func (self *SDisk) CustomizeCreate(ctx context.Context, userCred mcclient.TokenCredential, ownerProjId string, query jsonutils.JSONObject, data jsonutils.JSONObject) error {
	diskConfig := SDiskConfig{}
	if err := data.Unmarshal(&diskConfig, "disk"); err != nil {
		return err
	} else {
		self.fetchDiskInfo(&diskConfig)
	}
	return self.SSharableVirtualResourceBase.CustomizeCreate(ctx, userCred, ownerProjId, query, data)
}

func (self *SDisk) ValidateUpdateData(ctx context.Context, userCred mcclient.TokenCredential, query jsonutils.JSONObject, data *jsonutils.JSONDict) (*jsonutils.JSONDict, error) {
	storage := self.GetStorage()
	if storage == nil {
		return nil, httperrors.NewNotFoundError("failed to find storage for disk %s", self.Name)
	}

	host := storage.GetMasterHost()
	if host == nil {
		return nil, httperrors.NewNotFoundError("failed to find host for storage %s with disk %s", storage.Name, self.Name)
	}

	if diskType, _ := data.GetString("disk_type"); diskType != "" {
		if !utils.IsInStringArray(diskType, []string{DISK_TYPE_DATA, DISK_TYPE_VOLUME}) {
			return nil, httperrors.NewInputParameterError("not support update disk_type %s", diskType)
		}
	}

	data, err := host.GetHostDriver().ValidateUpdateDisk(ctx, userCred, data)
	if err != nil {
		return nil, err
	}

	return self.SVirtualResourceBase.ValidateUpdateData(ctx, userCred, query, data)
}

func (manager *SDiskManager) ValidateCreateData(ctx context.Context, userCred mcclient.TokenCredential, ownerProjId string, query jsonutils.JSONObject, data *jsonutils.JSONDict) (*jsonutils.JSONDict, error) {
	disk, err := data.Get("disk")
	if err != nil {
		return nil, httperrors.NewMissingParameterError("disk")
	}

	diskConfig, err := parseDiskInfo(ctx, userCred, disk)
	if err != nil {
		return nil, err
	}

	storageID := jsonutils.GetAnyString(data, []string{"storage_id", "storage"})
	if storageID != "" {
		storageObj, err := StorageManager.FetchByIdOrName(nil, storageID)
		if err != nil {
			return nil, httperrors.NewResourceNotFoundError("Storage %s not found", storageID)
		}
		storage := storageObj.(*SStorage)

		if len(diskConfig.Backend) == 0 {
			diskConfig.Backend = storage.StorageType
		}
		err = manager.validateDiskOnStorage(diskConfig, storage)
		if err != nil {
			return nil, err
		}
		data.Add(jsonutils.NewString(storage.Id), "storage_id")
	} else {
		diskConfig.Backend = STORAGE_LOCAL
		hypervisor, _ := data.GetString("hypervisor")
		data, err = ValidateScheduleCreateData(ctx, userCred, data, hypervisor)
		if err != nil {
			return nil, err
		}
	}
	data.Add(jsonutils.Marshal(diskConfig), "disk")

	if _, err := manager.SSharableVirtualResourceBaseManager.ValidateCreateData(ctx, userCred, ownerProjId, query, data); err != nil {
		return nil, err
	}
	pendingUsage := SQuota{Storage: diskConfig.SizeMb}
	if err := QuotaManager.CheckSetPendingQuota(ctx, userCred, userCred.GetProjectId(), &pendingUsage); err != nil {
		return nil, httperrors.NewOutOfQuotaError("%s", err)
	}
	return data, nil
}

func (manager *SDiskManager) validateDiskOnStorage(diskConfig *SDiskConfig, storage *SStorage) error {
	if !storage.Enabled {
		return httperrors.NewInputParameterError("Cannot create disk with disabled storage[%s]", storage.Name)
	}
	if !utils.IsInStringArray(storage.Status, []string{STORAGE_ENABLED, STORAGE_ONLINE}) {
		return httperrors.NewInputParameterError("Cannot create disk with offline storage[%s]", storage.Name)
	}
	if storage.StorageType != diskConfig.Backend {
		return httperrors.NewInputParameterError("Storage type[%s] not match backend %s", storage.StorageType, diskConfig.Backend)
	}
	if host := storage.GetMasterHost(); host != nil {
		//公有云磁盘大小检查。
		if err := host.GetHostDriver().ValidateDiskSize(storage, diskConfig.SizeMb>>10); err != nil {
			return httperrors.NewInputParameterError(err.Error())
		}
	}
	hoststorages := HoststorageManager.Query().SubQuery()
	hoststorage := make([]SHoststorage, 0)
	if err := hoststorages.Query().Equals("storage_id", storage.Id).All(&hoststorage); err != nil {
		return err
	}
	if len(hoststorage) == 0 {
		return httperrors.NewInputParameterError("Storage[%s] must attach to a host", storage.Name)
	}
	if diskConfig.SizeMb > storage.GetFreeCapacity() && !storage.IsEmulated {
		return httperrors.NewInputParameterError("Not enough free space")
	}
	return nil
}

func (disk *SDisk) SetStorageByHost(hostId string, diskConfig *SDiskConfig) error {
	host := HostManager.FetchHostById(hostId)
	backend := diskConfig.Backend
	if backend == "" {
		return fmt.Errorf("Backend is empty")
	}
	var storage *SStorage
	if utils.IsInStringArray(backend, STORAGE_LIMITED_TYPES) {
		storage = host.GetLeastUsedStorage(backend)
	} else {
		// unlimited pulic cloud storages
		storages := host.GetAttachedStorages("")
		for _, s := range storages {
			if s.StorageType == backend {
				tmpS := s
				storage = &tmpS
			}
		}
	}
	if storage == nil {
		return fmt.Errorf("Not found host %s backend %s storage", host.Name, backend)
	}
	err := DiskManager.validateDiskOnStorage(diskConfig, storage)
	if err != nil {
		return err
	}
	_, err = db.Update(disk, func() error {
		disk.StorageId = storage.Id
		return nil
	})
	return err
}

func getDiskResourceRequirements(ctx context.Context, userCred mcclient.TokenCredential, data jsonutils.JSONObject, count int) SQuota {
	diskSize, _ := data.Int("disk", "size")
	return SQuota{
		Storage: int(diskSize) * count,
	}
}

func (manager *SDiskManager) convertToBatchCreateData(data jsonutils.JSONObject) *jsonutils.JSONDict {
	diskConfig, _ := data.Get("disk")
	newData := data.(*jsonutils.JSONDict).CopyExcludes("disk")
	newData.Add(diskConfig, "disk.0")
	return newData
}

func (manager *SDiskManager) OnCreateComplete(ctx context.Context, items []db.IModel, userCred mcclient.TokenCredential, query jsonutils.JSONObject, data jsonutils.JSONObject) {
	pendingUsage := getDiskResourceRequirements(ctx, userCred, data, len(items))
	RunBatchCreateTask(ctx, items, userCred, manager.convertToBatchCreateData(data), pendingUsage, "DiskBatchCreateTask")
}

func (self *SDisk) StartDiskCreateTask(ctx context.Context, userCred mcclient.TokenCredential, rebuild bool, snapshot string, parentTaskId string) error {
	kwargs := jsonutils.NewDict()
	if rebuild {
		kwargs.Add(jsonutils.JSONTrue, "rebuild")
	}
	if len(snapshot) > 0 {
		kwargs.Add(jsonutils.NewString(snapshot), "snapshot")
	}
	if task, err := taskman.TaskManager.NewTask(ctx, "DiskCreateTask", self, userCred, kwargs, parentTaskId, "", nil); err != nil {
		return err
	} else {
		task.ScheduleRun(nil)
	}
	return nil
}

func (self *SDisk) GetSnapshotCount() int {
	q := SnapshotManager.Query()
	count := q.Filter(sqlchemy.AND(sqlchemy.Equals(q.Field("disk_id"), self.Id),
		sqlchemy.Equals(q.Field("fake_deleted"), false))).Count()
	return count
}

func (self *SDisk) StartAllocate(ctx context.Context, host *SHost, storage *SStorage, taskId string, userCred mcclient.TokenCredential, rebuild bool, snapshot string, task taskman.ITask) error {
	log.Infof("Allocating disk on host %s ...", host.GetName())

	templateId := self.GetTemplateId()
	fsFormat := self.GetFsFormat()

	content := jsonutils.NewDict()
	content.Add(jsonutils.NewString(self.DiskFormat), "format")
	content.Add(jsonutils.NewInt(int64(self.DiskSize)), "size")
	if len(snapshot) > 0 {
		content.Add(jsonutils.NewString(snapshot), "snapshot")
		SnapshotManager.AddRefCount(self.SnapshotId, 1)
		self.SetMetadata(ctx, "merge_snapshot", jsonutils.JSONTrue, userCred)
	} else if len(templateId) > 0 {
		content.Add(jsonutils.NewString(templateId), "image_id")
	}
	if len(fsFormat) > 0 {
		content.Add(jsonutils.NewString(fsFormat), "fs_format")
		if fsFormat == "ext4" {
			name := strings.ToLower(self.GetName())
			for _, key := range []string{"encrypt", "secret", "cipher", "private"} {
				if strings.Index(key, name) > 0 {
					content.Add(jsonutils.JSONTrue, "encryption")
					break
				}
			}
		}
	}
	if rebuild {
		return host.GetHostDriver().RequestRebuildDiskOnStorage(ctx, host, storage, self, task, content)
	} else {
		return host.GetHostDriver().RequestAllocateDiskOnStorage(ctx, host, storage, self, task, content)
	}
}

func (self *SDisk) AllowGetDetailsConvertSnapshot(ctx context.Context, userCred mcclient.TokenCredential, query jsonutils.JSONObject) bool {
	return self.IsOwner(userCred) || db.IsAdminAllowPerform(userCred, self, "convert-snapshot")
}

func (self *SDisk) GetDetailsConvertSnapshot(ctx context.Context, userCred mcclient.TokenCredential, query jsonutils.JSONObject) (jsonutils.JSONObject, error) {
	deleteSnapshot := SnapshotManager.GetDiskFirstSnapshot(self.Id)
	if deleteSnapshot == nil {
		return nil, httperrors.NewNotFoundError("Can not get disk snapshot")
	}
	convertSnapshot, err := SnapshotManager.GetConvertSnapshot(deleteSnapshot)
	if err != nil {
		return nil, httperrors.NewBadRequestError("Get convert snapshot failed: %s", err.Error())
	}
	if convertSnapshot == nil {
		return nil, httperrors.NewBadRequestError("Snapshot %s dose not have convert snapshot", deleteSnapshot.Id)
	}
	var FakeDelete bool
	if deleteSnapshot.CreatedBy == MANUAL && !deleteSnapshot.FakeDeleted {
		FakeDelete = true
	}
	ret := jsonutils.NewDict()
	ret.Set("delete_snapshot", jsonutils.NewString(deleteSnapshot.Id))
	ret.Set("convert_snapshot", jsonutils.NewString(convertSnapshot.Id))
	ret.Set("pending_delete", jsonutils.NewBool(FakeDelete))
	return ret, nil
}

// On disk reset, auto delete snapshots after the reset snapshot(reserve manualed snapshot)
func (self *SDisk) CleanUpDiskSnapshots(ctx context.Context, userCred mcclient.TokenCredential, snapshot *SSnapshot) error {
	dest := make([]SSnapshot, 0)
	query := SnapshotManager.Query()
	query.Filter(sqlchemy.Equals(query.Field("disk_id"), self.Id)).
		GT("created_at", snapshot.CreatedAt).Asc("created_at").All(&dest)
	if len(dest) == 0 {
		return nil
	}
	convertSnapshots := jsonutils.NewArray()
	deleteSnapshots := jsonutils.NewArray()
	for i := 0; i < len(dest); i++ {
		if !dest[i].FakeDeleted && !dest[i].OutOfChain {
			convertSnapshots.Add(jsonutils.NewString(dest[i].Id))
		} else {
			deleteSnapshots.Add(jsonutils.NewString(dest[i].Id))
		}
	}
	params := jsonutils.NewDict()
	params.Set("convert_snapshots", convertSnapshots)
	params.Set("delete_snapshots", deleteSnapshots)
	task, err := taskman.TaskManager.NewTask(ctx, "DiskCleanUpSnapshotsTask", self, userCred, params, "", "", nil)
	if err != nil {
		return err
	} else {
		task.ScheduleRun(nil)
	}
	return nil
}

func (self *SDisk) AllowPerformCreateSnapshot(ctx context.Context, userCred mcclient.TokenCredential, query jsonutils.JSONObject, data jsonutils.JSONObject) bool {
	return self.IsOwner(userCred) || db.IsAdminAllowPerform(userCred, self, "create-snapshot")
}

func (self *SDisk) PerformCreateSnapshot(ctx context.Context, userCred mcclient.TokenCredential, query jsonutils.JSONObject, data jsonutils.JSONObject) (jsonutils.JSONObject, error) {
	guests := self.GetGuests()
	if len(guests) != 1 {
		return nil, httperrors.NewBadRequestError("Disk dosen't attach guest??")
	}
	dataDict := data.(*jsonutils.JSONDict)
	dataDict.Set("disk_id", jsonutils.NewString(self.Id))
	return guests[0].PerformDiskSnapshot(ctx, userCred, query, dataDict)
}

func (self *SDisk) AllowPerformDiskReset(ctx context.Context, userCred mcclient.TokenCredential, query jsonutils.JSONObject, data jsonutils.JSONObject) bool {
	return self.IsOwner(userCred) || db.IsAdminAllowPerform(userCred, self, "disk-reset")
}

func (self *SDisk) PerformDiskReset(ctx context.Context, userCred mcclient.TokenCredential, query jsonutils.JSONObject, data jsonutils.JSONObject) (jsonutils.JSONObject, error) {
	if self.Status != DISK_READY {
		return nil, httperrors.NewInvalidStatusError("Cannot reset disk in status %s", self.Status)
	}
	snapshotId, err := data.GetString("snapshot_id")
	if err != nil {
		return nil, httperrors.NewMissingParameterError("snapshot_id")
	}
	guests := self.GetGuests()
	if len(guests) > 1 {
		return nil, httperrors.NewBadRequestError("Disk attach muti guests")
	} else if len(guests) == 1 {
		if guests[0].Status != VM_READY {
			return nil, httperrors.NewServerStatusError("Disk attached guest status must be ready")
		}
	}
	iSnapshot, err := SnapshotManager.FetchById(snapshotId)
	if err != nil {
		return nil, httperrors.NewNotFoundError("Snapshot %s not found", snapshotId)
	}
	snapshot := iSnapshot.(*SSnapshot)
	if snapshot.Status != SNAPSHOT_READY {
		return nil, httperrors.NewBadRequestError("Cannot reset disk with snapshot in status %s", snapshot.Status)
	}
	autoStart := jsonutils.QueryBoolean(data, "auto_start", false)
	self.StartResetDisk(ctx, userCred, snapshotId, autoStart)
	return nil, nil
}

func (self *SDisk) StartResetDisk(ctx context.Context, userCred mcclient.TokenCredential, snapshotId string, autoStart bool) error {
	self.SetStatus(userCred, DISK_RESET, "")
	params := jsonutils.NewDict()
	params.Set("snapshot_id", jsonutils.NewString(snapshotId))
	params.Set("auto_start", jsonutils.NewBool(autoStart))
	task, err := taskman.TaskManager.NewTask(ctx, "DiskResetTask", self, userCred, params, "", "", nil)
	if err != nil {
		return err
	} else {
		task.ScheduleRun(nil)
	}
	return nil
}

func (self *SDisk) AllowPerformResize(ctx context.Context, userCred mcclient.TokenCredential, query jsonutils.JSONObject, data jsonutils.JSONObject) bool {
	return self.IsOwner(userCred) || db.IsAdminAllowPerform(userCred, self, "resize")
}

func (self *SDisk) PerformResize(ctx context.Context, userCred mcclient.TokenCredential, query jsonutils.JSONObject, data jsonutils.JSONObject) (jsonutils.JSONObject, error) {
	sizeStr, err := data.GetString("size")
	if err != nil {
		return nil, httperrors.NewMissingParameterError("size")
	}
	sizeMb, err := fileutils.GetSizeMb(sizeStr, 'M', 1024)
	if err != nil {
		return nil, err
	}
	if self.Status != DISK_READY {
		return nil, httperrors.NewResourceNotReadyError("Resize disk when disk is READY")
	}
	if sizeMb < self.DiskSize {
		return nil, httperrors.NewUnsupportOperationError("Disk cannot be thrink")
	}
	if sizeMb == self.DiskSize {
		return nil, nil
	}
	addDisk := sizeMb - self.DiskSize
	storage := self.GetStorage()
	if host := storage.GetMasterHost(); host != nil {
		if err := host.GetHostDriver().ValidateDiskSize(storage, sizeMb>>10); err != nil {
			return nil, httperrors.NewInputParameterError(err.Error())
		}
	}
	if addDisk > storage.GetFreeCapacity() && !storage.IsEmulated {
		return nil, httperrors.NewOutOfResourceError("Not enough free space")
	}
	if guests := self.GetGuests(); len(guests) > 0 {
		if err := guests[0].ValidateResizeDisk(self, storage); err != nil {
			return nil, httperrors.NewInputParameterError(err.Error())
		}
	}
	pendingUsage := SQuota{Storage: int(addDisk)}
	if err := QuotaManager.CheckSetPendingQuota(ctx, userCred, userCred.GetProjectId(), &pendingUsage); err != nil {
		return nil, httperrors.NewOutOfQuotaError(err.Error())
	}

	guests := self.GetGuests()
	if len(guests) != 1 {
		return nil, httperrors.NewBadRequestError("Cann't resize disk when attach to mutil guest")
	}
	return nil, self.StartDiskResizeTask(ctx, userCred, int64(sizeMb), "", &pendingUsage, &guests[0])
}

func (self *SDisk) GetIStorage() (cloudprovider.ICloudStorage, error) {
	storage := self.GetStorage()
	if storage == nil {
		return nil, httperrors.NewResourceNotFoundError("fail to find storage for disk %s", self.GetName())
	}
	istorage, err := storage.GetIStorage()
	if err != nil {
		return nil, err
	}
	return istorage, nil
}

func (self *SDisk) GetIDisk() (cloudprovider.ICloudDisk, error) {
	iStorage, err := self.GetIStorage()
	if err != nil {
		log.Errorf("fail to find iStorage: %v", err)
		return nil, err
	}
	return iStorage.GetIDiskById(self.GetExternalId())
}

func (self *SDisk) GetZone() *SZone {
	if storage := self.GetStorage(); storage != nil {
		return storage.getZone()
	}
	return nil
}

func (self *SDisk) PrepareSaveImage(ctx context.Context, userCred mcclient.TokenCredential, data *jsonutils.JSONDict) (string, error) {
	if zone := self.GetZone(); zone == nil {
		return "", httperrors.NewResourceNotFoundError("No zone for this disk")
	}
	data.Add(jsonutils.NewString(self.DiskFormat), "disk_format")
	name, _ := data.GetString("name")
	s := auth.GetAdminSession(ctx, options.Options.Region, "")
	if imageList, err := modules.Images.List(s, jsonutils.Marshal(map[string]string{"name": name, "admin": "true"})); err != nil {
		return "", err
	} else if imageList.Total > 0 {
		return "", httperrors.NewConflictError("Duplicate image name %s", name)
	}
	/*
		no need to check quota anymore
		session := auth.GetSession(userCred, options.Options.Region, "v2")
		quota := image_models.SQuota{Image: 1}
		if _, err := modules.ImageQuotas.DoQuotaCheck(session, jsonutils.Marshal(&quota)); err != nil {
			return "", err
		}*/
	data.Add(jsonutils.NewInt(int64(self.DiskSize)), "virtual_size")
	if result, err := modules.Images.Create(s, data); err != nil {
		return "", err
	} else if imageId, err := result.GetString("id"); err != nil {
		return "", err
	} else {
		return imageId, nil
	}
}

func (self *SDisk) AllowPerformSave(ctx context.Context, userCred mcclient.TokenCredential, query jsonutils.JSONObject, data jsonutils.JSONObject) bool {
	return self.IsOwner(userCred) || db.IsAdminAllowPerform(userCred, self, "save")
}

func (self *SDisk) PerformSave(ctx context.Context, userCred mcclient.TokenCredential, query jsonutils.JSONObject, data jsonutils.JSONObject) (jsonutils.JSONObject, error) {
	if self.Status != DISK_READY {
		return nil, httperrors.NewResourceNotReadyError("Save disk when disk is READY")

	}
	if self.GetRuningGuestCount() > 0 {
		return nil, httperrors.NewResourceNotReadyError("Save disk when not being USED")
	}

	if name, err := data.GetString("name"); err != nil || len(name) == 0 {
		return nil, httperrors.NewInputParameterError("Image name is required")
	}
	kwargs := data.(*jsonutils.JSONDict)
	if imageId, err := self.PrepareSaveImage(ctx, userCred, kwargs); err != nil {
		return nil, err
	} else {
		kwargs.Add(jsonutils.NewString(imageId), "image_id")
		return nil, self.StartDiskSaveTask(ctx, userCred, kwargs, "")
	}
}

func (self *SDisk) StartDiskSaveTask(ctx context.Context, userCred mcclient.TokenCredential, data *jsonutils.JSONDict, parentTaskId string) error {
	self.SetStatus(userCred, DISK_START_SAVE, "")
	if task, err := taskman.TaskManager.NewTask(ctx, "DiskSaveTask", self, userCred, data, parentTaskId, "", nil); err != nil {
		log.Errorf("Start DiskSaveTask failed:%v", err)
		return err
	} else {
		task.ScheduleRun(nil)
	}
	return nil
}

func (self *SDisk) ValidateDeleteCondition(ctx context.Context) error {
	return self.validateDeleteCondition(ctx, false)
}

func (self *SDisk) ValidatePurgeCondition(ctx context.Context) error {
	return self.validateDeleteCondition(ctx, true)
}

func (self *SDisk) validateDeleteCondition(ctx context.Context, isPurge bool) error {
	if self.GetGuestDiskCount() > 0 {
		return httperrors.NewNotEmptyError("Virtual disk used by virtual servers")
	}
	if !isPurge && self.IsValidPrePaid() {
		return httperrors.NewForbiddenError("not allow to delete prepaid disk in valid status")
	}
	return self.SSharableVirtualResourceBase.ValidateDeleteCondition(ctx)
}

func (self *SDisk) AllowDeleteItem(ctx context.Context, userCred mcclient.TokenCredential, query jsonutils.JSONObject, data jsonutils.JSONObject) bool {
	overridePendingDelete := false
	purge := false
	if query != nil {
		overridePendingDelete = jsonutils.QueryBoolean(query, "override_pending_delete", false)
		purge = jsonutils.QueryBoolean(query, "purge", false)
	}
	if (overridePendingDelete || purge) && !db.IsAdminAllowDelete(userCred, self) {
		return false
	}
	return self.IsOwner(userCred) || db.IsAdminAllowDelete(userCred, self)
}

func (self *SDisk) GetTemplateId() string {
	return self.TemplateId
}

func (self *SDisk) IsLocal() bool {
	storage := self.GetStorage()
	if storage != nil {
		return storage.IsLocal()
	}
	return false
}

func (self *SDisk) GetStorage() *SStorage {
	store, _ := StorageManager.FetchById(self.StorageId)
	if store != nil {
		return store.(*SStorage)
	}
	return nil
}

func (self *SDisk) GetCloudprovider() *SCloudprovider {
	if storage := self.GetStorage(); storage != nil {
		return storage.GetCloudprovider()
	}
	return nil
}

func (self *SDisk) GetPathAtHost(host *SHost) string {
	hostStorage := host.GetHoststorageOfId(self.StorageId)
	if hostStorage != nil {
		return path.Join(hostStorage.MountPoint, self.Id)
	} else if len(self.BackupStorageId) > 0 {
		hostStorage = host.GetHoststorageOfId(self.BackupStorageId)
		if hostStorage != nil {
			return path.Join(hostStorage.MountPoint, self.Id)
		}
	}
	return ""
}

func (self *SDisk) GetFetchUrl() string {
	storage := self.GetStorage()
	host := storage.GetMasterHost()
	return fmt.Sprintf("%s/disks/%s", host.GetFetchUrl(), self.Id)
}

func (self *SDisk) GetFsFormat() string {
	return self.FsFormat
}

func (manager *SDiskManager) getDisksByStorage(storage *SStorage) ([]SDisk, error) {
	disks := make([]SDisk, 0)
	q := manager.Query().Equals("storage_id", storage.Id)
	err := db.FetchModelObjects(manager, q, &disks)
	if err != nil {
		log.Errorf("%s", err)
		return nil, err
	}
	return disks, nil
}

func (manager *SDiskManager) syncCloudDisk(ctx context.Context, userCred mcclient.TokenCredential, provider cloudprovider.ICloudProvider, vdisk cloudprovider.ICloudDisk, index int, projectId string, projectSync bool) (*SDisk, error) {
	ownerProjId := getSyncOwnerProjectId(manager, userCred, projectId, projectSync)
	lockman.LockClass(ctx, manager, ownerProjId)
	defer lockman.ReleaseClass(ctx, manager, ownerProjId)

	diskObj, err := manager.FetchByExternalId(vdisk.GetGlobalId())
	if err != nil {
		if err == sql.ErrNoRows {
			vstorage, _ := vdisk.GetIStorage()

			storageObj, err := StorageManager.FetchByExternalId(vstorage.GetGlobalId())
			if err != nil {
				log.Errorf("cannot find storage of vdisk %s", err)
				return nil, err
			}
			storage := storageObj.(*SStorage)
			return manager.newFromCloudDisk(ctx, userCred, provider, vdisk, storage, -1, ownerProjId)
		} else {
			return nil, err
		}
	} else {
		disk := diskObj.(*SDisk)
		err = disk.syncWithCloudDisk(ctx, userCred, provider, vdisk, index, projectId, projectSync)
		if err != nil {
			return nil, err
		}
		return disk, nil
	}
}

func (manager *SDiskManager) SyncDisks(ctx context.Context, userCred mcclient.TokenCredential, provider cloudprovider.ICloudProvider, storage *SStorage, disks []cloudprovider.ICloudDisk, projectId string, projectSync bool) ([]SDisk, []cloudprovider.ICloudDisk, compare.SyncResult) {
	syncOwnerId := getSyncOwnerProjectId(manager, userCred, projectId, projectSync)
	lockman.LockClass(ctx, manager, syncOwnerId)
	defer lockman.ReleaseClass(ctx, manager, syncOwnerId)

	localDisks := make([]SDisk, 0)
	remoteDisks := make([]cloudprovider.ICloudDisk, 0)
	syncResult := compare.SyncResult{}

	dbDisks, err := manager.getDisksByStorage(storage)
	if err != nil {
		syncResult.Error(err)
		return nil, nil, syncResult
	}

	removed := make([]SDisk, 0)
	commondb := make([]SDisk, 0)
	commonext := make([]cloudprovider.ICloudDisk, 0)
	added := make([]cloudprovider.ICloudDisk, 0)

	err = compare.CompareSets(dbDisks, disks, &removed, &commondb, &commonext, &added)
	if err != nil {
		syncResult.Error(err)
		return nil, nil, syncResult
	}

	for i := 0; i < len(removed); i += 1 {
		err = removed[i].syncRemoveCloudDisk(ctx, userCred)
		if err != nil {
			syncResult.DeleteError(err)
		} else {
			syncResult.Delete()
		}
	}

	for i := 0; i < len(commondb); i += 1 {
		err = commondb[i].syncWithCloudDisk(ctx, userCred, provider, commonext[i], -1, projectId, projectSync)
		if err != nil {
			syncResult.UpdateError(err)
		} else {
			syncMetadata(ctx, userCred, &commondb[i], commonext[i])
			localDisks = append(localDisks, commondb[i])
			remoteDisks = append(remoteDisks, commonext[i])
			syncResult.Update()
		}
	}

	for i := 0; i < len(added); i += 1 {
		new, err := manager.newFromCloudDisk(ctx, userCred, provider, added[i], storage, -1, syncOwnerId)
		if err != nil {
			syncResult.AddError(err)
		} else {
			syncMetadata(ctx, userCred, new, added[i])
			localDisks = append(localDisks, *new)
			remoteDisks = append(remoteDisks, added[i])
			syncResult.Add()
		}
	}

	return localDisks, remoteDisks, syncResult
}

func (self *SDisk) syncRemoveCloudDisk(ctx context.Context, userCred mcclient.TokenCredential) error {
	lockman.LockObject(ctx, self)
	defer lockman.ReleaseObject(ctx, self)

	return self.SetStatus(userCred, DISK_UNKNOWN, "missing original disk after sync")
}

func (self *SDisk) syncWithCloudDisk(ctx context.Context, userCred mcclient.TokenCredential, provider cloudprovider.ICloudProvider, extDisk cloudprovider.ICloudDisk, index int, projectId string, projectSync bool) error {
	recycle := false
	guests := self.GetGuests()
	if provider.GetFactory().IsSupportPrepaidResources() && len(guests) == 1 && guests[0].IsPrepaidRecycle() {
		recycle = true
	}
<<<<<<< HEAD
	extDisk.Refresh()

	diff, err := db.UpdateWithLock(ctx, self, func() error {
=======
	storage := self.GetStorage()
	_, err := self.GetModelManager().TableSpec().Update(self, func() error {
		extDisk.Refresh()
>>>>>>> 3f5501c8
		// self.Name = extDisk.GetName()
		self.Status = extDisk.GetStatus()
		self.DiskFormat = extDisk.GetDiskFormat()
		self.DiskSize = extDisk.GetDiskSizeMB()
		self.AccessPath = extDisk.GetAccessPath()
		if extDisk.GetIsAutoDelete() {
			self.AutoDelete = true
		}
		// self.TemplateId = extDisk.GetTemplateId() no sync template ID
		self.DiskType = extDisk.GetDiskType()
		if index == 0 {
			self.DiskType = DISK_TYPE_SYS
		}
		// self.FsFormat = extDisk.GetFsFormat()
		self.Nonpersistent = extDisk.GetIsNonPersistent()

		self.IsEmulated = extDisk.IsEmulated()

		if provider.GetFactory().IsSupportPrepaidResources() && !recycle {
			self.BillingType = extDisk.GetBillingType()
			self.ExpiredAt = extDisk.GetExpiredAt()
		}

		// self.ProjectId = userCred.GetProjectId()
		if projectSync && self.ProjectSrc != db.PROJECT_SOURCE_LOCAL {
			if extProjectId := extDisk.GetProjectId(); len(extProjectId) > 0 {
				extProject, err := ExternalProjectManager.GetProject(extProjectId, storage.ManagerId)
				if err != nil {
					log.Errorf(err.Error())
				} else {
					self.ProjectId = extProject.ProjectId
				}
			}
		}
		return nil
	})
	if err != nil {
		log.Errorf("syncWithCloudDisk error %s", err)
		return err
	}

	db.OpsLog.LogSyncUpdate(self, diff, userCred)

	return nil
}

func (manager *SDiskManager) newFromCloudDisk(ctx context.Context, userCred mcclient.TokenCredential, provider cloudprovider.ICloudProvider, extDisk cloudprovider.ICloudDisk, storage *SStorage, index int, projectId string) (*SDisk, error) {
	disk := SDisk{}
	disk.SetModelManager(manager)

	disk.Name = db.GenerateName(manager, projectId, extDisk.GetName())
	disk.Status = extDisk.GetStatus()
	disk.ExternalId = extDisk.GetGlobalId()
	disk.StorageId = storage.Id
<<<<<<< HEAD

	disk.ProjectId = projectId

=======
	disk.ProjectSrc = db.PROJECT_SOURCE_CLOUD
	disk.ProjectId = userCred.GetProjectId()
	if len(projectId) > 0 {
		disk.ProjectId = projectId
	}
	if extProjectId := extDisk.GetProjectId(); len(extProjectId) > 0 {
		externalProject, err := ExternalProjectManager.GetProject(extProjectId, storage.ManagerId)
		if err != nil {
			log.Errorf(err.Error())
		} else {
			disk.ProjectId = externalProject.ProjectId
		}
	}
>>>>>>> 3f5501c8
	disk.DiskFormat = extDisk.GetDiskFormat()
	disk.DiskSize = extDisk.GetDiskSizeMB()
	disk.AutoDelete = extDisk.GetIsAutoDelete()
	disk.DiskType = extDisk.GetDiskType()
	if index == 0 {
		disk.DiskType = DISK_TYPE_SYS
	}
	disk.Nonpersistent = extDisk.GetIsNonPersistent()

	disk.IsEmulated = extDisk.IsEmulated()

	if provider.GetFactory().IsSupportPrepaidResources() {
		disk.BillingType = extDisk.GetBillingType()
		disk.ExpiredAt = extDisk.GetExpiredAt()
	}

	err := manager.TableSpec().Insert(&disk)
	if err != nil {
		log.Errorf("newFromCloudZone fail %s", err)
		return nil, err
	}

	db.OpsLog.LogEvent(&disk, db.ACT_CREATE, disk.GetShortDesc(ctx), userCred)

	return &disk, nil
}

func totalDiskSize(projectId string, active tristate.TriState, ready tristate.TriState, includeSystem bool) int {
	disks := DiskManager.Query().SubQuery()
	q := disks.Query(sqlchemy.SUM("total", disks.Field("disk_size")))
	if !active.IsNone() {
		storages := StorageManager.Query().SubQuery()
		q = q.Join(storages, sqlchemy.AND(sqlchemy.IsFalse(storages.Field("deleted")),
			sqlchemy.Equals(storages.Field("id"), disks.Field("storage_id"))))
		if active.IsTrue() {
			q = q.Filter(sqlchemy.In(storages.Field("status"), []string{STORAGE_ENABLED, STORAGE_ONLINE}))
		} else {
			q = q.Filter(sqlchemy.NotIn(storages.Field("status"), []string{STORAGE_ENABLED, STORAGE_ONLINE}))
		}
	}
	if len(projectId) > 0 {
		q = q.Filter(sqlchemy.OR(sqlchemy.Equals(disks.Field("tenant_id"), projectId), sqlchemy.IsTrue(disks.Field("is_public"))))
	}
	if !ready.IsNone() {
		if ready.IsTrue() {
			q = q.Filter(sqlchemy.Equals(disks.Field("status"), DISK_READY))
		} else {
			q = q.Filter(sqlchemy.NotEquals(disks.Field("status"), DISK_READY))
		}
	}
	if !includeSystem {
		q = q.Filter(sqlchemy.OR(sqlchemy.IsNull(disks.Field("is_system")),
			sqlchemy.IsFalse(disks.Field("is_system"))))
	}
	row := q.Row()
	size := 0
	err := row.Scan(&size)
	if err != nil {
		log.Errorf("totalDiskSize error %s", err)
	}
	return size
}

type SDiskConfig struct {
	ImageId string `json:"image_id"`

	SnapshotId string `json:"snapshot_id"`
	DiskType   string `json:"disk_type"` // sys, data, swap, volume

	// ImageDiskFormat string
	SizeMb          int               `json:"size"`       // MB
	Fs              string            `json:"fs"`         // file system
	Format          string            `json:"format"`     //
	Driver          string            `json:"driver"`     //
	Cache           string            `json:"cache"`      //
	Mountpoint      string            `json:"mountpoint"` //
	Backend         string            `json:"backend"`    // stroageType
	Medium          string            `json:"medium"`
	ImageProperties map[string]string `json:"image_properties"`

	DiskId string `json:"-"` // import only
}

func parseDiskInfo(ctx context.Context, userCred mcclient.TokenCredential, info jsonutils.JSONObject) (*SDiskConfig, error) {
	diskConfig := SDiskConfig{}

	diskJson, ok := info.(*jsonutils.JSONDict)
	if ok {
		err := diskJson.Unmarshal(&diskConfig)
		if err != nil {
			return nil, err
		}
		return &diskConfig, nil
	}

	// default backend and medium type
	diskConfig.Backend = "" // STORAGE_LOCAL
	diskConfig.Medium = DISK_TYPE_HYBRID

	diskStr, err := info.GetString()
	if err != nil {
		log.Errorf("invalid diskinfo format %s", err)
		return nil, err
	}
	parts := strings.Split(diskStr, ":")
	for _, p := range parts {
		if len(p) == 0 {
			continue
		}
		if regutils.MatchSize(p) {
			diskConfig.SizeMb, _ = fileutils.GetSizeMb(p, 'M', 1024)
		} else if utils.IsInStringArray(p, osprofile.FS_TYPES) {
			diskConfig.Fs = p
		} else if utils.IsInStringArray(p, osprofile.IMAGE_FORMAT_TYPES) {
			diskConfig.Format = p
		} else if utils.IsInStringArray(p, osprofile.DISK_DRIVERS) {
			diskConfig.Driver = p
		} else if utils.IsInStringArray(p, osprofile.DISK_CACHE_MODES) {
			diskConfig.Cache = p
		} else if utils.IsInStringArray(p, DISK_TYPES) {
			diskConfig.Medium = p
		} else if utils.IsInStringArray(p, []string{DISK_TYPE_VOLUME}) {
			diskConfig.DiskType = p
		} else if p[0] == '/' {
			diskConfig.Mountpoint = p
		} else if p == "autoextend" {
			diskConfig.SizeMb = -1
		} else if storageType, exist := StorageManager.IsStorageTypeExist(p); exist {
			diskConfig.Backend = storageType
		} else if strings.HasPrefix(p, "snapshot-") {
			// HACK: use snapshot creat disk format snapshot-id
			// example: snapshot-3140cecb-ccc4-4865-abae-3a5ba8c69d9b
			if err := fillDiskConfigBySnapshot(userCred, &diskConfig, p[len("snapshot-"):]); err != nil {
				return nil, err
			}
		} else if len(p) > 0 {
			if err := fillDiskConfigByImage(ctx, userCred, &diskConfig, p); err != nil {
				return nil, err
			}
		}
	}
	// XXX: do not set default disk size here, set it by each hypervisor driver
	// if len(diskConfig.ImageId) > 0 && diskConfig.SizeMb == 0 {
	// 	diskConfig.SizeMb = options.Options.DefaultDiskSize // MB
	// else
	if len(diskConfig.ImageId) == 0 && diskConfig.SizeMb == 0 {
		return nil, httperrors.NewInputParameterError("Diskinfo not contains either imageID or size")
	}
	return &diskConfig, nil
}

func fillDiskConfigBySnapshot(userCred mcclient.TokenCredential, diskConfig *SDiskConfig, snapshotId string) error {
	iSnapshot, err := SnapshotManager.FetchByIdOrName(userCred, snapshotId)
	if err != nil {
		if err == sql.ErrNoRows {
			return httperrors.NewNotFoundError("Snapshot %s not found", snapshotId)
		}
		return err
	}
	var snapshot = iSnapshot.(*SSnapshot)
	if storage := StorageManager.FetchStorageById(snapshot.StorageId); storage == nil {
		return httperrors.NewBadRequestError("Snapshot %s storage %s not found, is public cloud?",
			snapshotId, snapshot.StorageId)
	} else {
		if disk := DiskManager.FetchDiskById(snapshot.DiskId); disk != nil {
			diskConfig.Fs = disk.FsFormat
			if len(diskConfig.Format) == 0 {
				diskConfig.Format = disk.DiskFormat
			}
		}
		diskConfig.SnapshotId = snapshot.Id
		diskConfig.DiskType = snapshot.DiskType
		diskConfig.SizeMb = snapshot.Size
		diskConfig.Backend = storage.StorageType
	}
	return nil
}

func fillDiskConfigByImage(ctx context.Context, userCred mcclient.TokenCredential,
	diskConfig *SDiskConfig, imageId string) error {
	if userCred == nil {
		diskConfig.ImageId = imageId
	} else {
		image, err := CachedimageManager.getImageInfo(ctx, userCred, imageId, false)
		if err != nil {
			log.Errorf("getImageInfo fail %s", err)
			return err
		}
		if image.Status != cloudprovider.IMAGE_STATUS_ACTIVE {
			return httperrors.NewInvalidStatusError("Image status is not active")
		}
		diskConfig.ImageId = image.Id
		diskConfig.ImageProperties = image.Properties
		if len(diskConfig.Format) == 0 {
			diskConfig.Format = image.DiskFormat
		}
		// diskConfig.ImageDiskFormat = image.DiskFormat
		CachedimageManager.ImageAddRefCount(image.Id)
		if diskConfig.SizeMb == 0 {
			diskConfig.SizeMb = image.MinDiskMB // MB
		}
	}
	return nil
}

func parseIsoInfo(ctx context.Context, userCred mcclient.TokenCredential, imageId string) (*cloudprovider.SImage, error) {
	image, err := CachedimageManager.getImageInfo(ctx, userCred, imageId, false)
	if err != nil {
		log.Errorf("getImageInfo fail %s", err)
		return nil, err
	}
	if image.Status != cloudprovider.IMAGE_STATUS_ACTIVE {
		return nil, httperrors.NewInvalidStatusError("Image status is not active")
	}
	return image, nil
}

func (self *SDisk) fetchDiskInfo(diskConfig *SDiskConfig) {
	if len(diskConfig.ImageId) > 0 {
		self.TemplateId = diskConfig.ImageId
		self.DiskType = DISK_TYPE_SYS
	} else if len(diskConfig.SnapshotId) > 0 {
		self.SnapshotId = diskConfig.SnapshotId
		self.DiskType = diskConfig.DiskType
	}
	if len(diskConfig.Fs) > 0 {
		self.FsFormat = diskConfig.Fs
	}
	if self.FsFormat == "swap" {
		self.DiskType = DISK_TYPE_SWAP
		self.Nonpersistent = true
	} else {
		if len(self.DiskType) == 0 {
			diskType := DISK_TYPE_DATA
			if diskConfig.DiskType == DISK_TYPE_VOLUME {
				diskType = DISK_TYPE_VOLUME
			}
			self.DiskType = diskType
		}
		self.Nonpersistent = false
	}
	if len(diskConfig.DiskId) > 0 && utils.IsMatchUUID(diskConfig.DiskId) {
		self.Id = diskConfig.DiskId
	}
	self.DiskFormat = diskConfig.Format
	self.DiskSize = diskConfig.SizeMb
}

type DiskInfo struct {
	ImageId    string
	Fs         string
	MountPoint string
	Format     string
	Size       int64
	Storage    string
	Backend    string
	MediumType string
	Driver     string
	Cache      string
	DiskType   string
}

func (self *SDisk) ToDiskInfo() DiskInfo {
	ret := DiskInfo{
		ImageId:    self.GetTemplateId(),
		Fs:         self.GetFsFormat(),
		MountPoint: self.GetMountPoint(),
		Format:     self.DiskFormat,
		Size:       int64(self.DiskSize),
		DiskType:   self.DiskType,
	}
	storage := self.GetStorage()
	if storage == nil {
		return ret
	}
	ret.Storage = storage.Id
	ret.Backend = storage.StorageType
	ret.MediumType = storage.MediumType
	return ret
}

func (self *SDisk) Delete(ctx context.Context, userCred mcclient.TokenCredential) error {
	// override
	log.Infof("disk delete do nothing")
	return nil
}

func (self *SDisk) RealDelete(ctx context.Context, userCred mcclient.TokenCredential) error {
	guestdisks := self.GetGuestdisks()
	if guestdisks != nil {
		for _, guestdisk := range guestdisks {
			guestdisk.Detach(ctx, userCred)
		}
	}
	return self.SSharableVirtualResourceBase.Delete(ctx, userCred)
}

func (self *SDisk) AllowPerformPurge(ctx context.Context, userCred mcclient.TokenCredential, query jsonutils.JSONObject, data jsonutils.JSONObject) bool {
	return self.IsOwner(userCred) || db.IsAdminAllowPerform(userCred, self, "purge")
}

func (self *SDisk) PerformPurge(ctx context.Context, userCred mcclient.TokenCredential, query jsonutils.JSONObject, data jsonutils.JSONObject) (jsonutils.JSONObject, error) {
	err := self.ValidatePurgeCondition(ctx)
	if err != nil {
		return nil, err
	}

	if self.GetCloudprovider().Provider == CLOUD_PROVIDER_HUAWEI && self.GetSnapshotCount() > 0 {
		return nil, httperrors.NewForbiddenError("not allow to purge. Virtual disk must not have snapshots")
	}

	return nil, self.StartDiskDeleteTask(ctx, userCred, "", true, false)
}

func (self *SDisk) CustomizeDelete(ctx context.Context, userCred mcclient.TokenCredential, query jsonutils.JSONObject, data jsonutils.JSONObject) error {
	provider := self.GetCloudprovider()
	if provider != nil && provider.Provider == CLOUD_PROVIDER_HUAWEI && self.GetSnapshotCount() > 0 {
		return httperrors.NewForbiddenError("not allow to delete. Virtual disk must not have snapshots")
	}

	return self.StartDiskDeleteTask(ctx, userCred, "", false,
		jsonutils.QueryBoolean(query, "override_pending_delete", false))
}

func (self *SDisk) getMoreDetails(extra *jsonutils.JSONDict) *jsonutils.JSONDict {
	if cloudprovider := self.GetCloudprovider(); cloudprovider != nil {
		extra.Add(jsonutils.NewString(cloudprovider.Provider), "provider")
	}
	if storage := self.GetStorage(); storage != nil {
		extra.Add(jsonutils.NewString(storage.GetName()), "storage")
		extra.Add(jsonutils.NewString(storage.StorageType), "storage_type")
		extra.Add(jsonutils.NewString(storage.MediumType), "medium_type")
		/*extra.Add(jsonutils.NewString(storage.ZoneId), "zone_id")
		if zone := storage.getZone(); zone != nil {
			extra.Add(jsonutils.NewString(zone.Name), "zone")
			extra.Add(jsonutils.NewString(zone.CloudregionId), "region_id")
			if region := zone.GetRegion(); region != nil {
				extra.Add(jsonutils.NewString(region.Name), "region")
			}
		}*/

		info := storage.getCloudProviderInfo()
		extra.Update(jsonutils.Marshal(&info))
	}
	guestArray := jsonutils.NewArray()
	guests, guest_status := []string{}, []string{}
	for _, guest := range self.GetGuests() {
		guests = append(guests, guest.Name)
		guest_status = append(guest_status, guest.Status)
		guestArray.Add(jsonutils.Marshal(map[string]string{"name": guest.Name, "id": guest.Id, "status": guest.Status}))
	}
	extra.Add(guestArray, "guests")
	extra.Add(jsonutils.NewString(strings.Join(guests, ",")), "guest")
	extra.Add(jsonutils.NewInt(int64(len(guests))), "guest_count")
	extra.Add(jsonutils.NewString(strings.Join(guest_status, ",")), "guest_status")

	if self.PendingDeleted {
		pendingDeletedAt := self.PendingDeletedAt.Add(time.Second * time.Duration(options.Options.PendingDeleteExpireSeconds))
		extra.Add(jsonutils.NewString(timeutils.FullIsoTime(pendingDeletedAt)), "auto_delete_at")
	}
	return extra
}

func (self *SDisk) GetExtraDetails(ctx context.Context, userCred mcclient.TokenCredential, query jsonutils.JSONObject) (*jsonutils.JSONDict, error) {
	extra, err := self.SSharableVirtualResourceBase.GetExtraDetails(ctx, userCred, query)
	if err != nil {
		return nil, err
	}
	return self.getMoreDetails(extra), nil
}

func (self *SDisk) GetCustomizeColumns(ctx context.Context, userCred mcclient.TokenCredential, query jsonutils.JSONObject) *jsonutils.JSONDict {
	extra := self.SSharableVirtualResourceBase.GetCustomizeColumns(ctx, userCred, query)
	return self.getMoreDetails(extra)
}

func (self *SDisk) StartDiskResizeTask(ctx context.Context, userCred mcclient.TokenCredential, sizeMb int64, parentTaskId string, pendingUsage quotas.IQuota, guest *SGuest) error {
	params := jsonutils.NewDict()
	params.Add(jsonutils.NewInt(sizeMb), "size")
	if guest != nil {
		params.Add(jsonutils.NewString(guest.Id), "guest_id")
	}
	if task, err := taskman.TaskManager.NewTask(ctx, "DiskResizeTask", self, userCred, params, parentTaskId, "", pendingUsage); err != nil {
		return err
	} else {
		task.ScheduleRun(nil)
	}
	return nil
}

func (self *SDisk) StartDiskDeleteTask(ctx context.Context, userCred mcclient.TokenCredential, parentTaskId string, isPurge, overridePendingDelete bool) error {
	params := jsonutils.NewDict()
	if isPurge {
		params.Add(jsonutils.JSONTrue, "purge")
	}
	if overridePendingDelete {
		params.Add(jsonutils.JSONTrue, "override_pending_delete")
	}
	task, err := taskman.TaskManager.NewTask(ctx, "DiskDeleteTask", self, userCred, params, parentTaskId, "", nil)
	if err != nil {
		log.Errorf("%s", err)
		return err
	}
	task.ScheduleRun(nil)
	return nil
}

func (self *SDisk) GetAttachedGuests() []SGuest {
	guests := GuestManager.Query().SubQuery()
	guestdisks := GuestdiskManager.Query().SubQuery()

	q := guests.Query()
	q = q.Join(guestdisks, sqlchemy.AND(sqlchemy.Equals(guestdisks.Field("guest_id"), guests.Field("id")),
		sqlchemy.IsFalse(guestdisks.Field("deleted"))))
	q = q.Filter(sqlchemy.Equals(guestdisks.Field("disk_id"), self.Id))

	ret := make([]SGuest, 0)
	if err := db.FetchModelObjects(GuestManager, q, &ret); err != nil {
		log.Errorf("Fetch Geusts Objects %v", err)
		return nil
	}
	return ret
}

func (self *SDisk) SetDiskReady(ctx context.Context, userCred mcclient.TokenCredential, reason string) {
	self.SetStatus(userCred, DISK_READY, reason)
	guests := self.GetAttachedGuests()
	if guests != nil {
		for _, guest := range guests {
			guest.StartSyncstatus(ctx, userCred, "")
		}
	}
}

func (self *SDisk) SwitchToBackup(userCred mcclient.TokenCredential) error {
	diff, err := db.Update(self, func() error {
		self.StorageId, self.BackupStorageId = self.BackupStorageId, self.StorageId
		return nil
	})
	if err != nil {
		log.Errorf("SwitchToBackup fail %s", err)
		return err
	}
	db.OpsLog.LogEvent(self, db.ACT_UPDATE, diff, userCred)
	return nil
}

func (self *SDisk) ClearHostSchedCache() error {
	storage := self.GetStorage()
	hosts := storage.GetAllAttachingHosts()
	if hosts == nil {
		return fmt.Errorf("get attaching host error")
	}
	for _, h := range hosts {
		err := h.ClearSchedDescCache()
		if err != nil {
			return err
		}
	}
	return nil
}

func (self *SDisk) GetShortDesc(ctx context.Context) *jsonutils.JSONDict {
	desc := self.SSharableVirtualResourceBase.GetShortDesc(ctx)
	desc.Add(jsonutils.NewInt(int64(self.DiskSize)), "size")
	storage := self.GetStorage()
	if storage != nil {
		desc.Add(jsonutils.NewString(storage.StorageType), "storage_type")
		desc.Add(jsonutils.NewString(storage.MediumType), "medium_type")
	}

	if hypervisor := self.GetMetadata("hypervisor", nil); len(hypervisor) > 0 {
		desc.Add(jsonutils.NewString(hypervisor), "hypervisor")
	}

	if len(self.ExternalId) > 0 {
		desc.Add(jsonutils.NewString(self.ExternalId), "externalId")
	}

	fs := self.GetFsFormat()
	if len(fs) > 0 {
		desc.Add(jsonutils.NewString(fs), "fs_format")
	}
	tid := self.GetTemplateId()
	if len(tid) > 0 {
		desc.Add(jsonutils.NewString(tid), "template_id")
	}

	var billingInfo SCloudBillingInfo

	if storage != nil {
		billingInfo.SCloudProviderInfo = storage.getCloudProviderInfo()
	}

	if priceKey := self.GetMetadata("price_key", nil); len(priceKey) > 0 {
		billingInfo.PriceKey = priceKey
	}

	billingInfo.SBillingBaseInfo = self.getBillingBaseInfo()

	desc.Update(jsonutils.Marshal(billingInfo))

	return desc
}

func (self *SDisk) getDev() string {
	return self.GetMetadata("dev", nil)
}

func (self *SDisk) GetMountPoint() string {
	return self.GetMetadata("mountpoint", nil)
}

func (self *SDisk) isReady() bool {
	return self.Status == DISK_READY
}

func (self *SDisk) isInit() bool {
	return self.Status == DISK_INIT
}

func (self *SDisk) AllowPerformCancelDelete(ctx context.Context, userCred mcclient.TokenCredential, query jsonutils.JSONObject, data jsonutils.JSONObject) bool {
	return db.IsAdminAllowPerform(userCred, self, "cancel-delete")
}

func (self *SDisk) PerformCancelDelete(ctx context.Context, userCred mcclient.TokenCredential, query jsonutils.JSONObject, data jsonutils.JSONObject) (jsonutils.JSONObject, error) {
	if self.PendingDeleted {
		err := self.DoCancelPendingDelete(ctx, userCred)
		return nil, err
	}
	return nil, nil
}

func (manager *SDiskManager) getExpiredPendingDeleteDisks() []SDisk {
	deadline := time.Now().Add(time.Duration(options.Options.PendingDeleteExpireSeconds*-1) * time.Second)

	q := manager.Query()
	q = q.IsTrue("pending_deleted").LT("pending_deleted_at", deadline).Limit(options.Options.PendingDeleteMaxCleanBatchSize)

	disks := make([]SDisk, 0)
	err := db.FetchModelObjects(DiskManager, q, &disks)
	if err != nil {
		log.Errorf("fetch disks error %s", err)
		return nil
	}

	return disks
}

func (manager *SDiskManager) CleanPendingDeleteDisks(ctx context.Context, userCred mcclient.TokenCredential, isStart bool) {
	disks := manager.getExpiredPendingDeleteDisks()
	if disks == nil {
		return
	}
	for i := 0; i < len(disks); i += 1 {
		disks[i].StartDiskDeleteTask(ctx, userCred, "", false, false)
	}
}

func (manager *SDiskManager) getAutoSnapshotDisks() []SDisk {
	q := manager.Query().SubQuery()
	dest := make([]SDisk, 0)
	err := q.Query().Filter(sqlchemy.Equals(q.Field("auto_snapshot"), true)).All(&dest)
	if err != nil {
		return nil
	}
	return dest
}

func (manager *SDiskManager) AutoDiskSnapshot(ctx context.Context, userCred mcclient.TokenCredential, isStart bool) {
	disks := manager.getAutoSnapshotDisks()
	if disks == nil {
		return
	}
	for _, disk := range disks {
		snapCount := disk.GetSnapshotCount()
		if snapCount >= options.Options.DefaultMaxSnapshotCount {
			continue
		}
		guests := disk.GetGuests()
		if len(guests) != 1 {
			log.Errorf("Disk %s(%s) is attached to %d guest(s)", disk.Name, disk.Id, len(guests))
			continue
		}
		if !utils.IsInStringArray(guests[0].Status, []string{VM_RUNNING, VM_READY}) {
			log.Errorf("Guest(%s) in status(%s) cannot do snapshot action", guests[0].Id, guests[0].Status)
			continue
		}
		// name
		name := "Auto-" + guests[0].Name + time.Now().Format("2006-01-02#15:04:05")
		snap, err := SnapshotManager.CreateSnapshot(ctx, userCred, AUTO, disk.Id, guests[0].Id, "", name)
		if err != nil {
			log.Errorln(err)
			continue
		}
		guests[0].StartDiskSnapshot(ctx, userCred, disk.Id, snap.Id)
	}
}

func (disk *SDisk) StratCreateBackupTask(ctx context.Context, userCred mcclient.TokenCredential, parentTaskId string) error {
	if task, err := taskman.TaskManager.NewTask(ctx, "DiskCreateBackupTask", disk, userCred, nil, parentTaskId, "", nil); err != nil {
		log.Errorf(err.Error())
		return err
	} else {
		task.ScheduleRun(nil)
	}
	return nil
}

func (self *SDisk) SaveRenewInfo(ctx context.Context, userCred mcclient.TokenCredential, bc *billing.SBillingCycle, expireAt *time.Time) error {
	_, err := db.Update(self, func() error {
		if self.BillingType != BILLING_TYPE_PREPAID {
			self.BillingType = BILLING_TYPE_PREPAID
		}
		if expireAt != nil && !expireAt.IsZero() {
			self.ExpiredAt = *expireAt
		} else if bc != nil {
			self.BillingCycle = bc.String()
			self.ExpiredAt = bc.EndAt(self.ExpiredAt)
		}
		return nil
	})
	if err != nil {
		log.Errorf("Update error %s", err)
		return err
	}
	db.OpsLog.LogEvent(self, db.ACT_RENEW, self.GetShortDesc(ctx), userCred)
	return nil
}

func (self *SDisk) IsDetachable() bool {
	storage := self.GetStorage()
	if storage == nil {
		return true
	}
	if storage.IsLocal() {
		return false
	}
	if self.BillingType == BILLING_TYPE_PREPAID {
		return false
	}
	if utils.IsInStringArray(self.DiskType, []string{DISK_TYPE_SYS, DISK_TYPE_SWAP}) {
		return false
	}
	if self.AutoDelete {
		return false
	}
	return true
}<|MERGE_RESOLUTION|>--- conflicted
+++ resolved
@@ -1022,15 +1022,10 @@
 	if provider.GetFactory().IsSupportPrepaidResources() && len(guests) == 1 && guests[0].IsPrepaidRecycle() {
 		recycle = true
 	}
-<<<<<<< HEAD
 	extDisk.Refresh()
 
+	storage := self.GetStorage()
 	diff, err := db.UpdateWithLock(ctx, self, func() error {
-=======
-	storage := self.GetStorage()
-	_, err := self.GetModelManager().TableSpec().Update(self, func() error {
-		extDisk.Refresh()
->>>>>>> 3f5501c8
 		// self.Name = extDisk.GetName()
 		self.Status = extDisk.GetStatus()
 		self.DiskFormat = extDisk.GetDiskFormat()
@@ -1054,8 +1049,11 @@
 			self.ExpiredAt = extDisk.GetExpiredAt()
 		}
 
-		// self.ProjectId = userCred.GetProjectId()
 		if projectSync && self.ProjectSrc != db.PROJECT_SOURCE_LOCAL {
+			self.ProjectSrc = db.PROJECT_SOURCE_CLOUD
+			if len(projectId) > 0 {
+				self.ProjectId = projectId
+			}
 			if extProjectId := extDisk.GetProjectId(); len(extProjectId) > 0 {
 				extProject, err := ExternalProjectManager.GetProject(extProjectId, storage.ManagerId)
 				if err != nil {
@@ -1085,16 +1083,9 @@
 	disk.Status = extDisk.GetStatus()
 	disk.ExternalId = extDisk.GetGlobalId()
 	disk.StorageId = storage.Id
-<<<<<<< HEAD
-
+
+	disk.ProjectSrc = db.PROJECT_SOURCE_CLOUD
 	disk.ProjectId = projectId
-
-=======
-	disk.ProjectSrc = db.PROJECT_SOURCE_CLOUD
-	disk.ProjectId = userCred.GetProjectId()
-	if len(projectId) > 0 {
-		disk.ProjectId = projectId
-	}
 	if extProjectId := extDisk.GetProjectId(); len(extProjectId) > 0 {
 		externalProject, err := ExternalProjectManager.GetProject(extProjectId, storage.ManagerId)
 		if err != nil {
@@ -1103,7 +1094,7 @@
 			disk.ProjectId = externalProject.ProjectId
 		}
 	}
->>>>>>> 3f5501c8
+
 	disk.DiskFormat = extDisk.GetDiskFormat()
 	disk.DiskSize = extDisk.GetDiskSizeMB()
 	disk.AutoDelete = extDisk.GetIsAutoDelete()
