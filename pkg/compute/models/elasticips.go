--- conflicted
+++ resolved
@@ -240,11 +240,7 @@
 		}
 	}
 	for i := 0; i < len(commondb); i += 1 {
-<<<<<<< HEAD
-		err = commondb[i].SyncWithCloudEip(ctx, userCred, commonext[i], projectId, projectSync)
-=======
-		err = commondb[i].SyncWithCloudEip(userCred, provider, commonext[i], projectId, projectSync)
->>>>>>> 02e8d93f
+		err = commondb[i].SyncWithCloudEip(ctx, userCred, provider, commonext[i], projectId, projectSync)
 		if err != nil {
 			syncResult.UpdateError(err)
 		} else {
@@ -312,13 +308,8 @@
 	return nil
 }
 
-<<<<<<< HEAD
-func (self *SElasticip) SyncWithCloudEip(ctx context.Context, userCred mcclient.TokenCredential, ext cloudprovider.ICloudEIP, projectId string, projectSync bool) error {
+func (self *SElasticip) SyncWithCloudEip(ctx context.Context, userCred mcclient.TokenCredential, provider *SCloudprovider, ext cloudprovider.ICloudEIP, projectId string, projectSync bool) error {
 	diff, err := db.UpdateWithLock(ctx, self, func() error {
-=======
-func (self *SElasticip) SyncWithCloudEip(userCred mcclient.TokenCredential, provider *SCloudprovider, ext cloudprovider.ICloudEIP, projectId string, projectSync bool) error {
-	_, err := self.GetModelManager().TableSpec().Update(self, func() error {
->>>>>>> 02e8d93f
 
 		// self.Name = ext.GetName()
 		self.Bandwidth = ext.GetBandwidth()
