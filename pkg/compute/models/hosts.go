package models

import (
	"context"
	"database/sql"
	"fmt"
	"net/http"
	"net/url"
	"sort"
	"strconv"
	"strings"
	"time"

	"yunion.io/x/jsonutils"
	"yunion.io/x/log"
	"yunion.io/x/pkg/tristate"
	"yunion.io/x/pkg/util/compare"
	"yunion.io/x/pkg/util/fileutils"
	"yunion.io/x/pkg/util/netutils"
	"yunion.io/x/pkg/util/regutils"
	"yunion.io/x/pkg/utils"
	"yunion.io/x/sqlchemy"

	"yunion.io/x/onecloud/pkg/appsrv"
	"yunion.io/x/onecloud/pkg/cloudcommon/db"
	"yunion.io/x/onecloud/pkg/cloudcommon/db/lockman"
	"yunion.io/x/onecloud/pkg/cloudcommon/db/taskman"
	"yunion.io/x/onecloud/pkg/cloudprovider"
	"yunion.io/x/onecloud/pkg/compute/baremetal"
	"yunion.io/x/onecloud/pkg/compute/options"
	"yunion.io/x/onecloud/pkg/httperrors"
	"yunion.io/x/onecloud/pkg/mcclient"
	"yunion.io/x/onecloud/pkg/mcclient/auth"
	"yunion.io/x/onecloud/pkg/mcclient/modules"
	"yunion.io/x/onecloud/pkg/util/httputils"
	"yunion.io/x/onecloud/pkg/util/logclient"
)

const (
	HOST_TYPE_BAREMETAL  = "baremetal"
	HOST_TYPE_HYPERVISOR = "hypervisor" // KVM
	HOST_TYPE_KVM        = "kvm"
	HOST_TYPE_ESXI       = "esxi"    // # VMWare vSphere ESXi
	HOST_TYPE_KUBELET    = "kubelet" // # Kubernetes Kubelet
	HOST_TYPE_HYPERV     = "hyperv"  // # Microsoft Hyper-V
	HOST_TYPE_XEN        = "xen"     // # XenServer

	HOST_TYPE_ALIYUN    = "aliyun"
	HOST_TYPE_AWS       = "aws"
	HOST_TYPE_QCLOUD    = "qcloud"
	HOST_TYPE_AZURE     = "azure"
	HOST_TYPE_HUAWEI    = "huawei"
	HOST_TYPE_OPENSTACK = "openstack"

	HOST_TYPE_DEFAULT = HOST_TYPE_HYPERVISOR

	// # possible status
	HOST_ONLINE   = "online"
	HOST_ENABLED  = "online"
	HOST_OFFLINE  = "offline"
	HOST_DISABLED = "offline"

	NIC_TYPE_IPMI  = "ipmi"
	NIC_TYPE_ADMIN = "admin"
	// #NIC_TYPE_NORMAL = 'normal'

	BAREMETAL_INIT           = "init"
	BAREMETAL_PREPARE        = "prepare"
	BAREMETAL_PREPARE_FAIL   = "prepare_fail"
	BAREMETAL_READY          = "ready"
	BAREMETAL_RUNNING        = "running"
	BAREMETAL_MAINTAINING    = "maintaining"
	BAREMETAL_START_MAINTAIN = "start_maintain"
	BAREMETAL_DELETING       = "deleting"
	BAREMETAL_DELETE         = "delete"
	BAREMETAL_DELETE_FAIL    = "delete_fail"
	BAREMETAL_UNKNOWN        = "unknown"
	BAREMETAL_SYNCING_STATUS = "syncing_status"
	BAREMETAL_SYNC           = "sync"
	BAREMETAL_SYNC_FAIL      = "sync_fail"
	BAREMETAL_START_CONVERT  = "start_convert"
	BAREMETAL_CONVERTING     = "converting"
	BAREMETAL_START_FAIL     = "start_fail"
	BAREMETAL_STOP_FAIL      = "stop_fail"

	HOST_STATUS_RUNNING = BAREMETAL_RUNNING
	HOST_STATUS_READY   = BAREMETAL_READY
	HOST_STATUS_UNKNOWN = BAREMETAL_UNKNOWN
)

const (
	HostResourceTypeShared         = "shared"
	HostResourceTypeDefault        = HostResourceTypeShared
	HostResourceTypePrepaidRecycle = "prepaid"
	HostResourceTypeDedicated      = "dedicated"
)

var HOST_TYPES = []string{HOST_TYPE_BAREMETAL, HOST_TYPE_HYPERVISOR, HOST_TYPE_ESXI, HOST_TYPE_KUBELET, HOST_TYPE_XEN, HOST_TYPE_ALIYUN, HOST_TYPE_AZURE, HOST_TYPE_AWS, HOST_TYPE_QCLOUD, HOST_TYPE_HUAWEI, HOST_TYPE_OPENSTACK}

var NIC_TYPES = []string{NIC_TYPE_IPMI, NIC_TYPE_ADMIN}

type SHostManager struct {
	db.SEnabledStatusStandaloneResourceBaseManager
}

var HostManager *SHostManager

func init() {
	HostManager = &SHostManager{
		SEnabledStatusStandaloneResourceBaseManager: db.NewEnabledStatusStandaloneResourceBaseManager(
			SHost{},
			"hosts_tbl",
			"host",
			"hosts",
		),
	}
	HostManager.SetAlias("baremetal", "baremetals")
}

type SHost struct {
	db.SEnabledStatusStandaloneResourceBase
	SManagedResourceBase
	SBillingResourceBase

	Rack  string `width:"16" charset:"ascii" nullable:"true" get:"admin" update:"admin" create:"admin_optional"` // Column(VARCHAR(16, charset='ascii'), nullable=True)
	Slots string `width:"16" charset:"ascii" nullable:"true" get:"admin" update:"admin" create:"admin_optional"` // Column(VARCHAR(16, charset='ascii'), nullable=True)

	AccessMac  string `width:"32" charset:"ascii" nullable:"false" index:"true" list:"admin" update:"admin" create:"admin_required"` // Column(VARCHAR(32, charset='ascii'), nullable=False, index=True)
	AccessIp   string `width:"16" charset:"ascii" nullable:"true" list:"admin" update:"admin" create:"admin_optional"`               // Column(VARCHAR(16, charset='ascii'), nullable=True)
	ManagerUri string `width:"256" charset:"ascii" nullable:"true" list:"admin" update:"admin" create:"admin_optional"`              // Column(VARCHAR(256, charset='ascii'), nullable=True)

	SysInfo jsonutils.JSONObject `nullable:"true" search:"admin" get:"admin" update:"admin" create:"admin_optional"`               // Column(JSONEncodedDict, nullable=True)
	SN      string               `width:"128" charset:"ascii" nullable:"true" list:"admin" update:"admin" create:"admin_optional"` // Column(VARCHAR(128, charset='ascii'), nullable=True)

	CpuCount    int8    `nullable:"true" list:"admin" update:"admin" create:"admin_optional"`                           // Column(TINYINT, nullable=True) # cpu count
	NodeCount   int8    `nullable:"true" list:"admin" update:"admin" create:"admin_optional"`                           // Column(TINYINT, nullable=True)
	CpuDesc     string  `width:"64" charset:"ascii" nullable:"true" get:"admin" update:"admin" create:"admin_optional"` // Column(VARCHAR(64, charset='ascii'), nullable=True)
	CpuMhz      int     `nullable:"true" get:"admin" update:"admin" create:"admin_optional"`                            // Column(Integer, nullable=True) # cpu MHz
	CpuCache    int     `nullable:"true" get:"admin" update:"admin" create:"admin_optional"`                            // Column(Integer, nullable=True) # cpu Cache in KB
	CpuReserved int8    `nullable:"true" default:"0" list:"admin" update:"admin" create:"admin_optional"`               // Column(TINYINT, nullable=True, default=0)
	CpuCmtbound float32 `nullable:"true" default:"8" list:"admin" update:"admin" create:"admin_optional"`               // = Column(Float, nullable=True)

	MemSize     int     `nullable:"true" list:"admin" update:"admin" create:"admin_optional"`             // Column(Integer, nullable=True) # memory size in MB
	MemReserved int     `nullable:"true" default:"0" list:"admin" update:"admin" create:"admin_optional"` // Column(Integer, nullable=True, default=0) # memory reserved in MB
	MemCmtbound float32 `nullable:"true" default:"1" list:"admin" update:"admin" create:"admin_optional"` // = Column(Float, nullable=True)

	StorageSize   int                  `nullable:"true" list:"admin" update:"admin" create:"admin_optional"`                            // Column(Integer, nullable=True) # storage size in MB
	StorageType   string               `width:"20" charset:"ascii" nullable:"true" list:"admin" update:"admin" create:"admin_optional"` // Column(VARCHAR(20, charset='ascii'), nullable=True)
	StorageDriver string               `width:"20" charset:"ascii" nullable:"true" get:"admin" update:"admin" create:"admin_optional"`  // Column(VARCHAR(20, charset='ascii'), nullable=True)
	StorageInfo   jsonutils.JSONObject `nullable:"true" get:"admin" update:"admin" create:"admin_optional"`                             // Column(JSONEncodedDict, nullable=True)

	IpmiInfo jsonutils.JSONObject `nullable:"true" get:"admin" update:"admin" create:"admin_optional"` // Column(JSONEncodedDict, nullable=True)

	// Status  string = Column(VARCHAR(16, charset='ascii'), nullable=False, default=baremetalstatus.INIT) # status
	HostStatus string `width:"16" charset:"ascii" nullable:"false" default:"offline" list:"admin"` // Column(VARCHAR(16, charset='ascii'), nullable=False, server_default=HOST_OFFLINE, default=HOST_OFFLINE)

	ZoneId string `width:"128" charset:"ascii" nullable:"false" list:"admin" update:"admin" create:"admin_optional"` // Column(VARCHAR(ID_LENGTH, charset='ascii'), nullable=False)

	HostType string `width:"36" charset:"ascii" nullable:"false" list:"admin" update:"admin" create:"admin_required"` // Column(VARCHAR(36, charset='ascii'), nullable=False)

	Version string `width:"64" charset:"ascii" list:"admin" update:"admin" create:"admin_optional"` // Column(VARCHAR(64, charset='ascii'))

	IsBaremetal bool `nullable:"true" default:"false" list:"admin" update:"admin" create:"admin_optional"` // Column(Boolean, nullable=True, default=False)

	IsMaintenance bool `nullable:"true" default:"false" list:"admin"` // Column(Boolean, nullable=True, default=False)

	LastPingAt time.Time ``

	ResourceType string `width:"36" charset:"ascii" nullable:"false" list:"admin" update:"admin" create:"admin_optional" default:"shared"` // Column(VARCHAR(36, charset='ascii'), nullable=False)

	RealExternalId string `width:"256" charset:"utf8" get:"admin"`
}

func (manager *SHostManager) GetContextManager() []db.IModelManager {
	return []db.IModelManager{ZoneManager}
}

func (self *SHostManager) AllowListItems(ctx context.Context, userCred mcclient.TokenCredential, query jsonutils.JSONObject) bool {
	return db.IsAdminAllowList(userCred, self)
}

func (self *SHostManager) AllowCreateItem(ctx context.Context, userCred mcclient.TokenCredential, query jsonutils.JSONObject, data jsonutils.JSONObject) bool {
	return db.IsAdminAllowCreate(userCred, self)
}

func (self *SHost) AllowGetDetails(ctx context.Context, userCred mcclient.TokenCredential, query jsonutils.JSONObject) bool {
	return db.IsAdminAllowGet(userCred, self)
}

func (self *SHost) AllowUpdateItem(ctx context.Context, userCred mcclient.TokenCredential) bool {
	return db.IsAdminAllowUpdate(userCred, self)
}

func (self *SHost) AllowDeleteItem(ctx context.Context, userCred mcclient.TokenCredential, query jsonutils.JSONObject, data jsonutils.JSONObject) bool {
	return db.IsAdminAllowDelete(userCred, self)
}

func (manager *SHostManager) ListItemFilter(ctx context.Context, q *sqlchemy.SQuery, userCred mcclient.TokenCredential, query jsonutils.JSONObject) (*sqlchemy.SQuery, error) {
	var err error
	q, err = managedResourceFilterByAccount(q, query, "", nil)
	if err != nil {
		return nil, err
	}
	q = managedResourceFilterByCloudType(q, query, "", nil)

	queryDict := query.(*jsonutils.JSONDict)

	resType, _ := query.GetString("resource_type")
	if len(resType) > 0 {
		queryDict.Remove("resource_type")

		switch resType {
		case HostResourceTypeShared:
			q = q.Filter(
				sqlchemy.OR(
					sqlchemy.IsNullOrEmpty(q.Field("resource_type")),
					sqlchemy.Equals(q.Field("resource_type"), HostResourceTypeShared),
				),
			)
		default:
			q = q.Equals("resource_type", resType)
		}
	}

	q, err = manager.SEnabledStatusStandaloneResourceBaseManager.ListItemFilter(ctx, q, userCred, query)
	if err != nil {
		return nil, err
	}

	anyMac, _ := query.GetString("any_mac")
	if len(anyMac) > 0 {
		anyMac := netutils.FormatMacAddr(anyMac)
		if len(anyMac) == 0 {
			return nil, httperrors.NewInputParameterError("invalid any_mac address")
		}
		netif, _ := NetInterfaceManager.FetchByMac(anyMac)
		if netif != nil && len(netif.BaremetalId) > 0 {
			q = q.Equals("id", netif.BaremetalId)
		} else {
			q = q.Equals("access_mac", anyMac)
		}
	}
	// var scopeQuery *sqlchemy.SSubQuery

	schedTagStr := jsonutils.GetAnyString(query, []string{"schedtag", "schedtag_id"})
	if len(schedTagStr) > 0 {
		schedTag, _ := SchedtagManager.FetchByIdOrName(nil, schedTagStr)
		if schedTag == nil {
			return nil, httperrors.NewResourceNotFoundError("Schedtag %s not found", schedTagStr)
		}
		hostschedtags := HostschedtagManager.Query().SubQuery()
		scopeQuery := hostschedtags.Query(hostschedtags.Field("host_id")).Equals("schedtag_id", schedTag.GetId()).SubQuery()
		q = q.In("id", scopeQuery)
	}

	wireStr := jsonutils.GetAnyString(query, []string{"wire", "wire_id"})
	if len(wireStr) > 0 {
		wire, _ := WireManager.FetchByIdOrName(nil, wireStr)
		if wire == nil {
			return nil, httperrors.NewResourceNotFoundError("Wire %s not found", wireStr)
		}
		hostwires := HostwireManager.Query().SubQuery()
		scopeQuery := hostwires.Query(hostwires.Field("host_id")).Equals("wire_id", wire.GetId()).SubQuery()
		q = q.In("id", scopeQuery)
	}

	storageStr := jsonutils.GetAnyString(query, []string{"storage", "storage_id"})
	if len(storageStr) > 0 {
		storage, _ := StorageManager.FetchByIdOrName(nil, storageStr)
		if storage == nil {
			return nil, httperrors.NewResourceNotFoundError("Storage %s not found", storageStr)
		}
		hoststorages := HoststorageManager.Query().SubQuery()
		scopeQuery := hoststorages.Query(hoststorages.Field("host_id")).Equals("storage_id", storage.GetId()).SubQuery()
		q = q.In("id", scopeQuery)
	}

	zoneStr := jsonutils.GetAnyString(query, []string{"zone", "zone_id"})
	if len(zoneStr) > 0 {
		zone, err := ZoneManager.FetchByIdOrName(nil, zoneStr)
		if err != nil {
			if err == sql.ErrNoRows {
				return nil, httperrors.NewResourceNotFoundError2(ZoneManager.Keyword(), zoneStr)
			}
			return nil, httperrors.NewGeneralError(err)
		}
		q = q.Filter(sqlchemy.Equals(q.Field("zone_id"), zone.GetId()))

		queryDict.Remove("zone_id")
	}

	regionStr := jsonutils.GetAnyString(query, []string{"region", "region_id"})
	if len(regionStr) > 0 {
		region, err := CloudregionManager.FetchByIdOrName(nil, regionStr)
		if err != nil {
			if err == sql.ErrNoRows {
				return nil, httperrors.NewResourceNotFoundError2(CloudregionManager.Keyword(), regionStr)
			}
			return nil, httperrors.NewGeneralError(err)
		}
		subq := ZoneManager.Query("id").Equals("cloudregion_id", region.GetId()).SubQuery()
		q = q.Filter(sqlchemy.In(q.Field("zone_id"), subq))
	}

	// vcenter
	// zone
	// cachedimage

	/*managerStr := jsonutils.GetAnyString(query, []string{"manager", "cloudprovider", "cloudprovider_id", "manager_id"})
	if len(managerStr) > 0 {
		provider, err := CloudproviderManager.FetchByIdOrName(nil, managerStr)
		if err != nil {
			if err == sql.ErrNoRows {
				return nil, httperrors.NewResourceNotFoundError2(CloudproviderManager.Keyword(), managerStr)
			}
			return nil, httperrors.NewGeneralError(err)
		}
		q = q.Filter(sqlchemy.Equals(q.Field("manager_id"), provider.GetId()))
		queryDict.Remove("manager_id")
	}

	accountStr := jsonutils.GetAnyString(query, []string{"account", "account_id", "cloudaccount", "cloudaccount_id"})
	if len(accountStr) > 0 {
		account, err := CloudaccountManager.FetchByIdOrName(nil, accountStr)
		if err != nil {
			if err == sql.ErrNoRows {
				return nil, httperrors.NewResourceNotFoundError2(CloudaccountManager.Keyword(), accountStr)
			}
			return nil, httperrors.NewGeneralError(err)
		}
		subq := CloudproviderManager.Query("id").Equals("cloudaccount_id", account.GetId()).SubQuery()
		q = q.Filter(sqlchemy.In(q.Field("manager_id"), subq))
	}

	providerStr := jsonutils.GetAnyString(query, []string{"provider"})
	if len(providerStr) > 0 {
		subq := CloudproviderManager.Query("id").Equals("provider", providerStr).SubQuery()
		q = q.Filter(sqlchemy.In(q.Field("manager_id"), subq))
	}*/

	usable := jsonutils.QueryBoolean(query, "usable", false)
	if usable {
		hosts := HostManager.Query().SubQuery()
		hostwires := HostwireManager.Query().SubQuery()
		networks := NetworkManager.Query().SubQuery()
		providers := CloudproviderManager.Query().SubQuery()

		hostQ1 := hosts.Query(hosts.Field("id"))
		hostQ1 = hostQ1.Join(providers, sqlchemy.Equals(hosts.Field("manager_id"), providers.Field("id")))
		hostQ1 = hostQ1.Join(hostwires, sqlchemy.Equals(hosts.Field("id"), hostwires.Field("host_id")))
		hostQ1 = hostQ1.Join(networks, sqlchemy.Equals(hostwires.Field("wire_id"), networks.Field("wire_id")))
		hostQ1 = hostQ1.Filter(sqlchemy.IsTrue(providers.Field("enabled")))
		hostQ1 = hostQ1.Filter(sqlchemy.In(providers.Field("status"), CLOUD_PROVIDER_VALID_STATUS))
		hostQ1 = hostQ1.Filter(sqlchemy.Equals(networks.Field("status"), NETWORK_STATUS_AVAILABLE))
		hostQ1 = hostQ1.Filter(sqlchemy.IsTrue(hosts.Field("enabled")))

		hostQ2 := hosts.Query(hosts.Field("id"))
		hostQ2 = hostQ2.Join(hostwires, sqlchemy.Equals(hosts.Field("id"), hostwires.Field("host_id")))
		hostQ2 = hostQ2.Join(networks, sqlchemy.Equals(hostwires.Field("wire_id"), networks.Field("wire_id")))
		hostQ2 = hostQ2.Filter(sqlchemy.IsNullOrEmpty(hosts.Field("manager_id")))
		hostQ2 = hostQ2.Filter(sqlchemy.Equals(networks.Field("status"), NETWORK_STATUS_AVAILABLE))
		hostQ2 = hostQ2.Filter(sqlchemy.IsTrue(hosts.Field("enabled")))

		q = q.Filter(sqlchemy.OR(
			sqlchemy.In(q.Field("id"), hostQ1.SubQuery()),
			sqlchemy.In(q.Field("id"), hostQ2.SubQuery()),
		))
	}

	if query.Contains("baremetal") {
		isBaremetal := jsonutils.QueryBoolean(query, "baremetal", false)
		if isBaremetal {
			q = q.Equals("host_type", HOST_TYPE_BAREMETAL)
		} else {
			q = q.NotEquals("host_type", HOST_TYPE_BAREMETAL)
		}
	}

	return q, nil
}

func (self *SHost) GetZone() *SZone {
	if len(self.ZoneId) == 0 {
		return nil
	}
	zone, _ := ZoneManager.FetchById(self.ZoneId)
	if zone != nil {
		return zone.(*SZone)
	}
	return nil
}

func (self *SHost) GetRegion() *SCloudregion {
	zone := self.GetZone()
	if zone != nil {
		return zone.GetRegion()
	}
	return nil
}

func (self *SHost) GetCpuCount() int {
	if self.CpuReserved > 0 && self.CpuReserved < self.CpuCount {
		return int(self.CpuCount - self.CpuReserved)
	} else {
		return int(self.CpuCount)
	}
}

func (self *SHost) GetMemSize() int {
	if self.MemReserved > 0 && self.MemReserved < self.MemSize {
		return self.MemSize - self.MemReserved
	} else {
		return self.MemSize
	}
}

func (self *SHost) GetMemoryOvercommitBound() float32 {
	if self.MemCmtbound > 0 {
		return self.MemCmtbound
	}
	return options.Options.DefaultMemoryOvercommitBound
}

func (self *SHost) GetVirtualMemorySize() float32 {
	return float32(self.GetMemSize()) * self.GetMemoryOvercommitBound()
}

func (self *SHost) GetCPUOvercommitBound() float32 {
	if self.CpuCmtbound > 0 {
		return self.CpuCmtbound
	}
	return options.Options.DefaultCPUOvercommitBound
}

func (self *SHost) GetVirtualCPUCount() float32 {
	return float32(self.GetCpuCount()) * self.GetCPUOvercommitBound()
}

/*func (manager *SHostManager) AllowListItems(ctx context.Context, userCred mcclient.TokenCredential, query jsonutils.JSONObject) bool {
	return userCred.IsSystemAdmin()
}

func (manager *SHostManager) AllowCreateItem(ctx context.Context, userCred mcclient.TokenCredential, query jsonutils.JSONObject, data jsonutils.JSONObject) bool {
	return userCred.IsSystemAdmin()
}

func (self *SHost) AllowGetDetails(ctx context.Context, userCred mcclient.TokenCredential, query jsonutils.JSONObject) bool {
	return userCred.IsSystemAdmin()
}

func (self *SHost) AllowUpdateItem(ctx context.Context, userCred mcclient.TokenCredential) bool {
	return userCred.IsSystemAdmin()
}

func (self *SHost) AllowDeleteItem(ctx context.Context, userCred mcclient.TokenCredential) bool {
	return userCred.IsSystemAdmin()
}*/

func (self *SHost) ValidateDeleteCondition(ctx context.Context) error {
	if self.IsBaremetal && self.HostType != HOST_TYPE_BAREMETAL {
		return httperrors.NewInvalidStatusError("Host is a converted baremetal, should be unconverted before delete")
	}
	if self.Enabled {
		return httperrors.NewInvalidStatusError("Host is not disabled")
	}
	if self.GetGuestCount() > 0 {
		return httperrors.NewNotEmptyError("Not an empty host")
	}
	for _, hoststorage := range self.GetHoststorages() {
		storage := hoststorage.GetStorage()
		if storage != nil && storage.IsLocal() && storage.GetDiskCount() > 0 {
			return httperrors.NewNotEmptyError("Local host storage is not empty???")
		}
	}
	return self.SEnabledStatusStandaloneResourceBase.ValidateDeleteCondition(ctx)
}

func (self *SHost) Delete(ctx context.Context, userCred mcclient.TokenCredential) error {
	log.Infof("Host delete do nothing")
	return nil
}

func (self *SHost) CustomizeDelete(ctx context.Context, userCred mcclient.TokenCredential, query jsonutils.JSONObject, data jsonutils.JSONObject) error {
	if self.IsBaremetal {
		return self.StartDeleteBaremetalTask(ctx, userCred, "")
	} else {
		return self.RealDelete(ctx, userCred)
	}
}

func (self *SHost) StartDeleteBaremetalTask(ctx context.Context, userCred mcclient.TokenCredential, parentTaskId string) error {
	task, err := taskman.TaskManager.NewTask(ctx, "BaremetalDeleteTask", self, userCred, nil, parentTaskId, "", nil)
	if err != nil {
		return err
	}
	task.ScheduleRun(nil)
	return nil
}

func (self *SHost) RealDelete(ctx context.Context, userCred mcclient.TokenCredential) error {
	for _, hostschedtag := range self.GetHostschedtags() {
		hostschedtag.Delete(ctx, userCred)
	}

	IsolatedDeviceManager.DeleteDevicesByHost(ctx, userCred, self)

	for _, hoststorage := range self.GetHoststorages() {
		storage := hoststorage.GetStorage()
		if storage != nil && storage.IsLocal() && storage.GetDiskCount() > 0 {
			return httperrors.NewNotEmptyError("Inconsistent: local storage is not empty???")
		}
	}
	for _, hoststorage := range self.GetHoststorages() {
		storage := hoststorage.GetStorage()
		if storage != nil && storage.IsLocal() {
			storage.Delete(ctx, userCred)
		}
		hoststorage.Delete(ctx, userCred)
	}
	for _, bn := range self.GetBaremetalnetworks() {
		self.DeleteBaremetalnetwork(ctx, userCred, &bn, false)
	}
	for _, netif := range self.GetNetInterfaces() {
		netif.Remove(ctx, userCred)
	}
	for _, hostwire := range self.GetHostwires() {
		hostwire.Detach(ctx, userCred)
		// hostwire.Delete(ctx, userCred) ???
	}
	baremetalStorage := self.GetBaremetalstorage()
	if baremetalStorage != nil {
		store := baremetalStorage.GetStorage()
		baremetalStorage.Delete(ctx, userCred)
		if store != nil {
			store.Delete(ctx, userCred)
		}
	}
	return self.SEnabledStatusStandaloneResourceBase.Delete(ctx, userCred)
}

func (self *SHost) GetHostschedtags() []SHostschedtag {
	q := HostschedtagManager.Query().Equals("host_id", self.Id)
	hostschedtags := make([]SHostschedtag, 0)
	err := db.FetchModelObjects(HostschedtagManager, q, &hostschedtags)
	if err != nil {
		log.Errorf("GetHostschedtags error %s", err)
		return nil
	}
	return hostschedtags
}

func (self *SHost) GetHoststoragesQuery() *sqlchemy.SQuery {
	return HoststorageManager.Query().Equals("host_id", self.Id)
}

func (self *SHost) GetStorageCount() int {
	return self.GetHoststoragesQuery().Count()
}

func (self *SHost) GetHoststorages() []SHoststorage {
	hoststorages := make([]SHoststorage, 0)
	q := self.GetHoststoragesQuery()
	err := db.FetchModelObjects(HoststorageManager, q, &hoststorages)
	if err != nil {
		log.Errorf("GetHoststorages error %s", err)
		return nil
	}
	return hoststorages
}

func (self *SHost) GetHoststorageOfId(storageId string) *SHoststorage {
	hoststorage := SHoststorage{}
	hoststorage.SetModelManager(HoststorageManager)
	err := self.GetHoststoragesQuery().Equals("storage_id", storageId).First(&hoststorage)
	if err != nil {
		log.Errorf("GetHoststorageOfId fail %s", err)
		return nil
	}
	return &hoststorage
}

func (self *SHost) GetHoststorageByExternalId(extId string) *SHoststorage {
	hoststorage := SHoststorage{}
	hoststorage.SetModelManager(HoststorageManager)

	hoststorages := HoststorageManager.Query().SubQuery()
	storages := StorageManager.Query().SubQuery()
	q := hoststorages.Query()
	q = q.Join(storages, sqlchemy.Equals(hoststorages.Field("storage_id"), storages.Field("id")))
	q = q.Filter(sqlchemy.Equals(hoststorages.Field("host_id"), self.Id))
	q = q.Filter(sqlchemy.Equals(storages.Field("external_id"), extId))

	err := q.First(&hoststorage)
	if err != nil {
		log.Errorf("GetHoststorageByExternalId fail %s", err)
		return nil
	}

	return &hoststorage
}

func (self *SHost) GetStorageByFilePath(path string) *SStorage {
	hoststorages := self.GetHoststorages()
	if hoststorages == nil {
		return nil
	}
	for i := 0; i < len(hoststorages); i += 1 {
		if strings.HasPrefix(path, hoststorages[i].MountPoint) {
			return hoststorages[i].GetStorage()
		}
	}
	return nil
}

func (self *SHost) GetBaremetalstorage() *SHoststorage {
	if !self.IsBaremetal {
		return nil
	}
	hoststorages := HoststorageManager.Query().SubQuery()
	storages := StorageManager.Query().SubQuery()
	q := hoststorages.Query()
	q = q.Join(storages, sqlchemy.AND(sqlchemy.Equals(storages.Field("id"), hoststorages.Field("storage_id")),
		sqlchemy.IsFalse(storages.Field("deleted"))))
	q = q.Filter(sqlchemy.Equals(storages.Field("storage_type"), STORAGE_BAREMETAL))
	q = q.Filter(sqlchemy.Equals(hoststorages.Field("host_id"), self.Id))
	if q.Count() == 1 {
		hs := SHoststorage{}
		hs.SetModelManager(HoststorageManager)
		err := q.First(&hs)
		if err != nil {
			log.Errorf("error %s", err)
			return nil
		}
		return &hs
	}
	log.Errorf("Cannof find baremetalstorage??")
	return nil
}

func (self *SHost) SaveCleanUpdates(doUpdate func() error) (map[string]sqlchemy.SUpdateDiff, error) {
	return self.saveUpdates(doUpdate, true)
}

func (self *SHost) SaveUpdates(doUpdate func() error) (map[string]sqlchemy.SUpdateDiff, error) {
	return self.saveUpdates(doUpdate, false)
}

func (self *SHost) saveUpdates(doUpdate func() error, doSchedClean bool) (map[string]sqlchemy.SUpdateDiff, error) {
	diff, err := db.Update(self, doUpdate)
	if err != nil {
		return nil, err
	}
	if doSchedClean {
		self.ClearSchedDescCache()
	}
	return diff, nil
}

func (self *SHost) AllowPerformUpdateStorage(
	ctx context.Context,
	userCred mcclient.TokenCredential,
	query jsonutils.JSONObject,
	data jsonutils.JSONObject,
) bool {
	return db.IsAdminAllowPerform(userCred, self, "update-storage")
}

func (self *SHost) PerformUpdateStorage(
	ctx context.Context,
	userCred mcclient.TokenCredential,
	query jsonutils.JSONObject,
	data jsonutils.JSONObject,
) (jsonutils.JSONObject, error) {
	bs := self.GetBaremetalstorage()
	capacity, _ := data.Int("capacity")
	zoneId, _ := data.GetString("zone_id")
	if bs == nil {
		// 1. create storage
		storage := SStorage{}
		storage.Name = fmt.Sprintf("storage%s", self.GetName())
		storage.Capacity = int(capacity)
		storage.StorageType = STORAGE_BAREMETAL
		storage.MediumType = self.StorageType
		storage.Cmtbound = 1.0
		storage.Status = STORAGE_ONLINE
		storage.ZoneId = zoneId
		err := StorageManager.TableSpec().Insert(&storage)
		if err != nil {
			return nil, fmt.Errorf("Create baremetal storage error: %v", err)
		}
		db.OpsLog.LogEvent(&storage, db.ACT_CREATE, storage.GetShortDesc(ctx), userCred)
		// 2. create host storage
		bmStorage := SHoststorage{}
		bmStorage.HostId = self.Id
		bmStorage.StorageId = storage.Id
		bmStorage.RealCapacity = int(capacity)
		bmStorage.MountPoint = ""
		err = HoststorageManager.TableSpec().Insert(&bmStorage)
		if err != nil {
			return nil, fmt.Errorf("Create baremetal hostStorage error: %v", err)
		}
		db.OpsLog.LogAttachEvent(ctx, self, &storage, userCred, bmStorage.GetShortDesc(ctx))
		return nil, nil
	}
	storage := bs.GetStorage()
	if capacity != int64(storage.Capacity) {
		diff, err := db.Update(storage, func() error {
			storage.Capacity = int(capacity)
			return nil
		})
		if err != nil {
			return nil, fmt.Errorf("Update baremetal storage error: %v", err)
		}
		db.OpsLog.LogEvent(storage, db.ACT_UPDATE, diff, userCred)
	}
	return nil, nil
}

func (self *SHost) GetFetchUrl() string {
	managerUrl, err := url.Parse(self.ManagerUri)
	if err != nil {
		log.Errorf("GetFetchUrl fail to parse url: %s", err)
	}
	portStr := managerUrl.Port()
	var port int
	if len(portStr) > 0 {
		port, _ = strconv.Atoi(portStr)
	} else {
		if managerUrl.Scheme == "https" {
			port = 443
		} else if managerUrl.Scheme == "http" {
			port = 80
		}
	}
	return fmt.Sprintf("%s://%s:%d", managerUrl.Scheme, strings.Split(managerUrl.Host, ":")[0], port+40000)
}

func (self *SHost) GetAttachedStorages(storageType string) []SStorage {
	return self._getAttachedStorages(tristate.False, tristate.True, storageType)
}

func (self *SHost) _getAttachedStorages(isBaremetal tristate.TriState, enabled tristate.TriState, storageType string) []SStorage {
	storages := StorageManager.Query().SubQuery()
	hoststorages := HoststorageManager.Query().SubQuery()
	q := storages.Query()
	q = q.Join(hoststorages, sqlchemy.Equals(storages.Field("id"), hoststorages.Field("storage_id")))
	if enabled.IsTrue() {
		q = q.IsTrue("enabled")
	} else if enabled.IsFalse() {
		q = q.IsFalse("enabled")
	}
	if isBaremetal.IsTrue() {
		q = q.Equals("storage_type", STORAGE_BAREMETAL)
	} else if isBaremetal.IsFalse() {
		q = q.NotEquals("storage_type", STORAGE_BAREMETAL)
	}
	if len(storageType) > 0 {
		q = q.Equals("storage_type", storageType)
	}
	q = q.Filter(sqlchemy.Equals(hoststorages.Field("host_id"), self.Id))
	ret := make([]SStorage, 0)
	err := db.FetchModelObjects(StorageManager, q, &ret)
	if err != nil {
		log.Errorf("GetAttachedStorages fail %s", err)
		return nil
	}
	return ret
}

func (self *SHost) SyncAttachedStorageStatus() {
	storages := self.GetAttachedStorages("")
	if storages != nil {
		for _, storage := range storages {
			storage.SyncStatusWithHosts()
		}
		self.ClearSchedDescCache()
	}
}

func (self *SHostManager) IsNewNameUnique(name string, userCred mcclient.TokenCredential, kwargs *jsonutils.JSONDict) bool {
	q := self.Query().Equals("name", name)
	if kwargs != nil && kwargs.Contains("zone_id") {
		zoneId, _ := kwargs.GetString("zone_id")
		q.Equals("zone_id", zoneId)
	}
	return q.Count() == 0
}

func (self *SHostManager) AllowGetPropertyBmStartRegisterScript(ctx context.Context, userCred mcclient.TokenCredential, query jsonutils.JSONObject) bool {
	return true
}

func (self *SHostManager) GetPropertyBmStartRegisterScript(ctx context.Context, userCred mcclient.TokenCredential, query jsonutils.JSONObject) (jsonutils.JSONObject, error) {
	regionUri, err := auth.GetServiceURL("compute_v2", options.Options.Region, "", "")
	if err != nil {
		return nil, err
	}
	var script string
	script += fmt.Sprintf("curl -k -fsSL -H 'X-Auth-Token: %s' %s/misc/bm-prepare-script", userCred.GetTokenString(), regionUri)
	res := jsonutils.NewDict()
	res.Add(jsonutils.NewString(script), "script")
	return res, nil
}

func (maanger *SHostManager) ClearAllSchedDescCache() error {
	s := auth.GetAdminSession(context.Background(), options.Options.Region, "")
	return modules.SchedManager.CleanCache(s, "")
}

func (maanger *SHostManager) ClearSchedDescCache(hostId string) error {
	s := auth.GetAdminSession(context.Background(), options.Options.Region, "")
	return modules.SchedManager.CleanCache(s, hostId)
}

func (self *SHost) ClearSchedDescCache() error {
	return HostManager.ClearSchedDescCache(self.Id)
}

func (self *SHost) GetSpec(statusCheck bool) *jsonutils.JSONDict {
	if statusCheck {
		if !self.Enabled {
			return nil
		}
		if utils.IsInStringArray(self.Status, []string{BAREMETAL_INIT, BAREMETAL_PREPARE_FAIL, BAREMETAL_PREPARE}) ||
			self.GetBaremetalServer() != nil {
			return nil
		}
		if self.MemSize == 0 || self.CpuCount == 0 {
			return nil
		}
		if self.ResourceType == HostResourceTypePrepaidRecycle && self.GetGuestCount() > 0 {
			return nil
		}

		if len(self.ManagerId) > 0 {
			providerObj, _ := CloudproviderManager.FetchById(self.ManagerId)
			if providerObj == nil {
				return nil
			}
			provider := providerObj.(*SCloudprovider)
			if !provider.IsAvailable() {
				return nil
			}
		}
	}
	spec := self.GetHardwareSpecification()
	spec.Remove("storage_info")
	nifs := self.GetNetInterfaces()
	var nicCount int64
	for _, nif := range nifs {
		if nif.NicType != NIC_TYPE_IPMI {
			nicCount++
		}
	}
	spec.Set("nic_count", jsonutils.NewInt(nicCount))

	var manufacture string
	var model string
	if self.SysInfo != nil {
		manufacture, _ = self.SysInfo.GetString("manufacture")
		model, _ = self.SysInfo.GetString("model")
	}
	if manufacture == "" {
		manufacture = "Unknown"
	}
	if model == "" {
		model = "Unknown"
	}
	spec.Set("manufacture", jsonutils.NewString(manufacture))
	spec.Set("model", jsonutils.NewString(model))
	return spec
}

func (manager *SHostManager) GetSpecIdent(spec *jsonutils.JSONDict) []string {
	nCpu, _ := spec.Int("cpu")
	memSize, _ := spec.Int("mem")
	var memSizeStr string
	if memSize < 1024 {
		memSizeStr = fmt.Sprintf("mem:%dM", memSize)
	} else {
		memGB, err := utils.GetSizeGB(fmt.Sprintf("%d", memSize), "M")
		if err != nil {
			log.Errorf("Get mem size %d GB error: %v", memSize, err)
		}
		memSizeStr = fmt.Sprintf("mem:%dG", memGB)
	}
	nicCount, _ := spec.Int("nic_count")
	manufacture, _ := spec.GetString("manufacture")
	model, _ := spec.GetString("model")

	specKeys := []string{
		fmt.Sprintf("cpu:%d", nCpu),
		memSizeStr,
		fmt.Sprintf("nic:%d", nicCount),
		fmt.Sprintf("manufacture:%s", manufacture),
		fmt.Sprintf("model:%s", model),
	}
	diskSpec, _ := spec.Get("disk")
	if diskSpec != nil {
		driverSpecs, _ := diskSpec.GetMap()
		for driver, driverSpec := range driverSpecs {
			specKeys = append(specKeys, parseDiskDriverSpec(driver, driverSpec)...)
		}
	}
	sort.Strings(specKeys)
	return specKeys
}

func parseDiskDriverSpec(driver string, spec jsonutils.JSONObject) []string {
	ret := make([]string, 0)
	adapterSpecs, _ := spec.GetMap()
	for adapterKey, adapterSpec := range adapterSpecs {
		for _, diskType := range []string{baremetal.HDD_DISK_SPEC_TYPE, baremetal.SSD_DISK_SPEC_TYPE} {
			sizeCountMap, _ := adapterSpec.GetMap(diskType)
			if sizeCountMap == nil {
				continue
			}
			for size, count := range sizeCountMap {
				sizeGB, _ := utils.GetSizeGB(size, "M")
				diskKey := fmt.Sprintf("disk:%s_%s_%s_%dGx%s", driver, adapterKey, diskType, sizeGB, count)
				ret = append(ret, diskKey)
			}
		}
	}
	return ret
}

func ConvertStorageInfo2BaremetalStorages(storageInfo jsonutils.JSONObject) []*baremetal.BaremetalStorage {
	storages := []baremetal.BaremetalStorage{}
	err := storageInfo.Unmarshal(&storages)
	if err != nil {
		log.Errorf("Unmarshal to baremetal storage error: %v", err)
		return nil
	}
	ret := make([]*baremetal.BaremetalStorage, len(storages))
	for i := range storages {
		ret[i] = &storages[i]
	}
	return ret
}

func GetDiskSpecV2(storageInfo jsonutils.JSONObject) jsonutils.JSONObject {
	refStorages := ConvertStorageInfo2BaremetalStorages(storageInfo)
	if refStorages == nil {
		return nil
	}
	diskSpec := baremetal.GetDiskSpecV2(refStorages)
	return jsonutils.Marshal(diskSpec)
}

func (self *SHost) GetHardwareSpecification() *jsonutils.JSONDict {
	spec := jsonutils.NewDict()
	spec.Set("cpu", jsonutils.NewInt(int64(self.CpuCount)))
	spec.Set("mem", jsonutils.NewInt(int64(self.MemSize)))
	if self.StorageInfo != nil {
		spec.Set("disk", GetDiskSpecV2(self.StorageInfo))
		spec.Set("driver", jsonutils.NewString(self.StorageDriver))
		spec.Set("storage_info", self.StorageInfo)
	}
	return spec
}

type SStorageCapacity struct {
	Capacity  int
	Used      int
	Wasted    int
	VCapacity int
}

func (capa SStorageCapacity) GetFree() int {
	return capa.VCapacity - capa.Used - capa.Wasted
}

func (self *SHost) GetAttachedStorageCapacity() SStorageCapacity {
	ret := SStorageCapacity{}
	storages := self.GetAttachedStorages("")
	for _, s := range storages {
		ret.Capacity += s.GetCapacity()
		ret.Used += s.GetUsedCapacity(tristate.True)
		ret.Wasted += s.GetUsedCapacity(tristate.False)
		ret.VCapacity += int(float32(s.GetCapacity()) * s.GetOvercommitBound())
	}
	return ret
}

func _getLeastUsedStorage(storages []SStorage, backends []string) *SStorage {
	var best *SStorage
	var bestCap int
	for i := 0; i < len(storages); i++ {
		s := storages[i]
		if len(backends) > 0 {
			in, _ := utils.InStringArray(s.StorageType, backends)
			if !in {
				continue
			}
		}
		capa := s.GetFreeCapacity()
		if best == nil || bestCap < capa {
			bestCap = capa
			best = &s
		}
	}
	return best
}

func getLeastUsedStorage(storages []SStorage, backend string) *SStorage {
	var backends []string
	if backend == STORAGE_LOCAL {
		backends = []string{STORAGE_NAS, STORAGE_LOCAL}
	} else if len(backend) > 0 {
		backends = []string{backend}
	} else {
		backends = []string{}
	}
	return _getLeastUsedStorage(storages, backends)
}

func (self *SHost) GetLeastUsedStorage(backend string) *SStorage {
	storages := self.GetAttachedStorages("")
	if storages != nil {
		return getLeastUsedStorage(storages, backend)
	}
	return nil
}

func (self *SHost) GetWiresQuery() *sqlchemy.SQuery {
	return HostwireManager.Query().Equals("host_id", self.Id)
}

func (self *SHost) GetWireCount() int {
	return self.GetWiresQuery().Count()
}

func (self *SHost) GetHostwires() []SHostwire {
	hw := make([]SHostwire, 0)
	q := self.GetWiresQuery()
	err := db.FetchModelObjects(HostwireManager, q, &hw)
	if err != nil {
		log.Errorf("GetWires error %s", err)
		return nil
	}
	return hw
}

func (self *SHost) getAttachedWires() []SWire {
	wires := WireManager.Query().SubQuery()
	hostwires := HostwireManager.Query().SubQuery()
	q := wires.Query()
	q = q.Join(hostwires, sqlchemy.AND(sqlchemy.IsFalse(hostwires.Field("deleted")),
		sqlchemy.Equals(hostwires.Field("wire_id"), wires.Field("id"))))
	q = q.Filter(sqlchemy.Equals(hostwires.Field("host_id"), self.Id))
	ret := make([]SWire, 0)
	err := db.FetchModelObjects(WireManager, q, &ret)
	if err != nil {
		log.Errorf("%s", err)
		return nil
	}
	return ret
}

func (self *SHost) GetMasterHostwire() *SHostwire {
	hw := SHostwire{}
	hw.SetModelManager(HostwireManager)

	q := self.GetWiresQuery().IsTrue("is_master")
	err := q.First(&hw)
	if err != nil {
		log.Errorf("GetMasterHostwire %s", err)
		return nil
	}
	return &hw
}

func (self *SHost) GetMasterWire() *SWire {
	wires := WireManager.Query().SubQuery()
	hostwires := HostwireManager.Query().SubQuery()
	q := wires.Query()
	q = q.Join(hostwires, sqlchemy.AND(sqlchemy.Equals(hostwires.Field("wire_id"), wires.Field("id")),
		sqlchemy.IsFalse(hostwires.Field("deleted"))))
	q = q.Filter(sqlchemy.Equals(hostwires.Field("host_id"), self.Id))
	q = q.Filter(sqlchemy.IsTrue(hostwires.Field("is_master")))
	wire := SWire{}
	wire.SetModelManager(WireManager)

	err := q.First(&wire)
	if err != nil {
		log.Errorf("GetMasterWire fail %s", err)
		return nil
	}
	return &wire
}

func (self *SHost) getHostwireOfId(wireId string) *SHostwire {
	hostwire := SHostwire{}
	hostwire.SetModelManager(HostwireManager)

	q := self.GetWiresQuery().Equals("wire_id", wireId)
	err := q.First(&hostwire)
	if err != nil {
		log.Errorf("getHostwireOfId fail %s", err)
		return nil
	}
	return &hostwire
}

func (self *SHost) GetGuestsQuery() *sqlchemy.SQuery {
	return GuestManager.Query().Equals("host_id", self.Id)
}

func (self *SHost) GetGuests() []SGuest {
	q := self.GetGuestsQuery()
	guests := make([]SGuest, 0)
	err := db.FetchModelObjects(GuestManager, q, &guests)
	if err != nil {
		log.Errorf("GetGuests %s", err)
		return nil
	}
	return guests
}

func (self *SHost) GetGuestCount() int {
	q := self.GetGuestsQuery()
	return q.Count()
}

func (self *SHost) GetContainerCount() int {
	q := self.GetGuestsQuery()
	q = q.Filter(sqlchemy.Equals(q.Field("hypervisor"), HYPERVISOR_CONTAINER))
	return q.Count()
}

func (self *SHost) GetNonsystemGuestCount() int {
	q := self.GetGuestsQuery()
	q = q.Filter(sqlchemy.OR(sqlchemy.IsNull(q.Field("is_system")), sqlchemy.IsFalse(q.Field("is_system"))))
	return q.Count()
}

func (self *SHost) GetRunningGuestCount() int {
	q := self.GetGuestsQuery()
	q = q.In("status", VM_RUNNING_STATUS)
	return q.Count()
}

func (self *SHost) GetBaremetalnetworksQuery() *sqlchemy.SQuery {
	return HostnetworkManager.Query().Equals("baremetal_id", self.Id)
}

func (self *SHost) GetBaremetalnetworks() []SHostnetwork {
	q := self.GetBaremetalnetworksQuery()
	hns := make([]SHostnetwork, 0)
	err := db.FetchModelObjects(HostnetworkManager, q, &hns)
	if err != nil {
		log.Errorf("GetBaremetalnetworks error: %s", err)
	}
	return hns
}

func (self *SHost) GetAttach2Network(network *SNetwork) *SHostnetwork {
	q := self.GetBaremetalnetworksQuery()
	q = q.Equals("network_id", network.Id)
	hn := SHostnetwork{}
	hn.SetModelManager(HostnetworkManager)

	err := q.First(&hn)
	if err != nil {
		log.Errorf("GetAttach2Network fail %s", err)
		return nil
	}
	return &hn
}

func (self *SHost) isAttach2Network(network *SNetwork) bool {
	hn := self.GetAttach2Network(network)
	return hn != nil
}

func (self *SHost) GetNetInterfaces() []SNetInterface {
	q := NetInterfaceManager.Query().Equals("baremetal_id", self.Id).Asc("index")
	netifs := make([]SNetInterface, 0)
	err := db.FetchModelObjects(NetInterfaceManager, q, &netifs)
	if err != nil {
		log.Errorf("GetNetInterfaces fail %s", err)
		return nil
	}
	return netifs
}

func (self *SHost) GetAdminNetInterface() *SNetInterface {
	netif := SNetInterface{}
	netif.SetModelManager(NetInterfaceManager)

	q := NetInterfaceManager.Query().Equals("baremetal_id", self.Id).Equals("nic_type", NIC_TYPE_ADMIN)
	err := q.First(&netif)
	if err != nil {
		log.Errorf("GetAdminNetInterface fail %s", err)
		return nil
	}
	return &netif
}

func (self *SHost) GetNetInterface(mac string) *SNetInterface {
	netif, _ := NetInterfaceManager.FetchByMac(mac)
	if netif != nil && netif.BaremetalId == self.Id {
		return netif
	}
	return nil
}

func (self *SHost) DeleteBaremetalnetwork(ctx context.Context, userCred mcclient.TokenCredential, bn *SHostnetwork, reserve bool) {
	net := bn.GetNetwork()
	bn.Delete(ctx, userCred)
	db.OpsLog.LogDetachEvent(ctx, self, net, userCred, nil)
	if reserve && net != nil && len(bn.IpAddr) > 0 && regutils.MatchIP4Addr(bn.IpAddr) {
		ReservedipManager.ReserveIP(userCred, net, bn.IpAddr, "Delete baremetalnetwork to reserve")
	}
}

func (self *SHost) GetHostDriver() IHostDriver {
	if !utils.IsInStringArray(self.HostType, HOST_TYPES) {
		log.Fatalf("Unsupported host type %s", self.HostType)
	}
	return GetHostDriver(self.HostType)
}

func (manager *SHostManager) getHostsByZoneProvider(zone *SZone, provider *SCloudprovider) ([]SHost, error) {
	hosts := make([]SHost, 0)
	q := manager.Query()
	if zone != nil {
		q = q.Equals("zone_id", zone.Id)
	}
	if provider != nil {
		q = q.Equals("manager_id", provider.Id)
	}
	// exclude prepaid_recycle fake hosts
	q = q.NotEquals("resource_type", HostResourceTypePrepaidRecycle)

	err := db.FetchModelObjects(manager, q, &hosts)
	if err != nil {
		log.Errorf("%s", err)
		return nil, err
	}
	return hosts, nil
}

func (manager *SHostManager) SyncHosts(ctx context.Context, userCred mcclient.TokenCredential, provider *SCloudprovider, zone *SZone, hosts []cloudprovider.ICloudHost, projectSync bool) ([]SHost, []cloudprovider.ICloudHost, compare.SyncResult) {
	lockman.LockClass(ctx, manager, manager.GetOwnerId(userCred))
	defer lockman.ReleaseClass(ctx, manager, manager.GetOwnerId(userCred))

	localHosts := make([]SHost, 0)
	remoteHosts := make([]cloudprovider.ICloudHost, 0)
	syncResult := compare.SyncResult{}

	dbHosts, err := manager.getHostsByZoneProvider(zone, provider)
	if err != nil {
		syncResult.Error(err)
		return nil, nil, syncResult
	}

	removed := make([]SHost, 0)
	commondb := make([]SHost, 0)
	commonext := make([]cloudprovider.ICloudHost, 0)
	added := make([]cloudprovider.ICloudHost, 0)

	err = compare.CompareSets(dbHosts, hosts, &removed, &commondb, &commonext, &added)
	if err != nil {
		syncResult.Error(err)
		return nil, nil, syncResult
	}

	for i := 0; i < len(removed); i += 1 {
		if removed[i].IsPrepaidRecycleResource() {
			continue
		}
		err = removed[i].syncRemoveCloudHost(ctx, userCred)
		if err != nil {
			syncResult.DeleteError(err)
		} else {
			syncResult.Delete()
		}
	}
	for i := 0; i < len(commondb); i += 1 {
		err = commondb[i].syncWithCloudHost(ctx, userCred, commonext[i], projectSync)
		if err != nil {
			syncResult.UpdateError(err)
		} else {
			syncMetadata(ctx, userCred, &commondb[i], commonext[i])
			localHosts = append(localHosts, commondb[i])
			remoteHosts = append(remoteHosts, commonext[i])
			syncResult.Update()
		}
	}
	for i := 0; i < len(added); i += 1 {
		new, err := manager.newFromCloudHost(ctx, userCred, added[i], zone)
		if err != nil {
			syncResult.AddError(err)
		} else {
			syncMetadata(ctx, userCred, new, added[i])
			localHosts = append(localHosts, *new)
			remoteHosts = append(remoteHosts, added[i])
			syncResult.Add()
		}
	}

	return localHosts, remoteHosts, syncResult
}

func (self *SHost) syncRemoveCloudHost(ctx context.Context, userCred mcclient.TokenCredential) error {
	lockman.LockObject(ctx, self)
	defer lockman.ReleaseObject(ctx, self)

	err := self.ValidateDeleteCondition(ctx)
	if err != nil {
		err = self.SetStatus(userCred, HOST_OFFLINE, "sync to delete")
		if err == nil {
			_, err = self.PerformDisable(ctx, userCred, nil, nil)
		}
	} else {
		err = self.Delete(ctx, userCred)
	}
	return err
}

func (self *SHost) syncWithCloudHost(ctx context.Context, userCred mcclient.TokenCredential, extHost cloudprovider.ICloudHost, projectSync bool) error {
	diff, err := db.UpdateWithLock(ctx, self, func() error {
		// self.Name = extHost.GetName()

		self.Status = extHost.GetStatus()
		self.HostStatus = extHost.GetHostStatus()
		self.AccessIp = extHost.GetAccessIp()
		self.AccessMac = extHost.GetAccessMac()
		self.SN = extHost.GetSN()
		self.SysInfo = extHost.GetSysInfo()
		self.CpuCount = extHost.GetCpuCount()
		self.NodeCount = extHost.GetNodeCount()
		self.CpuDesc = extHost.GetCpuDesc()
		self.CpuMhz = extHost.GetCpuMhz()
		self.MemSize = extHost.GetMemSizeMB()
		self.StorageSize = extHost.GetStorageSizeMB()
		self.StorageType = extHost.GetStorageType()
		self.HostType = extHost.GetHostType()

		self.ManagerId = extHost.GetManagerId()
		self.IsEmulated = extHost.IsEmulated()
		self.Enabled = extHost.GetEnabled()

		self.IsMaintenance = extHost.GetIsMaintenance()
		self.Version = extHost.GetVersion()

		return nil
	})
	if err != nil {
		log.Errorf("syncWithCloudZone error %s", err)
		return err
	}

	db.OpsLog.LogSyncUpdate(self, diff, userCred)

	if projectSync {
		if err := HostManager.ClearSchedDescCache(self.Id); err != nil {
			log.Errorf("ClearSchedDescCache for host %s error %v", self.Name, err)
		}
	}

	return nil
}

func (self *SHost) syncWithCloudPrepaidVM(extVM cloudprovider.ICloudVM, host *SHost, projectSync bool) error {
	_, err := self.SaveUpdates(func() error {

		self.CpuCount = extVM.GetVcpuCount()
		self.MemSize = extVM.GetVmemSizeMB()

		self.BillingType = extVM.GetBillingType()
		self.ExpiredAt = extVM.GetExpiredAt()

		self.ExternalId = host.ExternalId

		return nil
	})
	if err != nil {
		log.Errorf("syncWithCloudZone error %s", err)
	}

	if projectSync {
		if err := HostManager.ClearSchedDescCache(self.Id); err != nil {
			log.Errorf("ClearSchedDescCache for host %s error %v", self.Name, err)
		}
	}

	return err
}

func (manager *SHostManager) newFromCloudHost(ctx context.Context, userCred mcclient.TokenCredential, extHost cloudprovider.ICloudHost, izone *SZone) (*SHost, error) {
	host := SHost{}
	host.SetModelManager(manager)

	if izone == nil {
		// onpremise host
		wire, err := WireManager.GetOnPremiseWireOfIp(extHost.GetAccessIp())
		if err != nil {
			msg := fmt.Sprintf("fail to find wire for host %s %s: %s", extHost.GetName(), extHost.GetAccessIp(), err)
			log.Errorf(msg)
			return nil, fmt.Errorf(msg)
		}
		izone = wire.GetZone()
	}

	host.Name = db.GenerateName(manager, manager.GetOwnerId(userCred), extHost.GetName())
	host.ExternalId = extHost.GetGlobalId()
	host.ZoneId = izone.Id

	host.HostType = extHost.GetHostType()

	host.Status = extHost.GetStatus()
	host.HostStatus = extHost.GetHostStatus()
	host.Enabled = extHost.GetEnabled()

	host.AccessIp = extHost.GetAccessIp()
	host.AccessMac = extHost.GetAccessMac()
	host.SN = extHost.GetSN()
	host.SysInfo = extHost.GetSysInfo()
	host.CpuCount = extHost.GetCpuCount()
	host.NodeCount = extHost.GetNodeCount()
	host.CpuDesc = extHost.GetCpuDesc()
	host.CpuMhz = extHost.GetCpuMhz()
	host.MemSize = extHost.GetMemSizeMB()
	host.StorageSize = extHost.GetStorageSizeMB()
	host.StorageType = extHost.GetStorageType()
	host.CpuCmtbound = 8.0
	host.MemCmtbound = 1.0

	host.ManagerId = extHost.GetManagerId()
	host.IsEmulated = extHost.IsEmulated()

	host.IsMaintenance = extHost.GetIsMaintenance()
	host.Version = extHost.GetVersion()

	err := manager.TableSpec().Insert(&host)
	if err != nil {
		log.Errorf("newFromCloudHost fail %s", err)
		return nil, err
	}

	db.OpsLog.LogEvent(&host, db.ACT_CREATE, host.GetShortDesc(ctx), userCred)

	if err := manager.ClearSchedDescCache(host.Id); err != nil {
		log.Errorf("ClearSchedDescCache for host %s error %v", host.Name, err)
	}

	return &host, nil
}

func (self *SHost) SyncHostStorages(ctx context.Context, userCred mcclient.TokenCredential, storages []cloudprovider.ICloudStorage) ([]SStorage, []cloudprovider.ICloudStorage, compare.SyncResult) {
	lockman.LockClass(ctx, StorageManager, StorageManager.GetOwnerId(userCred))
	defer lockman.ReleaseClass(ctx, StorageManager, StorageManager.GetOwnerId(userCred))

	localStorages := make([]SStorage, 0)
	remoteStorages := make([]cloudprovider.ICloudStorage, 0)
	syncResult := compare.SyncResult{}

	dbStorages := make([]SStorage, 0)

	hostStorages := self.GetHoststorages()
	for i := 0; i < len(hostStorages); i += 1 {
		storage := hostStorages[i].GetStorage()
		if storage == nil {
			hostStorages[i].Delete(ctx, userCred)
		} else {
			dbStorages = append(dbStorages, *storage)
		}
	}

	// dbStorages := self._getAttachedStorages(tristate.None, tristate.None)

	removed := make([]SStorage, 0)
	commondb := make([]SStorage, 0)
	commonext := make([]cloudprovider.ICloudStorage, 0)
	added := make([]cloudprovider.ICloudStorage, 0)

	err := compare.CompareSets(dbStorages, storages, &removed, &commondb, &commonext, &added)
	if err != nil {
		syncResult.Error(err)
		return nil, nil, syncResult
	}

	for i := 0; i < len(removed); i += 1 {
		log.Infof("host %s not connected with %s any more, to detach...", self.Id, removed[i].Id)
		err := self.syncRemoveCloudHostStorage(ctx, userCred, &removed[i])
		if err != nil {
			syncResult.DeleteError(err)
		} else {
			syncResult.Delete()
		}
	}

	for i := 0; i < len(commondb); i += 1 {
		log.Infof("host %s is still connected with %s, to update ...", self.Id, commondb[i].Id)
		err := self.syncWithCloudHostStorage(ctx, userCred, &commondb[i], commonext[i])
		if err != nil {
			syncResult.UpdateError(err)
		} else {
			syncMetadata(ctx, userCred, &commondb[i], commonext[i])
			localStorages = append(localStorages, commondb[i])
			remoteStorages = append(remoteStorages, commonext[i])
			syncResult.Update()
		}
	}

	for i := 0; i < len(added); i += 1 {
		log.Infof("host %s is found connected with %s, to add ...", self.Id, added[i].GetId())
		local, err := self.newCloudHostStorage(ctx, userCred, added[i])
		if err != nil {
			syncResult.AddError(err)
		} else {
			syncMetadata(ctx, userCred, local, added[i])
			localStorages = append(localStorages, *local)
			remoteStorages = append(remoteStorages, added[i])
			syncResult.Add()
		}
	}
	return localStorages, remoteStorages, syncResult
}

func (self *SHost) syncRemoveCloudHostStorage(ctx context.Context, userCred mcclient.TokenCredential, localStorage *SStorage) error {
	hs := self.GetHoststorageOfId(localStorage.Id)
	err := hs.ValidateDeleteCondition(ctx)
	if err == nil {
		log.Errorf("sync remove hoststorage fail: %s", err)
		err = hs.Detach(ctx, userCred)
	} else {

	}
	return err
}

func (self *SHost) syncWithCloudHostStorage(ctx context.Context, userCred mcclient.TokenCredential, localStorage *SStorage, extStorage cloudprovider.ICloudStorage) error {
	// do nothing
	hs := self.GetHoststorageOfId(localStorage.Id)
	err := hs.syncWithCloudHostStorage(userCred, extStorage)
	if err != nil {
		return err
	}
	s := hs.GetStorage()
	err = s.syncWithCloudStorage(ctx, userCred, extStorage)
	return err
}

func (self *SHost) isAttach2Storage(storage *SStorage) bool {
	hs := self.GetHoststorageOfId(storage.Id)
	return hs != nil
}

func (self *SHost) Attach2Storage(ctx context.Context, userCred mcclient.TokenCredential, storage *SStorage, mountPoint string) error {
	if self.isAttach2Storage(storage) {
		return nil
	}

	hs := SHoststorage{}
	hs.SetModelManager(HoststorageManager)

	hs.StorageId = storage.Id
	hs.HostId = self.Id
	hs.MountPoint = mountPoint
	err := HoststorageManager.TableSpec().Insert(&hs)
	if err != nil {
		return err
	}

	db.OpsLog.LogAttachEvent(ctx, self, storage, userCred, nil)

	return nil
}

func (self *SHost) newCloudHostStorage(ctx context.Context, userCred mcclient.TokenCredential, extStorage cloudprovider.ICloudStorage) (*SStorage, error) {
	storageObj, err := StorageManager.FetchByExternalId(extStorage.GetGlobalId())
	if err != nil {
		if err == sql.ErrNoRows {
			// no cloud storage found, this may happen for on-premise host
			// create the storage right now
			storageObj, err = StorageManager.newFromCloudStorage(ctx, userCred, extStorage, self.GetZone())
			if err != nil {
				log.Errorf("create by cloud storage fail %s", err)
				return nil, err
			}
		} else {
			log.Errorf("%s", err)
			return nil, err
		}
	}
	storage := storageObj.(*SStorage)
	err = self.Attach2Storage(ctx, userCred, storage, extStorage.GetMountPoint())
	return storage, err
}

func (self *SHost) SyncHostWires(ctx context.Context, userCred mcclient.TokenCredential, wires []cloudprovider.ICloudWire) compare.SyncResult {
	lockman.LockObject(ctx, self)
	defer lockman.ReleaseObject(ctx, self)

	syncResult := compare.SyncResult{}

	dbWires := make([]SWire, 0)

	hostWires := self.GetHostwires()
	for i := 0; i < len(hostWires); i += 1 {
		wire := hostWires[i].GetWire()
		if wire == nil {
			hostWires[i].Delete(ctx, userCred)
		} else {
			dbWires = append(dbWires, *wire)
		}
	}

	// dbWires := self.getAttachedWires()

	removed := make([]SWire, 0)
	commondb := make([]SWire, 0)
	commonext := make([]cloudprovider.ICloudWire, 0)
	added := make([]cloudprovider.ICloudWire, 0)

	err := compare.CompareSets(dbWires, wires, &removed, &commondb, &commonext, &added)
	if err != nil {
		syncResult.Error(err)
		return syncResult
	}

	for i := 0; i < len(removed); i += 1 {
		log.Infof("host %s not connected with %s any more, to detach...", self.Id, removed[i].Id)
		err := self.syncRemoveCloudHostWire(ctx, userCred, &removed[i])
		if err != nil {
			syncResult.DeleteError(err)
		} else {
			syncResult.Delete()
		}
	}

	for i := 0; i < len(commondb); i += 1 {
		log.Infof("host %s is still connected with %s, to update...", self.Id, commondb[i].Id)
		err := self.syncWithCloudHostWire(commonext[i])
		if err != nil {
			syncResult.UpdateError(err)
		} else {
			syncResult.Update()
		}
	}

	for i := 0; i < len(added); i += 1 {
		log.Infof("host %s is found connected with %s, to add...", self.Id, added[i].GetId())
		err := self.newCloudHostWire(ctx, userCred, added[i])
		if err != nil {
			syncResult.AddError(err)
		} else {
			syncResult.Add()
		}
	}

	return syncResult
}

func (self *SHost) syncRemoveCloudHostWire(ctx context.Context, userCred mcclient.TokenCredential, localwire *SWire) error {
	hw := self.getHostwireOfId(localwire.Id)
	err := hw.Detach(ctx, userCred)
	return err
}

func (self *SHost) syncWithCloudHostWire(extWire cloudprovider.ICloudWire) error {
	// do nothing
	return nil
}

func (self *SHost) Attach2Wire(ctx context.Context, userCred mcclient.TokenCredential, wire *SWire) error {
	hs := SHostwire{}
	hs.SetModelManager(HostwireManager)

	hs.WireId = wire.Id
	hs.HostId = self.Id
	err := HostwireManager.TableSpec().Insert(&hs)
	if err != nil {
		return err
	}
	db.OpsLog.LogAttachEvent(ctx, self, wire, userCred, nil)
	return nil
}

func (self *SHost) newCloudHostWire(ctx context.Context, userCred mcclient.TokenCredential, extWire cloudprovider.ICloudWire) error {
	wireObj, err := WireManager.FetchByExternalId(extWire.GetGlobalId())
	if err != nil {
		log.Errorf("%s", err)
		return nil
	}
	wire := wireObj.(*SWire)
	err = self.Attach2Wire(ctx, userCred, wire)
	return err
}

func (self *SHost) SyncHostVMs(ctx context.Context, userCred mcclient.TokenCredential, iprovider cloudprovider.ICloudProvider, vms []cloudprovider.ICloudVM, projectId string, projectSync bool) ([]SGuest, []cloudprovider.ICloudVM, compare.SyncResult) {
	syncOwnerId := getSyncOwnerProjectId(GuestManager, userCred, projectId, projectSync)
	lockman.LockClass(ctx, GuestManager, syncOwnerId)
	defer lockman.ReleaseClass(ctx, GuestManager, syncOwnerId)

	localVMs := make([]SGuest, 0)
	remoteVMs := make([]cloudprovider.ICloudVM, 0)
	syncResult := compare.SyncResult{}

	dbVMs := self.GetGuests()

	for i := range dbVMs {
		if taskman.TaskManager.IsInTask(&dbVMs[i]) {
			syncResult.Error(fmt.Errorf("object in task"))
			return nil, nil, syncResult
		}
	}

	removed := make([]SGuest, 0)
	commondb := make([]SGuest, 0)
	commonext := make([]cloudprovider.ICloudVM, 0)
	added := make([]cloudprovider.ICloudVM, 0)

	err := compare.CompareSets(dbVMs, vms, &removed, &commondb, &commonext, &added)
	if err != nil {
		syncResult.Error(err)
		return nil, nil, syncResult
	}

	for i := 0; i < len(removed); i += 1 {
		err := removed[i].syncRemoveCloudVM(ctx, userCred)
		if err != nil {
			syncResult.DeleteError(err)
		} else {
			syncResult.Delete()
		}
	}

	for i := 0; i < len(commondb); i += 1 {
		err := commondb[i].syncWithCloudVM(ctx, userCred, iprovider, self, commonext[i], syncOwnerId, projectSync)
		if err != nil {
			syncResult.UpdateError(err)
		} else {
			syncMetadata(ctx, userCred, &commondb[i], commonext[i])
			localVMs = append(localVMs, commondb[i])
			remoteVMs = append(remoteVMs, commonext[i])
			syncResult.Update()
		}
	}

	for i := 0; i < len(added); i += 1 {
		if added[i].GetBillingType() == BILLING_TYPE_PREPAID {
			vhost := HostManager.GetHostByRealExternalId(added[i].GetGlobalId())
			if vhost != nil {
				// this recycle vm is not build yet, skip synchronize
				err = vhost.SyncWithRealPrepaidVM(ctx, userCred, added[i])
				if err != nil {
					syncResult.AddError(err)
				}
				continue
			}
		}
		new, err := GuestManager.newCloudVM(ctx, userCred, iprovider, self, added[i], syncOwnerId)
		if err != nil {
			syncResult.AddError(err)
		} else {
			syncMetadata(ctx, userCred, new, added[i])
			localVMs = append(localVMs, *new)
			remoteVMs = append(remoteVMs, added[i])
			syncResult.Add()
		}
	}

	return localVMs, remoteVMs, syncResult
}

func (self *SHost) getNetworkOfIPOnHost(ipAddr string) (*SNetwork, error) {
	netInterfaces := self.GetNetInterfaces()
	for _, netInterface := range netInterfaces {
		network, err := netInterface.GetCandidateNetworkForIp(auth.AdminCredential(), ipAddr)
		if err == nil && network != nil {
			return network, nil
		}
	}

	return nil, fmt.Errorf("IP %s not reachable on this host", ipAddr)
}

func (self *SHost) GetNetinterfaceWithIdAndCredential(netId string, userCred mcclient.TokenCredential, reserved bool) (*SNetInterface, *SNetwork) {
	netObj, err := NetworkManager.FetchById(netId)
	if err != nil {
		return nil, nil
	}
	net := netObj.(*SNetwork)
	if net.getFreeAddressCount() == 0 && !reserved {
		return nil, nil
	}
	netifs := self.GetNetInterfaces()
	for i := 0; i < len(netifs); i++ {
		if !netifs[i].IsUsableServernic() {
			continue
		}
		if netifs[i].WireId == net.WireId {
			return &netifs[i], net
		}
	}
	return nil, nil
}

func (self *SHost) GetNetworkWithIdAndCredential(netId string, userCred mcclient.TokenCredential, reserved bool) (*SNetwork, error) {
	networks := NetworkManager.Query().SubQuery()
	hostwires := HostwireManager.Query().SubQuery()
	hosts := HostManager.Query().SubQuery()

	q := networks.Query()
	q = q.Join(hostwires, sqlchemy.Equals(hostwires.Field("wire_id"), networks.Field("wire_id")))
	q = q.Join(hosts, sqlchemy.Equals(hosts.Field("id"), hostwires.Field("host_id")))
	q = q.Filter(sqlchemy.Equals(hosts.Field("id"), self.Id))
	q = q.Filter(sqlchemy.Equals(networks.Field("id"), netId))

	net := SNetwork{}
	net.SetModelManager(NetworkManager)
	err := q.First(&net)
	if err != nil {
		return nil, err
	}
	if reserved || net.getFreeAddressCount() > 0 {
		return &net, nil
	}
	return nil, fmt.Errorf("No IP address")
}

func (manager *SHostManager) FetchHostById(hostId string) *SHost {
	host := SHost{}
	host.SetModelManager(manager)
	err := manager.Query().Equals("id", hostId).First(&host)
	if err != nil {
		log.Errorf("fetchHostById fail %s", err)
		return nil
	} else {
		return &host
	}
}

func (manager *SHostManager) totalCountQ(
	userCred mcclient.TokenCredential,
	rangeObj db.IStandaloneModel,
	hostStatus, status string,
	hostTypes []string,
	resourceTypes []string,
	providers []string,
	enabled, isBaremetal tristate.TriState,
) *sqlchemy.SQuery {
	hosts := manager.Query().SubQuery()
	q := hosts.Query()
	if len(status) > 0 {
		q = q.Filter(sqlchemy.Equals(hosts.Field("status"), status))
	}
	if len(hostStatus) > 0 {
		q = q.Filter(sqlchemy.Equals(hosts.Field("host_status"), hostStatus))
	}
	if !enabled.IsNone() {
		cond := sqlchemy.IsFalse
		if enabled.Bool() {
			cond = sqlchemy.IsTrue
		}
		q = q.Filter(cond(hosts.Field("enabled")))
	}
	if !isBaremetal.IsNone() {
		cond := sqlchemy.IsFalse
		if isBaremetal.Bool() {
			cond = sqlchemy.IsTrue
		}
		q = q.Filter(cond(hosts.Field("is_baremetal")))
	}
	q = AttachUsageQuery(q, hosts, hostTypes, resourceTypes, providers, rangeObj)
	return q
}

type HostStat struct {
	MemSize     int
	MemReserved int
	MemCmtbound float32
	CpuCount    int8
	CpuReserved int8
	CpuCmtbound float32
	StorageSize int
}

type HostsCountStat struct {
	StorageSize   int64
	Count         int64
	Memory        int64
	MemoryVirtual float64
	CPU           int64
	CPUVirtual    float64
}

func (manager *SHostManager) calculateCount(q *sqlchemy.SQuery) HostsCountStat {
	usableSize := func(act, reserved int) int {
		aSize := 0
		if reserved > 0 && reserved < act {
			aSize = act - reserved
		} else {
			aSize = act
		}
		return aSize
	}
	var (
		tStore int64   = 0
		tCnt   int64   = 0
		tMem   int64   = 0
		tVmem  float64 = 0.0
		tCPU   int64   = 0
		tVCPU  float64 = 0.0
	)
	stats := make([]HostStat, 0)
	err := q.All(&stats)
	if err != nil {
		log.Errorf("%v", err)
	}
	for _, stat := range stats {
		if stat.MemSize == 0 {
			continue
		}
		tCnt += 1
		if stat.StorageSize > 0 {
			tStore += int64(stat.StorageSize)
		}
		aMem := usableSize(stat.MemSize, stat.MemReserved)
		aCpu := usableSize(int(stat.CpuCount), int(stat.CpuReserved))
		tMem += int64(aMem)
		tCPU += int64(aCpu)
		if stat.MemCmtbound <= 0.0 {
			stat.MemCmtbound = options.Options.DefaultMemoryOvercommitBound
		}
		if stat.CpuCmtbound <= 0.0 {
			stat.CpuCmtbound = options.Options.DefaultCPUOvercommitBound
		}
		tVmem += float64(float32(aMem) * stat.MemCmtbound)
		tVCPU += float64(float32(aCpu) * stat.CpuCmtbound)
	}
	return HostsCountStat{
		StorageSize:   tStore,
		Count:         tCnt,
		Memory:        tMem,
		MemoryVirtual: tVmem,
		CPU:           tCPU,
		CPUVirtual:    tVCPU,
	}
}

func (manager *SHostManager) TotalCount(
	userCred mcclient.TokenCredential,
	rangeObj db.IStandaloneModel,
	hostStatus, status string,
	hostTypes []string,
	resourceTypes []string,
	providers []string,
	enabled, isBaremetal tristate.TriState,
) HostsCountStat {
	return manager.calculateCount(manager.totalCountQ(userCred, rangeObj, hostStatus, status, hostTypes, resourceTypes, providers, enabled, isBaremetal))
}

/*
func (self *SHost) GetIZone() (cloudprovider.ICloudZone, error) {
	provider, err := self.GetCloudProvider()
	if err != nil {
		return nil, fmt.Errorf("No cloudprovide for host: %s", err)
	}
	zone := self.GetZone()
	if zone == nil {
		return nil, fmt.Errorf("no zone for host???")
	}
	region := zone.GetRegion()
	if region == nil {
		return nil, fmt.Errorf("No region for zone???")
	}
	iregion, err := provider.GetIRegionById(region.ExternalId)
	if err != nil {
		return nil, fmt.Errorf("fail to find iregion by id %s", err)
	}
	izone, err := iregion.GetIZoneById(zone.ExternalId)
	if err != nil {
		return nil, fmt.Errorf("fail to find izone by id %s", err)
	}
	return izone, nil
}
*/

func (self *SHost) GetIHost() (cloudprovider.ICloudHost, error) {
	host, _, err := self.GetIHostAndProvider()
	return host, err
}

func (self *SHost) GetIHostAndProvider() (cloudprovider.ICloudHost, cloudprovider.ICloudProvider, error) {
	provider, err := self.GetDriver()
	if err != nil {
		return nil, nil, fmt.Errorf("No cloudprovide for host: %s", err)
	}
	var iregion cloudprovider.ICloudRegion
	if provider.GetFactory().IsOnPremise() {
		iregion, err = provider.GetOnPremiseIRegion()
	} else {
		region := self.GetRegion()
		if region == nil {
			msg := "fail to find region of host???"
			log.Errorf(msg)
			return nil, nil, fmt.Errorf(msg)
		}
		iregion, err = provider.GetIRegionById(region.ExternalId)
	}
	if err != nil {
		log.Errorf("fail to find iregion: %s", err)
		return nil, nil, err
	}
	ihost, err := iregion.GetIHostById(self.ExternalId)
	if err != nil {
		log.Errorf("fail to find ihost by id %s %s", self.ExternalId, err)
		return nil, nil, fmt.Errorf("fail to find ihost by id %s", err)
	}
	return ihost, provider, nil
}

func (self *SHost) GetIRegion() (cloudprovider.ICloudRegion, error) {
	provider, err := self.GetDriver()
	if err != nil {
		return nil, fmt.Errorf("No cloudprovide for host %s: %s", self.Name, err)
	}
	region := self.GetRegion()
	if region == nil {
		return nil, fmt.Errorf("failed to find host %s region info", self.Name)
	}
	iregion, err := provider.GetIRegionById(region.ExternalId)
	if err != nil {
		msg := fmt.Sprintf("fail to find iregion by id %s: %v", region.ExternalId, err)
		return nil, fmt.Errorf(msg)
	}
	return iregion, nil
}

func (self *SHost) getDiskConfig() jsonutils.JSONObject {
	bs := self.GetBaremetalstorage()
	if bs != nil {
		return bs.Config
	}
	return nil
}

func (self *SHost) GetBaremetalServer() *SGuest {
	if !self.IsBaremetal {
		return nil
	}
	guest := SGuest{}
	guest.SetModelManager(GuestManager)
	q := GuestManager.Query().Equals("host_id", self.Id).Equals("hypervisor", HOST_TYPE_BAREMETAL)
	err := q.First(&guest)
	if err != nil {
		if err != sql.ErrNoRows {
			log.Errorf("query fail %s", err)
		}
		return nil
	}
	return &guest
}

func (self *SHost) getSchedtags() []SSchedtag {
	tags := make([]SSchedtag, 0)
	schedtags := SchedtagManager.Query().SubQuery()
	hostschedtags := HostschedtagManager.Query().SubQuery()
	q := schedtags.Query()
	q = q.Join(hostschedtags, sqlchemy.AND(sqlchemy.Equals(hostschedtags.Field("schedtag_id"), schedtags.Field("id")),
		sqlchemy.IsFalse(hostschedtags.Field("deleted"))))
	q = q.Filter(sqlchemy.Equals(hostschedtags.Field("host_id"), self.Id))
	err := db.FetchModelObjects(SchedtagManager, q, &tags)
	if err != nil {
		log.Errorf("%s", err)
		return nil
	}
	return tags
}

type SHostGuestResourceUsage struct {
	GuestCount     int
	GuestVcpuCount int
	GuestVmemSize  int
}

func (self *SHost) getGuestsResource(status string) *SHostGuestResourceUsage {
	guests := GuestManager.Query().SubQuery()
	q := guests.Query(sqlchemy.COUNT("guest_count"),
		sqlchemy.SUM("guest_vcpu_count", guests.Field("vcpu_count")),
		sqlchemy.SUM("guest_vmem_size", guests.Field("vmem_size")))
	cond := sqlchemy.OR(sqlchemy.Equals(q.Field("host_id"), self.Id),
		sqlchemy.Equals(q.Field("backup_host_id"), self.Id))
	q = q.Filter(cond)
	if len(status) > 0 {
		q = q.Equals("status", status)
	}
	stat := SHostGuestResourceUsage{}
	err := q.First(&stat)
	if err != nil {
		log.Errorf("%s", err)
		return nil
	}
	return &stat
}

func (self *SHost) getMoreDetails(ctx context.Context, extra *jsonutils.JSONDict) *jsonutils.JSONDict {
	/*zone := self.GetZone()
	if zone != nil {
		extra.Add(jsonutils.NewString(zone.Id), "zone_id")
		extra.Add(jsonutils.NewString(zone.Name), "zone")
		if len(zone.ExternalId) > 0 {
			extra.Add(jsonutils.NewString(zone.ExternalId), "")
		}
		region := zone.GetRegion()
		if region != nil {
			extra.Add(jsonutils.NewString(zone.GetRegion().GetName()), "region")
			extra.Add(jsonutils.NewString(zone.GetRegion().GetId()), "region_id")
		}
	}*/

	info := self.getCloudProviderInfo()
	extra.Update(jsonutils.Marshal(&info))

	server := self.GetBaremetalServer()
	if server != nil {
		extra.Add(jsonutils.NewString(server.Id), "server_id")
		extra.Add(jsonutils.NewString(server.Name), "server")
	}
	netifs := self.GetNetInterfaces()
	if netifs != nil && len(netifs) > 0 {
		nicInfos := []jsonutils.JSONObject{}
		for i := 0; i < len(netifs); i += 1 {
			nicInfo := netifs[i].getBaremetalJsonDesc()
			if nicInfo == nil {
				log.Errorf("netif %s get baremetal desc failed", netifs[i].GetId())
				continue
			}
			nicInfos = append(nicInfos, nicInfo)
		}
		extra.Add(jsonutils.NewInt(int64(len(nicInfos))), "nic_count")
		extra.Add(jsonutils.NewArray(nicInfos...), "nic_info")
	}
	schedtags := self.getSchedtags()
	if schedtags != nil && len(schedtags) > 0 {
		info := make([]jsonutils.JSONObject, len(schedtags))
		for i := 0; i < len(schedtags); i += 1 {
			info[i] = schedtags[i].GetShortDesc(ctx)
		}
		extra.Add(jsonutils.NewArray(info...), "schedtags")
	}
	var usage *SHostGuestResourceUsage
	if options.Options.IgnoreNonrunningGuests {
		usage = self.getGuestsResource(VM_RUNNING)
	} else {
		usage = self.getGuestsResource("")
	}
	if usage != nil {
		extra.Add(jsonutils.NewInt(int64(usage.GuestVcpuCount)), "cpu_commit")
		extra.Add(jsonutils.NewInt(int64(usage.GuestVmemSize)), "mem_commit")
	}
	containerCount := self.GetContainerCount()
	extra.Add(jsonutils.NewInt(int64(self.GetGuestCount()-containerCount)), "guests")
	extra.Add(jsonutils.NewInt(int64(self.GetNonsystemGuestCount()-containerCount)), "nonsystem_guests")
	extra.Add(jsonutils.NewInt(int64(self.GetRunningGuestCount()-containerCount)), "running_guests")
	totalCpu := self.GetCpuCount()
	cpuCommitRate := 0.0
	if totalCpu > 0 && usage.GuestVcpuCount > 0 {
		cpuCommitRate = float64(usage.GuestVcpuCount) * 1.0 / float64(totalCpu)
	}
	extra.Add(jsonutils.NewFloat(cpuCommitRate), "cpu_commit_rate")
	totalMem := self.GetMemSize()
	memCommitRate := 0.0
	if totalMem > 0 && usage.GuestVmemSize > 0 {
		memCommitRate = float64(usage.GuestVmemSize) * 1.0 / float64(totalMem)
	}
	extra.Add(jsonutils.NewFloat(memCommitRate), "mem_commit_rate")
	capa := self.GetAttachedStorageCapacity()
	extra.Add(jsonutils.NewInt(int64(capa.Capacity)), "storage")
	extra.Add(jsonutils.NewInt(int64(capa.Used)), "storage_used")
	extra.Add(jsonutils.NewInt(int64(capa.Wasted)), "storage_waste")
	extra.Add(jsonutils.NewInt(int64(capa.VCapacity)), "storage_virtual")
	extra.Add(jsonutils.NewInt(int64(capa.GetFree())), "storage_free")
	extra.Add(self.GetHardwareSpecification(), "spec")

	// extra = self.SManagedResourceBase.getExtraDetails(ctx, extra)

	if self.IsPrepaidRecycle() {
		extra.Add(jsonutils.JSONTrue, "is_prepaid_recycle")
	} else {
		extra.Add(jsonutils.JSONFalse, "is_prepaid_recycle")
	}

	return extra
}

func (self *SHost) GetCustomizeColumns(ctx context.Context, userCred mcclient.TokenCredential, query jsonutils.JSONObject) *jsonutils.JSONDict {
	extra := self.SEnabledStatusStandaloneResourceBase.GetCustomizeColumns(ctx, userCred, query)
	return self.getMoreDetails(ctx, extra)
}

func (self *SHost) GetExtraDetails(ctx context.Context, userCred mcclient.TokenCredential, query jsonutils.JSONObject) (*jsonutils.JSONDict, error) {
	extra, err := self.SEnabledStatusStandaloneResourceBase.GetExtraDetails(ctx, userCred, query)
	if err != nil {
		return nil, err
	}
	return self.getMoreDetails(ctx, extra), nil
}

func (self *SHost) AllowGetDetailsVnc(ctx context.Context, userCred mcclient.TokenCredential, query jsonutils.JSONObject) bool {
	return db.IsAdminAllowGetSpec(userCred, self, "vnc")
}

func (self *SHost) GetDetailsVnc(ctx context.Context, userCred mcclient.TokenCredential, query jsonutils.JSONObject) (jsonutils.JSONObject, error) {
	if utils.IsInStringArray(self.Status, []string{BAREMETAL_READY, BAREMETAL_RUNNING}) {
		retval := jsonutils.NewDict()
		retval.Set("host_id", jsonutils.NewString(self.Id))
		zone := self.GetZone()
		retval.Set("zone", jsonutils.NewString(zone.GetName()))
		return retval, nil
	}
	return jsonutils.NewDict(), nil
}

func (self *SHost) AllowGetDetailsIpmi(ctx context.Context, userCred mcclient.TokenCredential, query jsonutils.JSONObject) bool {
	return db.IsAdminAllowGetSpec(userCred, self, "ipmi")
}

func (self *SHost) GetDetailsIpmi(ctx context.Context, userCred mcclient.TokenCredential, query jsonutils.JSONObject) (jsonutils.JSONObject, error) {
	ret, ok := self.IpmiInfo.(*jsonutils.JSONDict)
	if !ok {
		return nil, httperrors.NewNotFoundError("No ipmi information was found for host %s", self.Name)
	}
	password, err := ret.GetString("password")
	if err != nil {
		return nil, httperrors.NewNotFoundError("IPMI has no password information")
	}
	descryptedPassword, err := utils.DescryptAESBase64(self.Id, password)
	if err != nil {
		return nil, err
	}
	ret.Set("password", jsonutils.NewString(descryptedPassword))
	return ret, nil
}

func (manager *SHostManager) GetHostsByManagerAndRegion(managerId string, regionId string) []SHost {
	zones := ZoneManager.Query().Equals("cloudregion_id", regionId).SubQuery()
	hosts := HostManager.Query()
	q := hosts.Equals("manager_id", managerId)
	q = q.Join(zones, sqlchemy.Equals(zones.Field("id"), hosts.Field("zone_id")))
	ret := make([]SHost, 0)
	err := db.FetchModelObjects(HostManager, q, &ret)
	if err != nil {
		log.Errorf("GetHostsByManagerAndRegion fail %s", err)
		return nil
	}
	return ret
}

/*func (self *SHost) StartImageCacheTask(ctx context.Context, userCred mcclient.TokenCredential, imageId, parentTaskId string, isForce bool) error {
	//Todo
	// HostcachedimagesManager.Register(userCred, self, imageId)
	data := jsonutils.NewDict()
	data.Set("image_id", jsonutils.NewString(imageId))
	if isForce {
		data.Set("is_force", jsonutils.JSONTrue)
	}
	task, err := taskman.TaskManager.NewTask(ctx, "StorageCacheImageTask", self, userCred, data, parentTaskId, "", nil)
	if err != nil {
		return err
	}
	task.ScheduleRun(nil)
	return nil
}*/

func (self *SHost) Request(ctx context.Context, userCred mcclient.TokenCredential, method httputils.THttpMethod, url string, headers http.Header, body jsonutils.JSONObject) (jsonutils.JSONObject, error) {
	s := auth.GetSession(ctx, userCred, "", "")
	_, ret, err := s.JSONRequest(self.ManagerUri, "", method, url, headers, body)
	return ret, err
}

func (self *SHost) GetLocalStoragecache() *SStoragecache {
	localStorages := self.GetAttachedStorages(STORAGE_LOCAL)
	for i := 0; i < len(localStorages); i += 1 {
		sc := localStorages[i].GetStoragecache()
		if sc != nil {
			return sc
		}
	}
	return nil
}

func (self *SHost) PostCreate(ctx context.Context, userCred mcclient.TokenCredential, ownerProjId string, query jsonutils.JSONObject, data jsonutils.JSONObject) {
	self.SEnabledStatusStandaloneResourceBase.PostCreate(ctx, userCred, ownerProjId, query, data)
	kwargs := data.(*jsonutils.JSONDict)
	ipmiInfo, err := self.FetchIpmiInfo(kwargs)
	if err != nil {
		log.Errorln(err.Error())
		return
	}
	if ipmiInfo.Length() > 0 {
		_, err := self.SaveUpdates(func() error {
			self.IpmiInfo = ipmiInfo
			return nil
		})
		if err != nil {
			log.Errorln(err.Error())
		}
	}
}

func (manager *SHostManager) ValidateSizeParams(data *jsonutils.JSONDict) (*jsonutils.JSONDict, error) {
	memStr, _ := data.GetString("mem_size")
	if len(memStr) > 0 {
		if !regutils.MatchSize(memStr) {
			return nil, fmt.Errorf("Memory size must be number[+unit], like 256M, 1G or 256")
		}
		memSize, err := fileutils.GetSizeMb(memStr, 'M', 1024)
		if err != nil {
			return nil, err
		}
		data.Set("mem_size", jsonutils.NewInt(int64(memSize)))
	}
	memReservedStr, _ := data.GetString("mem_reserved")
	if len(memReservedStr) > 0 {
		if !regutils.MatchSize(memReservedStr) {
			return nil, fmt.Errorf("Memory size must be number[+unit], like 256M, 1G or 256")
		}
		memSize, err := fileutils.GetSizeMb(memReservedStr, 'M', 1024)
		if err != nil {
			return nil, err
		}
		data.Set("mem_reserved", jsonutils.NewInt(int64(memSize)))
	}
	cpuCacheStr, _ := data.GetString("cpu_cache")
	if len(cpuCacheStr) > 0 {
		if !regutils.MatchSize(cpuCacheStr) {
			return nil, fmt.Errorf("Illegal cpu cache size %s", cpuCacheStr)
		}
		cpuCache, err := fileutils.GetSizeKb(cpuCacheStr, 'K', 1024)
		if err != nil {
			return nil, err
		}
		data.Set("cpu_cache", jsonutils.NewInt(int64(cpuCache)))
	}
	return data, nil
}

func (manager *SHostManager) ValidateCreateData(ctx context.Context, userCred mcclient.TokenCredential, ownerProjId string, query jsonutils.JSONObject, data *jsonutils.JSONDict) (*jsonutils.JSONDict, error) {
	zoneId, _ := data.GetString("zone_id")
	if len(zoneId) > 0 && ZoneManager.Query().Equals("id", zoneId).Count() == 0 {
		return nil, httperrors.NewInputParameterError("Zone id %s not found", zoneId)
	}
	mangerUri, err := data.GetString("manager_uri")
	if err == nil {
		count := manager.Query().Equals("manager_uri", mangerUri).Count()
		if count > 0 {
			return nil, httperrors.NewConflictError("Conflict manager_uri %s", mangerUri)
		}
	}
	accessIp, err := data.GetString("access_ip")
	if err == nil {
		count := manager.Query().Equals("access_ip", accessIp).Count()
		if count > 0 {
			return nil, httperrors.NewDuplicateResourceError("Duplicate access_ip %s", accessIp)
		}
	}
	accessMac, err := data.GetString("access_mac")
	if err == nil {
		count := HostManager.Query().Equals("access_mac", accessMac).Count()
		if count > 0 {
			return nil, httperrors.NewDuplicateResourceError("Duplicate access_mac %s", accessMac)
		}
	}
	data, err = manager.ValidateSizeParams(data)
	if err != nil {
		return nil, httperrors.NewInputParameterError(err.Error())
	}
	memReserved, err := data.Int("mem_reserved")
	if err != nil {
		hostType, _ := data.GetString("host_type")
		if hostType != HOST_TYPE_BAREMETAL {
			memSize, _ := data.Int("mem_size")
			memReserved = memSize / 8
			if memReserved > 4096 {
				memReserved = 4096
			}
			data.Set("mem_reserved", jsonutils.NewInt(memReserved))
		} else {
			data.Set("mem_reserved", jsonutils.NewInt(0))
		}
	}
	return manager.SEnabledStatusStandaloneResourceBaseManager.ValidateCreateData(ctx, userCred, ownerProjId, query, data)
}

func (self *SHost) ValidateUpdateData(ctx context.Context, userCred mcclient.TokenCredential, query jsonutils.JSONObject, data *jsonutils.JSONDict) (*jsonutils.JSONDict, error) {
	mangerUri, err := data.GetString("manager_uri")
	if err == nil {
		count := HostManager.Query().Equals("manager_uri", mangerUri).
			NotEquals("id", self.Id).Equals("zone_id", self.ZoneId).Count()
		if count > 0 {
			return nil, httperrors.NewConflictError("Conflict manager_uri %s", mangerUri)
		}
	}
	accessIp, err := data.GetString("access_ip")
	if err == nil {
		count := HostManager.Query().Equals("access_ip", accessIp).
			NotEquals("id", self.Id).Equals("zone_id", self.ZoneId).Count()
		if count > 0 {
			return nil, httperrors.NewDuplicateResourceError("Duplicate access_ip %s", accessIp)
		}
	}
	accessMac, err := data.GetString("access_mac")
	if err == nil {
		accessMac = netutils.FormatMacAddr(accessMac)
		if len(accessMac) == 0 {
			return nil, httperrors.NewInputParameterError("invalid access_mac address")
		}
		q := HostManager.Query().Equals("access_mac", accessMac).NotEquals("id", self.Id)
		if q.Count() > 0 {
			return nil, httperrors.NewDuplicateResourceError("Duplicate access_mac %s", accessMac)
		}
	}
	data, err = HostManager.ValidateSizeParams(data)
	if err != nil {
		return nil, httperrors.NewInputParameterError(err.Error())
	}
	ipmiInfo, err := self.FetchIpmiInfo(data)
	if err != nil {
		return nil, err
	}
	if ipmiInfo.Length() > 0 {
		val := jsonutils.NewDict()
		val.Update(self.IpmiInfo)
		val.Update(ipmiInfo)
		data.Set("ipmi_info", val)
	}
	data, err = self.SEnabledStatusStandaloneResourceBase.ValidateUpdateData(ctx, userCred, query, data)
	if err != nil {
		return nil, err
	}
	if data.Contains("name") {
		self.UpdateDnsRecords(false)
	}
	return data, nil
}

func (self *SHost) UpdateDnsRecords(isAdd bool) {
	for _, netif := range self.GetNetInterfaces() {
		self.UpdateDnsRecord(&netif, isAdd)
	}
}

func (self *SHost) UpdateDnsRecord(netif *SNetInterface, isAdd bool) {
	name := self.GetNetifName(netif)
	if len(name) == 0 {
		return
	}
	bn := netif.GetBaremetalNetwork()
	if bn == nil {
		log.Errorf("Interface %s not enable", netif.GetId())
		return
	}
	net := bn.GetNetwork()
	if net == nil {
		log.Errorf("BaremetalNetwoke %s not found network", bn.GetId())
	}
	net._updateDnsRecord(name, bn.IpAddr, isAdd)
}

func (self *SHost) GetNetifName(netif *SNetInterface) string {
	if netif.NicType == NIC_TYPE_IPMI {
		return self.GetName()
	} else if netif.NicType == NIC_TYPE_ADMIN {
		return self.GetName() + "-admin"
	}
	return ""
}

func (self *SHost) FetchIpmiInfo(data *jsonutils.JSONDict) (*jsonutils.JSONDict, error) {
	IPMI_KEY_PERFIX := "ipmi_"
	ipmiInfo := jsonutils.NewDict()
	kv, _ := data.GetMap()
	var err error
	for key := range kv {
		if strings.HasPrefix(key, IPMI_KEY_PERFIX) {
			value, _ := data.GetString(key)
			subkey := key[len(IPMI_KEY_PERFIX):]
			data.Remove(key)
			if subkey == "password" {
				value, err = utils.EncryptAESBase64(self.Id, value)
				if err != nil {
					log.Errorf("encrypt password failed %s", err)
					return nil, err
				}
			} else if subkey == "ip_addr" {
				if !regutils.MatchIP4Addr(value) {
					log.Errorf("%s: %s not match ip address", key, value)
					continue
				}
			}
			ipmiInfo.Set(subkey, jsonutils.NewString(value))
		}
	}
	return ipmiInfo, nil
}

func (self *SHost) AllowPerformStart(ctx context.Context,
	userCred mcclient.TokenCredential,
	query jsonutils.JSONObject,
	data jsonutils.JSONObject) bool {
	return db.IsAdminAllowPerform(userCred, self, "start")
}

func (self *SHost) PerformStart(ctx context.Context, userCred mcclient.TokenCredential, query jsonutils.JSONObject,
	data jsonutils.JSONObject) (jsonutils.JSONObject, error) {
	if !self.IsBaremetal {
		return nil, httperrors.NewBadRequestError("Cannot start a non-baremetal host")
	}
	if !utils.IsInStringArray(self.Status, []string{BAREMETAL_READY}) {
		return nil, httperrors.NewInvalidStatusError("Cannot start baremetal with active guest")
	}
	guest := self.GetBaremetalServer()
	if guest != nil {
		if self.HostType == HOST_TYPE_BAREMETAL && utils.ToBool(guest.GetMetadata("is_fake_baremetal_server", userCred)) {
			return nil, self.InitializedGuestStart(ctx, userCred, guest)
		}
		//	if !utils.IsInStringArray(guest.Status, []string{VM_ADMIN}) {
		//		return nil, httperrors.NewBadRequestError("Cannot start baremetal with active guest")
		//	}
		self.SetStatus(userCred, BAREMETAL_START_MAINTAIN, "")
		return guest.PerformStart(ctx, userCred, query, data)
	}
	params := jsonutils.NewDict()
	params.Set("force_reboot", jsonutils.NewBool(false))
	params.Set("action", jsonutils.NewString("start"))
	return self.PerformMaintenance(ctx, userCred, nil, params)
}

func (self *SHost) AllowPerformStop(ctx context.Context,
	userCred mcclient.TokenCredential,
	query jsonutils.JSONObject,
	data jsonutils.JSONObject) bool {
	return db.IsAdminAllowPerform(userCred, self, "stop")
}

func (self *SHost) PerformStop(ctx context.Context, userCred mcclient.TokenCredential, query jsonutils.JSONObject,
	data jsonutils.JSONObject) (jsonutils.JSONObject, error) {
	if !self.IsBaremetal {
		return nil, httperrors.NewBadRequestError("Cannot stop a non-baremetal host")
	}
	if !utils.IsInStringArray(self.Status, []string{BAREMETAL_RUNNING}) {
		return nil, httperrors.NewInvalidStatusError("Cannot stop baremetal with non-active guest")
	}
	guest := self.GetBaremetalServer()
	if guest != nil {
		if self.HostType != HOST_TYPE_BAREMETAL {
			if !utils.IsInStringArray(guest.Status, []string{VM_ADMIN}) {
				return nil, httperrors.NewBadRequestError("Cannot stop baremetal with active guest")
			}
		} else {
			if utils.ToBool(guest.GetMetadata("is_fake_baremetal_server", userCred)) {
				return nil, self.InitializedGuestStop(ctx, userCred, guest)
			}
			self.SetStatus(userCred, BAREMETAL_START_MAINTAIN, "")
			return guest.PerformStop(ctx, userCred, query, data)
		}
	}
	return nil, self.StartBaremetalUnmaintenanceTask(ctx, userCred, false, "stop")
}

func (self *SHost) InitializedGuestStart(ctx context.Context, userCred mcclient.TokenCredential, guest *SGuest) error {
	task, err := taskman.TaskManager.NewTask(ctx, "BaremetalServerStartTask", guest, userCred, nil, "", "", nil)
	if err != nil {
		return err
	}
	task.ScheduleRun(nil)
	return nil
}

func (self *SHost) InitializedGuestStop(ctx context.Context, userCred mcclient.TokenCredential, guest *SGuest) error {
	task, err := taskman.TaskManager.NewTask(ctx, "BaremetalServerStopTask", guest, userCred, nil, "", "", nil)
	if err != nil {
		return err
	}
	task.ScheduleRun(nil)
	return nil
}

func (self *SHost) AllowPerformMaintenance(ctx context.Context,
	userCred mcclient.TokenCredential,
	query jsonutils.JSONObject,
	data jsonutils.JSONObject) bool {
	return db.IsAdminAllowPerform(userCred, self, "maintenance")

}

func (self *SHost) PerformMaintenance(ctx context.Context, userCred mcclient.TokenCredential, query jsonutils.JSONObject, data jsonutils.JSONObject) (jsonutils.JSONObject, error) {
	if !utils.IsInStringArray(self.Status, []string{BAREMETAL_READY, BAREMETAL_RUNNING}) {
		return nil, httperrors.NewInvalidStatusError("Cannot do maintenance in status %s", self.Status)
	}
	guest := self.GetBaremetalServer()
	if guest != nil && !utils.IsInStringArray(guest.Status, []string{VM_READY, VM_RUNNING, VM_ADMIN}) {
		return nil, httperrors.NewInvalidStatusError("Cannot do maintenance while guest status %s", guest.Status)
	}
	params := jsonutils.NewDict()
	if guest != nil {
		if guest.Status == VM_RUNNING {
			params.Set("guest_running", jsonutils.NewBool(true))
		}
		guest.SetStatus(userCred, VM_ADMIN, "")
	}
	if self.Status == BAREMETAL_RUNNING && jsonutils.QueryBoolean(data, "force_reboot", false) {
		params.Set("force_reboot", jsonutils.NewBool(true))
	}
	action := "maintenance"
	if data.Contains("action") {
		action, _ = data.GetString("action")
	}
	params.Set("action", jsonutils.NewString(action))
	self.SetStatus(userCred, BAREMETAL_START_MAINTAIN, "")
	task, err := taskman.TaskManager.NewTask(ctx, "BaremetalMaintenanceTask", self, userCred, params, "", "", nil)
	if err != nil {
		return nil, err
	}
	task.ScheduleRun(nil)
	return nil, nil
}

func (self *SHost) AllowPerformUnmaintenance(ctx context.Context,
	userCred mcclient.TokenCredential,
	query jsonutils.JSONObject,
	data jsonutils.JSONObject) bool {
	return db.IsAdminAllowPerform(userCred, self, "unmaintenance")
}

func (self *SHost) PerformUnmaintenance(ctx context.Context, userCred mcclient.TokenCredential, query jsonutils.JSONObject, data jsonutils.JSONObject) (jsonutils.JSONObject, error) {
	if !utils.IsInStringArray(self.Status, []string{BAREMETAL_RUNNING, BAREMETAL_READY}) {
		return nil, httperrors.NewInvalidStatusError("Cannot do unmaintenance in status %s", self.Status)
	}
	guest := self.GetBaremetalServer()
	if guest != nil && guest.Status != VM_ADMIN {
		return nil, httperrors.NewInvalidStatusError("Wrong guest status %s", guest.Status)
	}
	action, _ := data.GetString("action")
	if len(action) == 0 {
		action = "unmaintenance"
	}
	guestRunning := self.GetMetadata("__maint_guest_running", userCred)
	var startGuest = false
	if utils.ToBool(guestRunning) {
		startGuest = true
	}
	return nil, self.StartBaremetalUnmaintenanceTask(ctx, userCred, startGuest, action)
}

func (self *SHost) StartBaremetalUnmaintenanceTask(ctx context.Context, userCred mcclient.TokenCredential, startGuest bool, action string) error {
	self.SetStatus(userCred, BAREMETAL_START_MAINTAIN, "")
	params := jsonutils.NewDict()
	params.Set("guest_running", jsonutils.NewBool(startGuest))
	if len(action) == 0 {
		action = "unmaintenance"
	}
	params.Set("action", jsonutils.NewString(action))
	task, err := taskman.TaskManager.NewTask(ctx, "BaremetalUnmaintenanceTask", self, userCred, params, "", "", nil)
	if err != nil {
		return err
	}
	task.ScheduleRun(nil)
	return nil
}

func (self *SHost) IsBaremetalAgentReady() bool {
	url, err := auth.GetServiceURL("baremetal", options.Options.Region, self.GetZone().GetName(), "")
	if err != nil {
		log.Errorln("is baremetal agent ready: false")
		return false
	}
	log.Infof("baremetal url:%s", url)
	return true
}

func (self *SHost) BaremetalSyncRequest(ctx context.Context, method httputils.THttpMethod, url string, headers http.Header, body *jsonutils.JSONDict) (jsonutils.JSONObject, error) {
	serviceUrl, err := auth.GetServiceURL("baremetal", options.Options.Region, self.GetZone().GetName(), "")
	if err != nil {
		return nil, err
	}
	url = serviceUrl + url
	_, data, err := httputils.JSONRequest(httputils.GetDefaultClient(), ctx, method, url, headers, body, false)
	return data, err
}

func (self *SHost) StartSyncstatus(ctx context.Context, userCred mcclient.TokenCredential, parentTaskId string) error {
	guest := self.GetBaremetalServer()
	if guest != nil {
		return guest.StartSyncstatus(ctx, userCred, parentTaskId)
	}
	task, err := taskman.TaskManager.NewTask(ctx, "BaremetalSyncStatusTask", self, userCred, nil, parentTaskId, "", nil)
	if err != nil {
		return err
	}
	task.ScheduleRun(nil)
	return nil
}

func (self *SHost) AllowPerformOffline(ctx context.Context,
	userCred mcclient.TokenCredential,
	query jsonutils.JSONObject,
	data jsonutils.JSONObject) bool {
	return db.IsAdminAllowPerform(userCred, self, "offline")
}

func (self *SHost) PerformOffline(ctx context.Context, userCred mcclient.TokenCredential, query jsonutils.JSONObject, data jsonutils.JSONObject) (jsonutils.JSONObject, error) {
	if self.HostStatus != HOST_OFFLINE {
		_, err := self.SaveUpdates(func() error {
			self.HostStatus = HOST_OFFLINE
			return nil
		})
		if err != nil {
			return nil, err
		}
		db.OpsLog.LogEvent(self, db.ACT_OFFLINE, "", userCred)
		logclient.AddActionLogWithContext(ctx, self, logclient.ACT_ONLINE, nil, userCred, true)
		self.SyncAttachedStorageStatus()
	}
	return nil, nil
}

func (self *SHost) AllowPerformOnline(ctx context.Context,
	userCred mcclient.TokenCredential,
	query jsonutils.JSONObject,
	data jsonutils.JSONObject) bool {
	return db.IsAdminAllowPerform(userCred, self, "online")
}

func (self *SHost) PerformOnline(ctx context.Context, userCred mcclient.TokenCredential, query jsonutils.JSONObject, data jsonutils.JSONObject) (jsonutils.JSONObject, error) {
	if self.HostStatus != HOST_ONLINE {
		_, err := self.SaveUpdates(func() error {
			self.LastPingAt = time.Now()
			self.HostStatus = HOST_ONLINE
			self.Status = BAREMETAL_RUNNING
			return nil
		})
		if err != nil {
			return nil, err
		}
		db.OpsLog.LogEvent(self, db.ACT_ONLINE, "", userCred)
		logclient.AddActionLogWithContext(ctx, self, logclient.ACT_ONLINE, nil, userCred, true)
		self.SyncAttachedStorageStatus()
		self.StartSyncAllGuestsStatusTask(ctx, userCred)
	}
	return nil, nil
}

func (self *SHost) StartSyncAllGuestsStatusTask(ctx context.Context, userCred mcclient.TokenCredential) error {
	if task, err := taskman.TaskManager.NewTask(ctx, "BaremetalSyncAllGuestsStatusTask", self, userCred, nil, "", "", nil); err != nil {
		log.Errorf(err.Error())
		return err
	} else {
		task.ScheduleRun(nil)
		return nil
	}
}

func (self *SHost) AllowPerformPing(ctx context.Context,
	userCred mcclient.TokenCredential,
	query jsonutils.JSONObject,
	data jsonutils.JSONObject) bool {
	return db.IsAdminAllowPerform(userCred, self, "ping")
}

func (self *SHost) PerformPing(ctx context.Context, userCred mcclient.TokenCredential, query jsonutils.JSONObject, data jsonutils.JSONObject) (jsonutils.JSONObject, error) {
	if self.HostStatus != HOST_ONLINE {
		self.PerformOnline(ctx, userCred, query, data)
	} else {
		self.SaveUpdates(func() error {
			self.LastPingAt = time.Now()
			return nil
		})
	}
	result := jsonutils.NewDict()
	result.Set("name", jsonutils.NewString(self.GetName()))
	dependSvcs := []string{"ntpd", "kafka", "influxdb", "elasticsearch"}
	catalog := auth.GetCatalogData(dependSvcs, options.Options.Region)
	if catalog == nil {
		return nil, fmt.Errorf("Get catalog error")
	}
	result.Set("catalog", catalog)

	appParams := appsrv.AppContextGetParams(ctx)
	if appParams != nil {
		// skip log&trace, when everything is normal
		appParams.SkipTrace = true
		appParams.SkipLog = true
	}

	return result, nil
}

func (self *SHost) AllowPerformPrepare(ctx context.Context,
	userCred mcclient.TokenCredential,
	query jsonutils.JSONObject,
	data jsonutils.JSONObject) bool {
	return db.IsAdminAllowPerform(userCred, self, "prepare")
}

func (self *SHost) PerformPrepare(ctx context.Context, userCred mcclient.TokenCredential, query jsonutils.JSONObject, data jsonutils.JSONObject) (jsonutils.JSONObject, error) {
	if utils.IsInStringArray(self.Status, []string{BAREMETAL_READY, BAREMETAL_RUNNING, BAREMETAL_PREPARE_FAIL}) {
		var onfinish string
		if self.GetBaremetalServer() != nil {
			if self.Status == BAREMETAL_RUNNING {
				onfinish = "restart"
			} else if self.Status == BAREMETAL_READY {
				onfinish = "shotdown"
			}
		}
		return nil, self.StartPrepareTask(ctx, userCred, onfinish, "")
	}
	return nil, httperrors.NewInvalidStatusError("Cannot prepare baremetal in status %s", self.Status)
}

func (self *SHost) StartPrepareTask(ctx context.Context, userCred mcclient.TokenCredential, onfinish, parentTaskId string) error {
	data := jsonutils.NewDict()
	if len(onfinish) > 0 {
		data.Set("on_finish", jsonutils.NewString(onfinish))
	}
	self.SetStatus(userCred, BAREMETAL_PREPARE, "start prepare task")
	if task, err := taskman.TaskManager.NewTask(ctx, "BaremetalPrepareTask", self, userCred, data, parentTaskId, "", nil); err != nil {
		log.Errorf(err.Error())
		return err
	} else {
		task.ScheduleRun(nil)
		return nil
	}
}

func (self *SHost) AllowPerformAddNetif(ctx context.Context,
	userCred mcclient.TokenCredential,
	query jsonutils.JSONObject,
	data jsonutils.JSONObject) bool {
	return db.IsAdminAllowPerform(userCred, self, "add-netif")
}

func (self *SHost) PerformAddNetif(ctx context.Context, userCred mcclient.TokenCredential, query jsonutils.JSONObject, data jsonutils.JSONObject) (jsonutils.JSONObject, error) {
	mac, _ := data.GetString("mac")
	if len(mac) == 0 || len(netutils.FormatMacAddr(mac)) == 0 {
		return nil, httperrors.NewBadRequestError("Invaild mac address")
	}
	wire, _ := data.GetString("wire")
	ipAddr, _ := data.GetString("ip_addr")
	rate, _ := data.Int("rate")
	nicType, _ := data.GetString("nic_type")
	index, _ := data.Int("index")
	linkUp, _ := data.GetString("link_up")
	mtu, _ := data.Int("mtu")
	reset := jsonutils.QueryBoolean(data, "reset", false)
	strInterface, _ := data.GetString("interface")
	bridge, _ := data.GetString("bridge")
	reserve := jsonutils.QueryBoolean(data, "reserve", false)
	requireDesignatedIp := jsonutils.QueryBoolean(data, "require_designated_ip", false)

	isLinkUp := tristate.None
	if linkUp != "" {
		if utils.ToBool(linkUp) {
			isLinkUp = tristate.True
		} else {
			isLinkUp = tristate.False
		}
	}

	err := self.addNetif(ctx, userCred, mac, wire, ipAddr, int(rate), nicType, int8(index), isLinkUp,
		int16(mtu), reset, strInterface, bridge, reserve, requireDesignatedIp)
	return nil, err
}

func (self *SHost) addNetif(ctx context.Context, userCred mcclient.TokenCredential,
	mac string, wire string, ipAddr string,
	rate int, nicType string, index int8, linkUp tristate.TriState, mtu int16,
	reset bool, strInterface string, bridge string,
	reserve bool, requireDesignatedIp bool,
) error {
	var sw *SWire
	if len(wire) > 0 && len(ipAddr) == 0 {
		iWire, err := WireManager.FetchByIdOrName(userCred, wire)
		if err != nil {
			return httperrors.NewBadRequestError("Wire %s not found", wire)
		}
		sw = iWire.(*SWire)
	} else if len(ipAddr) > 0 && len(wire) == 0 {
		ipWire, err := WireManager.GetOnPremiseWireOfIp(ipAddr)
		if err != nil {
			return httperrors.NewBadRequestError("IP %s not attach to any wire", ipAddr)
		}
		sw = ipWire
	} else if len(wire) > 0 && len(ipAddr) > 0 {
		ipWire, err := WireManager.GetOnPremiseWireOfIp(ipAddr)
		if err != nil {
			return httperrors.NewBadRequestError("IP %s not attach to any wire", ipAddr)
		}
		if ipWire.Id != wire && ipWire.GetName() != wire {
			return httperrors.NewBadRequestError("IP %s not attach to wire %s", ipAddr, wire)
		}
		sw = ipWire
	}
	netif, err := NetInterfaceManager.FetchByMac(mac)
	if err != nil {
		netif = &SNetInterface{}
		netif.Mac = mac
		netif.BaremetalId = self.Id
		if sw != nil {
			netif.WireId = sw.Id
		}
		netif.Rate = rate
		netif.NicType = nicType
		if index >= 0 {
			netif.Index = index
		}
		if !linkUp.IsNone() {
			netif.LinkUp = linkUp.Bool()
		}
		netif.Mtu = mtu
		err = NetInterfaceManager.TableSpec().Insert(netif)
		if err != nil {
			return err
		}
	} else {
		var changed = false
		_, err := db.Update(netif, func() error {
			if netif.BaremetalId != self.Id {
				changed = true
				netif.BaremetalId = self.Id
			}
			if sw != nil && netif.WireId != sw.Id {
				changed = true
				netif.WireId = sw.Id
			}
			if rate > 0 && rate != netif.Rate {
				netif.Rate = rate
			}
			if nicType != "" && nicType != netif.NicType {
				netif.NicType = nicType
			}
			if index >= 0 && index != netif.Index {
				netif.Index = index
			}
			if !linkUp.IsNone() && linkUp.Bool() != netif.LinkUp {
				netif.LinkUp = linkUp.Bool()
			}
			if mtu > 0 && mtu != netif.Mtu {
				netif.Mtu = mtu
			}
			return nil
		})
		if err != nil {
			return err
		}
		if changed || reset {
			self.DisableNetif(ctx, userCred, netif, false)
		}
	}
	sw = netif.GetWire()
	if sw != nil {
		if len(strInterface) == 0 {
			strInterface = fmt.Sprintf("eth%d", netif.Index)
		}
		if len(strInterface) > 0 {
			if len(bridge) == 0 {
				bridge = fmt.Sprintf("br%s", sw.GetName())
			}
			var isMaster = netif.NicType == NIC_TYPE_ADMIN
			ihw, err := HostwireManager.FetchByIdsAndMac(self.Id, sw.Id, mac)
			if err != nil {
				hw := &SHostwire{}
				hw.Bridge = bridge
				hw.Interface = strInterface
				hw.HostId = self.Id
				hw.WireId = sw.Id
				hw.IsMaster = isMaster
				hw.MacAddr = mac
				err := HostwireManager.TableSpec().Insert(hw)
				if err != nil {
					return err
				}
			} else {
<<<<<<< HEAD
				hw := ihw.(*SHostwire)
				db.Update(hw, func() error {
=======
				hw := ihw
				HostwireManager.TableSpec().Update(hw, func() error {
>>>>>>> 1649454d
					hw.Bridge = bridge
					hw.Interface = strInterface
					// hw.MacAddr = mac
					hw.IsMaster = isMaster
					return nil
				})
			}
		}
	}
	if len(ipAddr) > 0 {
		err = self.EnableNetif(ctx, userCred, netif, "", ipAddr, "", "", reserve, requireDesignatedIp)
		if err != nil {
			return httperrors.NewBadRequestError(err.Error())
		}
	}
	return nil
}

func (self *SHost) AllowPerformEnableNetif(ctx context.Context,
	userCred mcclient.TokenCredential,
	query jsonutils.JSONObject,
	data jsonutils.JSONObject) bool {
	return db.IsAdminAllowPerform(userCred, self, "enable-netif")
}

func (self *SHost) PerformEnableNetif(ctx context.Context, userCred mcclient.TokenCredential, query jsonutils.JSONObject, data jsonutils.JSONObject) (jsonutils.JSONObject, error) {
	mac, _ := data.GetString("mac")
	netif := self.GetNetInterface(mac)
	if netif == nil {
		return nil, httperrors.NewBadRequestError("Interface %s not exist", mac)
	}
	if !utils.IsInStringArray(netif.NicType, NIC_TYPES) {
		return nil, httperrors.NewBadRequestError("Only ADMIN and IPMI nic can be enable")
	}
	network, _ := data.GetString("network")
	ipAddr, _ := data.GetString("ip_addr")
	allocDir, _ := data.GetString("alloc_dir")
	netType, _ := data.GetString("net_type")
	reserve := jsonutils.QueryBoolean(data, "reserve", false)
	requireDesignatedIp := jsonutils.QueryBoolean(data, "require_designated_ip", false)
	err := self.EnableNetif(ctx, userCred, netif, network, ipAddr, allocDir, netType, reserve, requireDesignatedIp)
	if err != nil {
		return nil, httperrors.NewBadRequestError(err.Error())
	}
	return nil, nil
}

func (self *SHost) EnableNetif(ctx context.Context, userCred mcclient.TokenCredential, netif *SNetInterface, network, ipAddr, allocDir string, netType string, reserve, requireDesignatedIp bool) error {
	bn := netif.GetBaremetalNetwork()
	if bn != nil {
		return nil
	}
	log.Errorf("==========EnableNetif %#v, net: %s, ipAddr: %s, allocDir: %s, reserve: %v, requireDesignatedIp: %v", netif, network, ipAddr, allocDir, reserve, requireDesignatedIp)
	var net *SNetwork
	var err error
	if len(ipAddr) > 0 {
		net, err = netif.GetCandidateNetworkForIp(userCred, ipAddr)
		if net != nil {
			log.Infof("find network %s for ip %s", net.GetName(), ipAddr)
		} else if requireDesignatedIp {
			log.Errorf("Cannot allocate IP %s, not reachable", ipAddr)
			return fmt.Errorf("Cannot allocate IP %s, not reachable", ipAddr)
		}
	}
	wire := netif.GetWire()
	if wire == nil {
		return fmt.Errorf("No wire attached")
	}
	hw, err := HostwireManager.FetchByIdsAndMac(self.Id, wire.Id, netif.Mac)
	if hw == nil {
		return fmt.Errorf("host not attach to this wire")
	}
	if net == nil {
		if len(network) > 0 {
			iNet, err := NetworkManager.FetchByIdOrName(userCred, network)
			if err != nil {
				return fmt.Errorf("Network %s not found: %s", network, err)
			}
			net = iNet.(*SNetwork)
			if len(net.WireId) == 0 || net.WireId != wire.Id {
				return fmt.Errorf("Network %s not reacheable on mac %s", network, netif.Mac)
			}
		} else {
			var netTypes []string
			if len(netType) > 0 && netType != NETWORK_TYPE_BAREMETAL {
				netTypes = []string{netType, NETWORK_TYPE_BAREMETAL}
			} else {
				netTypes = []string{NETWORK_TYPE_BAREMETAL}
			}
			net, err = wire.GetCandidatePrivateNetwork(userCred, false, netTypes)
			if err != nil {
				return fmt.Errorf("fail to find network %s", err)
			}
			if net == nil {
				return fmt.Errorf("No network found")
			}
		}
	} else if net.WireId != wire.Id {
		return fmt.Errorf("conflict??? candiate net is not on wire")
	}
	return self.Attach2Network(ctx, userCred, netif, net, ipAddr, allocDir, reserve, requireDesignatedIp)
}

func (self *SHost) AllowPerformDisableNetif(ctx context.Context,
	userCred mcclient.TokenCredential,
	query jsonutils.JSONObject,
	data jsonutils.JSONObject) bool {
	return db.IsAdminAllowPerform(userCred, self, "disable-netif")
}

func (self *SHost) PerformDisableNetif(ctx context.Context, userCred mcclient.TokenCredential, query jsonutils.JSONObject, data jsonutils.JSONObject) (jsonutils.JSONObject, error) {
	mac, _ := data.GetString("mac")
	netif := self.GetNetInterface(mac)
	if netif == nil {
		return nil, httperrors.NewBadRequestError("Interface %s not exists", mac)
	}
	reserve := jsonutils.QueryBoolean(data, "reserve", false)
	err := self.DisableNetif(ctx, userCred, netif, reserve)
	if err != nil {
		return nil, httperrors.NewBadRequestError(err.Error())
	}
	return nil, nil
}

func (self *SHost) DisableNetif(ctx context.Context, userCred mcclient.TokenCredential, netif *SNetInterface, reserve bool) error {
	bn := netif.GetBaremetalNetwork()
	if bn != nil {
		self.UpdateDnsRecord(netif, false)
		self.DeleteBaremetalnetwork(ctx, userCred, bn, reserve)
	}
	return nil
}

func (self *SHost) Attach2Network(ctx context.Context, userCred mcclient.TokenCredential, netif *SNetInterface, net *SNetwork, ipAddr, allocDir string, reserved, requireDesignatedIp bool) error {
	lockman.LockObject(ctx, net)
	defer lockman.ReleaseObject(ctx, net)

	usedAddr := net.GetUsedAddresses()
	freeIp, err := net.GetFreeIP(ctx, userCred, usedAddr, nil, ipAddr, IPAddlocationDirection(allocDir), reserved)
	if err != nil {
		log.Errorf("attach2network: %s", err)
		return err
	}
	if len(ipAddr) > 0 && ipAddr != freeIp && requireDesignatedIp {
		return fmt.Errorf("IP address %s is occupied", ipAddr)
	}
	bn := &SHostnetwork{}
	bn.BaremetalId = self.Id
	bn.NetworkId = net.Id
	bn.IpAddr = freeIp
	bn.MacAddr = netif.Mac
	err = HostnetworkManager.TableSpec().Insert(bn)
	if err != nil {
		log.Errorf("HostnetworkManager.TableSpec().Insert fail %s", err)
		return err
	}
	db.OpsLog.LogAttachEvent(ctx, self, net, userCred, jsonutils.NewString(freeIp))
	self.UpdateDnsRecord(netif, true)
	net.UpdateBaremetalNetmap(bn, self.GetNetifName(netif))
	return nil
}

func (self *SHost) AllowPerformRemoveNetif(ctx context.Context,
	userCred mcclient.TokenCredential,
	query jsonutils.JSONObject,
	data jsonutils.JSONObject) bool {
	return db.IsAdminAllowPerform(userCred, self, "remove-netif")
}

func (self *SHost) PerformRemoveNetif(ctx context.Context, userCred mcclient.TokenCredential, query jsonutils.JSONObject, data jsonutils.JSONObject) (jsonutils.JSONObject, error) {
	mac, _ := data.GetString("mac")
	mac = netutils.FormatMacAddr(mac)
	if len(mac) == 0 {
		return nil, httperrors.NewBadRequestError("Invalid mac address")
	}
	netif, err := NetInterfaceManager.FetchByMac(mac)
	if err != nil {
		return nil, httperrors.NewBadRequestError("Fetch netif error %s", err)
	}
	return nil, self.RemoveNetif(ctx, userCred, netif, jsonutils.QueryBoolean(data, "reserve", false))
}

func (self *SHost) RemoveNetif(ctx context.Context, userCred mcclient.TokenCredential, netif *SNetInterface, reserve bool) error {
	wire := netif.GetWire()
	self.DisableNetif(ctx, userCred, netif, reserve)
	log.Infof("Remove wire")
	err := netif.Remove(ctx, userCred)
	if err != nil {
		return err
	}
	if wire != nil {
		log.Infof("Remove wire")
		others := self.GetNetifsOnWire(wire)
		if len(others) == 0 {
			hw, _ := HostwireManager.FetchByIdsAndMac(self.Id, wire.Id, netif.Mac)
			if hw != nil {
				db.OpsLog.LogDetachEvent(ctx, self, wire, userCred, jsonutils.NewString(fmt.Sprintf("disable netif %s", self.AccessMac)))
				log.Infof("Detach host wire because of remove netif %s", netif.Mac)
				return hw.Delete(ctx, userCred)
			}
		}
	}
	return nil
}

func (self *SHost) GetNetifsOnWire(wire *SWire) []SNetInterface {
	dest := make([]SNetInterface, 0)
	q := NetInterfaceManager.Query()
	err := q.Filter(sqlchemy.Equals(q.Field("baremetal_id"), self.Id)).Filter(sqlchemy.Equals(q.Field("wire_id"), wire.Id)).Desc(q.Field("index")).All(&dest)
	if err != nil {
		log.Errorln(err)
		return nil
	}
	return dest
}

func (self *SHost) AllowPerformSyncstatus(ctx context.Context,
	userCred mcclient.TokenCredential,
	query jsonutils.JSONObject,
	data jsonutils.JSONObject) bool {
	return db.IsAdminAllowPerform(userCred, self, "syncstatus")
}

func (self *SHost) PerformSyncstatus(ctx context.Context, userCred mcclient.TokenCredential, query jsonutils.JSONObject, data jsonutils.JSONObject) (jsonutils.JSONObject, error) {
	self.SetStatus(userCred, BAREMETAL_SYNCING_STATUS, "")
	return nil, self.StartSyncstatus(ctx, userCred, "")
}

func (self *SHost) AllowPerformReset(ctx context.Context,
	userCred mcclient.TokenCredential,
	query jsonutils.JSONObject,
	data jsonutils.JSONObject) bool {
	return db.IsAdminAllowPerform(userCred, self, "reset")
}

func (self *SHost) PerformReset(ctx context.Context, userCred mcclient.TokenCredential, query jsonutils.JSONObject, data jsonutils.JSONObject) (jsonutils.JSONObject, error) {
	if !self.IsBaremetal {
		return nil, httperrors.NewBadRequestError("Cannot start a non-baremetal host")
	}
	if self.Status != BAREMETAL_RUNNING {
		return nil, httperrors.NewBadRequestError("Cannot reset baremetal in status %s", self.Status)
	}
	guest := self.GetBaremetalServer()
	if guest != nil {
		if self.HostType == HOST_TYPE_BAREMETAL {
			if guest.Status != VM_ADMIN {
				return nil, httperrors.NewBadRequestError("Cannot reset baremetal with active guest")
			}
		} else {
			return guest.PerformReset(ctx, userCred, query, data)
		}
	}
	kwargs := jsonutils.NewDict()
	kwargs.Set("force_reboot", jsonutils.JSONTrue)
	kwargs.Set("action", jsonutils.NewString("reset"))
	return self.PerformMaintenance(ctx, userCred, query, kwargs)
}

func (self *SHost) AllowPerformRemoveAllNetifs(ctx context.Context,
	userCred mcclient.TokenCredential,
	query jsonutils.JSONObject,
	data jsonutils.JSONObject) bool {
	return db.IsAdminAllowPerform(userCred, self, "remove-all-netifs")
}

func (self *SHost) PerformRemoveAllNetifs(ctx context.Context, userCred mcclient.TokenCredential, query jsonutils.JSONObject, data jsonutils.JSONObject) (jsonutils.JSONObject, error) {
	netifs := self.GetNetInterfaces()
	for i := 0; i < len(netifs); i++ {
		if !utils.IsInStringArray(netifs[i].NicType, NIC_TYPES) {
			self.RemoveNetif(ctx, userCred, &netifs[i], false)
		}
	}
	return nil, nil
}

func (self *SHost) AllowPerformEnable(
	ctx context.Context,
	userCred mcclient.TokenCredential,
	query jsonutils.JSONObject,
	data jsonutils.JSONObject,
) bool {
	return self.SEnabledStatusStandaloneResourceBase.AllowPerformEnable(ctx, userCred, query, data)
}

func (self *SHost) PerformEnable(
	ctx context.Context,
	userCred mcclient.TokenCredential,
	query jsonutils.JSONObject,
	data jsonutils.JSONObject,
) (jsonutils.JSONObject, error) {
	if !self.Enabled {
		_, err := self.SEnabledStatusStandaloneResourceBase.PerformEnable(ctx, userCred, query, data)
		if err != nil {
			return nil, err
		}
		self.SyncAttachedStorageStatus()
	}
	return nil, nil
}

func (self *SHost) AllowPerformDisable(
	ctx context.Context,
	userCred mcclient.TokenCredential,
	query jsonutils.JSONObject,
	data jsonutils.JSONObject,
) bool {
	return self.SEnabledStatusStandaloneResourceBase.AllowPerformDisable(ctx, userCred, query, data)
}

func (self *SHost) PerformDisable(ctx context.Context, userCred mcclient.TokenCredential, query jsonutils.JSONObject, data jsonutils.JSONObject) (jsonutils.JSONObject, error) {
	if self.Enabled {
		_, err := self.SEnabledStatusStandaloneResourceBase.PerformDisable(ctx, userCred, query, data)
		if err != nil {
			return nil, err
		}
		self.SyncAttachedStorageStatus()
	}
	return nil, nil
}

func (self *SHost) AllowPerformCacheImage(ctx context.Context,
	userCred mcclient.TokenCredential,
	query jsonutils.JSONObject,
	data jsonutils.JSONObject) bool {
	return db.IsAdminAllowPerform(userCred, self, "cache-image")
}

func (self *SHost) PerformCacheImage(ctx context.Context, userCred mcclient.TokenCredential, query jsonutils.JSONObject, data jsonutils.JSONObject) (jsonutils.JSONObject, error) {
	if self.HostStatus != HOST_ONLINE {
		return nil, httperrors.NewInvalidStatusError("Cannot perform cache image in status %s", self.Status)
	}
	imageId, _ := data.GetString("image")
	img, err := CachedimageManager.getImageInfo(ctx, userCred, imageId, false)
	if err != nil {
		log.Errorf(err.Error())
		return nil, httperrors.NewNotFoundError("image %s not found", imageId)
	}
	if len(img.Checksum) != 0 && regutils.MatchUUID(img.Checksum) {
		return nil, httperrors.NewInvalidStatusError("Cannot cache image with no checksum")
	}
	isForce := jsonutils.QueryBoolean(data, "is_force", false)
	format, _ := data.GetString("format")
	return nil, self.StartImageCacheTask(ctx, userCred, img.Id, format, isForce)
}

func (self *SHost) StartImageCacheTask(ctx context.Context, userCred mcclient.TokenCredential, imageId string, format string, isForce bool) error {
	sc := self.GetLocalStoragecache()
	if sc == nil {
		return fmt.Errorf("No local storage cache found")
	}
	return sc.StartImageCacheTask(ctx, userCred, imageId, format, isForce, "")
}

func (self *SHost) AllowPerformConvertHypervisor(ctx context.Context,
	userCred mcclient.TokenCredential,
	query jsonutils.JSONObject,
	data jsonutils.JSONObject) bool {
	return db.IsAdminAllowPerform(userCred, self, "convert-hypervisor")
}

func (self *SHost) isAlterNameUnique(name string) bool {
	if self.GetModelManager().Query().Equals("name", name).NotEquals("id", self.Id).Equals("zone_id", self.ZoneId).Count() == 0 {
		return true
	}
	return false
}

func (self *SHost) PerformConvertHypervisor(ctx context.Context, userCred mcclient.TokenCredential, query jsonutils.JSONObject, data jsonutils.JSONObject) (jsonutils.JSONObject, error) {
	hostType, err := data.GetString("host_type")
	if err != nil {
		return nil, httperrors.NewNotAcceptableError("host_type must be specified")
	}
	if self.HostType != HOST_TYPE_BAREMETAL {
		return nil, httperrors.NewNotAcceptableError("Must be a baremetal host")
	}
	if self.GetBaremetalServer() != nil {
		return nil, httperrors.NewNotAcceptableError("Baremetal host is aleady occupied")
	}
	if !utils.IsInStringArray(self.Status, []string{BAREMETAL_READY, BAREMETAL_RUNNING}) {
		return nil, httperrors.NewNotAcceptableError("Connot convert hypervisor in status %s", self.Status)
	}
	driver := GetHostDriver(hostType)
	if driver == nil {
		return nil, httperrors.NewNotAcceptableError("Unsupport driver type %s", hostType)
	}
	// err := driver.CheckConvertConfig() do nothing
	// if err != nil {
	// return nil, httperrors.NewNotAcceptableError("Need more configuration: %s", err.Error())
	// }
	if data.Contains("name") {
		name, _ := data.GetString("name")
		err := self.GetModelManager().ValidateName(name)
		if err != nil {
			return nil, err
		}
		if !self.isAlterNameUnique(name) {
			return nil, httperrors.NewInputParameterError("Invalid name %s", name)
		}
	}
	image, _ := data.GetString("image")
	raid, _ := data.GetString("raid")
	params, err := driver.PrepareConvert(self, image, raid, data)
	if err != nil {
		return nil, httperrors.NewNotAcceptableError("Convert error: %s", err.Error())
	}
	ownerProjId := userCred.GetProjectId()
	guest, err := db.DoCreate(GuestManager, ctx, userCred, nil, params, ownerProjId)
	if err != nil {
		return nil, err
	}
	func() {
		lockman.LockObject(ctx, guest)
		defer lockman.ReleaseObject(ctx, guest)

		guest.PostCreate(ctx, userCred, ownerProjId, nil, params)
	}()
	log.Infof("Host convert to %s", guest.GetName())
	db.OpsLog.LogEvent(self, db.ACT_CONVERT_START, "", userCred)
	db.OpsLog.LogEvent(guest, db.ACT_CREATE, "Convert hypervisor", userCred)
	params.Set("__task__", jsonutils.NewString(taskman.CONVERT_TASK))
	params.Set("__convert_host_type__", jsonutils.NewString(hostType))
	GuestManager.OnCreateComplete(ctx, []db.IModel{guest}, userCred, nil, params)
	self.SetStatus(userCred, BAREMETAL_START_CONVERT, "")
	return nil, nil
}

func (self *SHost) AllowPerformUndoConvert(ctx context.Context,
	userCred mcclient.TokenCredential,
	query jsonutils.JSONObject,
	data jsonutils.JSONObject) bool {
	return db.IsAdminAllowPerform(userCred, self, "undo-convert")
}

func (self *SHost) PerformUndoConvert(ctx context.Context, userCred mcclient.TokenCredential, query jsonutils.JSONObject, data jsonutils.JSONObject) (jsonutils.JSONObject, error) {
	if !self.IsBaremetal {
		return nil, httperrors.NewNotAcceptableError("Not a baremetal")
	}
	if self.HostType == HOST_TYPE_BAREMETAL {
		return nil, httperrors.NewNotAcceptableError("Not being convert to hypervisor")
	}
	if self.Enabled {
		return nil, httperrors.NewNotAcceptableError("Host should be disabled")
	}
	if !utils.IsInStringArray(self.Status, []string{BAREMETAL_READY, BAREMETAL_RUNNING}) {
		return nil, httperrors.NewNotAcceptableError("Cannot unconvert in status %s", self.Status)
	}
	driver := self.GetDriverWithDefault()
	if driver == nil {
		return nil, httperrors.NewNotAcceptableError("Unsupport driver type %s", self.HostType)
	}
	err := driver.PrepareUnconvert(self)
	if err != nil {
		return nil, httperrors.NewNotAcceptableError(err.Error())
	}
	guests := self.GetGuests()
	if len(guests) > 1 {
		return nil, httperrors.NewNotAcceptableError("Not an empty host")
	} else if len(guests) == 1 {
		guest := guests[0]
		if guest.Hypervisor != HYPERVISOR_BAREMETAL {
			return nil, httperrors.NewNotAcceptableError("Not an converted hypervisor")
		}
		err := guest.SetDisableDelete(userCred, false)
		if err != nil {
			return nil, err
		}
		db.OpsLog.LogEvent(&guest, db.ACT_DELETE, "Unconvert baremetal", userCred)
	}
	db.OpsLog.LogEvent(self, db.ACT_UNCONVERT_START, "", userCred)
	task, err := taskman.TaskManager.NewTask(ctx, "BaremetalUnconvertHypervisorTask", self, userCred, nil, "", "", nil)
	if err != nil {
		return nil, err
	}
	task.ScheduleRun(nil)
	return nil, nil
}

func (self *SHost) GetDriverWithDefault() IHostDriver {
	hostType := self.HostType
	if len(hostType) == 0 {
		hostType = HOST_TYPE_DEFAULT
	}
	return GetHostDriver(hostType)
}

func (self *SHost) UpdateDiskConfig(userCred mcclient.TokenCredential, layouts []baremetal.Layout) error {
	bs := self.GetBaremetalstorage()
	if bs != nil {
		diff, err := db.Update(bs, func() error {
			if len(layouts) != 0 {
				bs.Config = jsonutils.Marshal(layouts).(*jsonutils.JSONArray)
				var size int64
				for i := 0; i < len(layouts); i++ {
					size += layouts[i].Size
				}
				bs.RealCapacity = int(size)
			} else {
				bs.Config = jsonutils.NewArray()
				bs.RealCapacity = bs.GetStorage().Capacity
			}
			return nil
		})
		if err != nil {
			log.Errorln(err)
			return err
		}
		db.OpsLog.LogEvent(bs, db.ACT_UPDATE, diff, userCred)
	}
	return nil
}

func (host *SHost) SyncHostExternalNics(ctx context.Context, userCred mcclient.TokenCredential, ihost cloudprovider.ICloudHost) compare.SyncResult {
	result := compare.SyncResult{}

	netIfs := host.GetNetInterfaces()
	extNics, err := ihost.GetIHostNics()
	if err != nil {
		result.Error(err)
		return result
	}

	disables := make([]*SNetInterface, 0)
	enables := make([]cloudprovider.ICloudHostNetInterface, 0)

	type sRemoveNetInterface struct {
		netif     *SNetInterface
		reserveIp bool
	}

	type sAddNetInterface struct {
		netif     cloudprovider.ICloudHostNetInterface
		reserveIp bool
	}

	removes := make([]sRemoveNetInterface, 0)
	adds := make([]sAddNetInterface, 0)

	nicMax := len(netIfs)
	if nicMax < len(extNics) {
		nicMax = len(extNics)
	}
	for i := 0; i < nicMax; i += 1 {
		if i < len(netIfs) && i < len(extNics) {
			obn := netIfs[i].GetBaremetalNetwork()
			var oip string
			if obn != nil {
				oip = obn.IpAddr
			}
			nip := extNics[i].GetIpAddr()
			if netIfs[i].Mac == extNics[i].GetMac() {
				if oip != nip {
					if obn != nil {
						disables = append(disables, &netIfs[i])
					}
					if len(nip) > 0 {
						enables = append(enables, extNics[i])
					}
				} else {
					// do nothing, in sync
				}
			} else {
				reserveIp := false
				if len(oip) > 0 && oip == nip {
					// # mac change case
					reserveIp = true
				}
				removes = append(removes, sRemoveNetInterface{netif: &netIfs[i], reserveIp: reserveIp})
				adds = append(adds, sAddNetInterface{netif: extNics[i], reserveIp: reserveIp})
			}
		} else if i < len(netIfs) && i >= len(extNics) {
			removes = append(removes, sRemoveNetInterface{netif: &netIfs[i], reserveIp: false})
		} else if i >= len(netIfs) && i < len(extNics) {
			adds = append(adds, sAddNetInterface{netif: extNics[i], reserveIp: false})
		}
	}

	for i := len(removes) - 1; i >= 0; i -= 1 {
		err = host.RemoveNetif(ctx, userCred, removes[i].netif, removes[i].reserveIp)
		if err != nil {
			result.DeleteError(err)
		} else {
			result.Delete()
		}
	}

	for i := len(disables) - 1; i >= 0; i -= 1 {
		err = host.DisableNetif(ctx, userCred, disables[i], false)
		if err != nil {
			result.DeleteError(err)
		} else {
			result.Delete()
		}
	}

	for i := 0; i < len(enables); i += 1 {
		netif := host.GetNetInterface(enables[i].GetMac())
		err = host.EnableNetif(ctx, userCred, netif, "", enables[i].GetIpAddr(), "", "", false, true)
		if err != nil {
			result.AddError(err)
		} else {
			result.Add()
		}
	}

	for i := 0; i < len(adds); i += 1 {
		extNic := adds[i].netif
		err = host.addNetif(ctx, userCred, extNic.GetMac(), "", extNic.GetIpAddr(), 0, extNic.GetNicType(), extNic.GetIndex(),
			extNic.IsLinkUp(), extNic.GetMtu(), false, "", "", false, true)
		if err != nil {
			result.AddError(err)
		} else {
			result.Add()
		}
	}

	return result
}

// func (manager *SHostManager) GetEsxiAgentHostId(key string) (string, error) {
// 	q := HostManager.Query("id")
// 	q = q.Equals("host_status", HOST_ONLINE)
// 	q = q.Equals("host_type", HOST_TYPE_HYPERVISOR)
// 	q = q.IsTrue("enabled")
//
// 	rows, err := q.Rows()
// 	if err != nil {
// 		return "", err
// 	}
// 	defer rows.Close()
//
// 	var hostId string
// 	hostIds := make([]string, 0)
// 	for rows.Next() {
// 		err = rows.Scan(&hostId)
// 		if err != nil {
// 			return "", err
// 		}
// 		hostIds = append(hostIds, hostId)
// 	}
//
// 	ring := hashring.New(hostIds)
// 	ret, _ := ring.GetNode(key)
// 	return ret, nil
// }
//
// func (manager *SHostManager) GetEsxiAgentHost(key string) (*SHost, error) {
// 	hostId, err := manager.GetEsxiAgentHostId(key)
// 	if err != nil {
// 		return nil, err
// 	}
// 	return manager.FetchHostById(hostId), nil
// }
//
// func (host *SHost) GetEsxiAgentHost() (*SHost, error) {
// 	return HostManager.GetEsxiAgentHost(host.Id)
// }

func (self *SHost) IsEsxiAgentReady() bool {
	url, err := auth.GetServiceURL("esxiagent", options.Options.Region, self.GetZone().GetName(), "")
	if err != nil {
		log.Errorln("is esxi agent ready: false")
		return false
	}
	log.Infof("esxi agent url:%s", url)
	return true
}

func (self *SHost) EsxiRequest(ctx context.Context, method httputils.THttpMethod, url string, headers http.Header, body *jsonutils.JSONDict) (jsonutils.JSONObject, error) {
	serviceUrl, err := auth.GetServiceURL("esxiagent", options.Options.Region, self.GetZone().GetName(), "")
	if err != nil {
		return nil, err
	}
	url = serviceUrl + url
	_, data, err := httputils.JSONRequest(httputils.GetDefaultClient(), ctx, method, url, headers, body, false)
	return data, err
}

func (manager *SHostManager) GetHostByIp(hostIp string) (*SHost, error) {
	q := manager.Query()
	q = q.Equals("access_ip", hostIp)

	host, err := db.NewModelObject(manager)
	if err != nil {
		return nil, err
	}
	err = q.First(host)
	if err != nil {
		return nil, err
	}

	return host.(*SHost), nil
}

func (self *SHost) getCloudProviderInfo() SCloudProviderInfo {
	var region *SCloudregion
	zone := self.GetZone()
	if zone != nil {
		region = zone.GetRegion()
	}
	provider := self.GetCloudprovider()
	return MakeCloudProviderInfo(region, zone, provider)
}

func (self *SHost) GetShortDesc(ctx context.Context) *jsonutils.JSONDict {
	desc := self.SEnabledStatusStandaloneResourceBase.GetShortDesc(ctx)
	info := self.getCloudProviderInfo()
	desc.Update(jsonutils.Marshal(&info))
	return desc
}

func (self *SHost) MarkGuestUnknown(userCred mcclient.TokenCredential) {
	log.Errorln(self.GetGuests())
	for _, guest := range self.GetGuests() {
		guest.SetStatus(userCred, VM_UNKNOWN, "host offline")
	}
}

func (manager *SHostManager) PingDetectionTask(ctx context.Context, userCred mcclient.TokenCredential, isStart bool) {
	deadline := time.Now().Add(-1 * time.Duration(options.Options.HostOfflineMaxSeconds) * time.Second)

	q := manager.Query().Equals("host_status", HOST_ONLINE).
		Equals("host_type", HOST_TYPE_HYPERVISOR)
	q = q.Filter(sqlchemy.OR(sqlchemy.IsNull(q.Field("last_ping_at")),
		sqlchemy.LT(q.Field("last_ping_at"), deadline)))

	rows, err := q.Rows()
	if err != nil {
		log.Errorln(err)
		return
	}
	defer rows.Close()

	for rows.Next() {
		var host = SHost{}
		q.Row2Struct(rows, &host)
		host.SetModelManager(manager)
		host.PerformOffline(ctx, userCred, nil, nil)
		host.MarkGuestUnknown(userCred)
	}
}

func (self *SHost) IsPrepaidRecycleResource() bool {
	return self.ResourceType == HostResourceTypePrepaidRecycle
}

func (host *SHost) AllowPerformSetSchedtag(ctx context.Context, userCred mcclient.TokenCredential, query jsonutils.JSONObject, data jsonutils.JSONObject) bool {
	return db.IsAdminAllowPerform(userCred, host, "set-schedtag")
}

func (host *SHost) getHostschedtags() []SHostschedtag {
	tags := make([]SHostschedtag, 0)
	hostschedtags := HostschedtagManager.Query().SubQuery()
	q := hostschedtags.Query().Equals("host_id", host.Id)
	err := db.FetchModelObjects(HostschedtagManager, q, &tags)
	if err != nil {
		log.Errorf("Get hostschedtags: %v", err)
		return nil
	}
	return tags
}

func (host *SHost) PerformSetSchedtag(ctx context.Context, userCred mcclient.TokenCredential, query jsonutils.JSONObject, data jsonutils.JSONObject) (jsonutils.JSONObject, error) {
	schedtags := jsonutils.GetArrayOfPrefix(data, "schedtag")
	setTagsId := []string{}
	for idx := 0; idx < len(schedtags); idx++ {
		schedtagIdent, _ := schedtags[idx].GetString()
		tag, err := SchedtagManager.FetchByIdOrName(userCred, schedtagIdent)
		if err != nil {
			if err == sql.ErrNoRows {
				return nil, httperrors.NewNotFoundError("Schedtag %s not found", schedtagIdent)
			}
			return nil, httperrors.NewGeneralError(err)
		}
		setTagsId = append(setTagsId, tag.GetId())
	}
	oldTags := host.getHostschedtags()
	for _, oldTag := range oldTags {
		if !utils.IsInStringArray(oldTag.SchedtagId, setTagsId) {
			if err := oldTag.Detach(ctx, userCred); err != nil {
				return nil, httperrors.NewGeneralError(err)
			}
		}
	}
	var oldTagIds []string
	for _, tag := range oldTags {
		oldTagIds = append(oldTagIds, tag.SchedtagId)
	}
	for _, setTagId := range setTagsId {
		if !utils.IsInStringArray(setTagId, oldTagIds) {
			if newTagObj, err := db.NewModelObject(HostschedtagManager); err != nil {
				return nil, httperrors.NewGeneralError(err)
			} else {
				newTag := newTagObj.(*SHostschedtag)
				newTag.HostId = host.Id
				newTag.SchedtagId = setTagId
				if err := newTag.GetModelManager().TableSpec().Insert(newTag); err != nil {
					return nil, httperrors.NewGeneralError(err)
				}
			}
		}
	}
	host.ClearSchedDescCache()
	return nil, nil
}<|MERGE_RESOLUTION|>--- conflicted
+++ resolved
@@ -2978,13 +2978,8 @@
 					return err
 				}
 			} else {
-<<<<<<< HEAD
-				hw := ihw.(*SHostwire)
+				hw := ihw
 				db.Update(hw, func() error {
-=======
-				hw := ihw
-				HostwireManager.TableSpec().Update(hw, func() error {
->>>>>>> 1649454d
 					hw.Bridge = bridge
 					hw.Interface = strInterface
 					// hw.MacAddr = mac
