--- conflicted
+++ resolved
@@ -659,10 +659,9 @@
 		log.Errorf("Unmarshal to baremetal storage error: %v", err)
 		return nil
 	}
-<<<<<<< HEAD
 	ret := make([]*baremetal.BaremetalStorage, len(storages))
-	for i, s := range storages {
-		ret[i] = &s
+	for i := range storages {
+		ret[i] = &storages[i]
 	}
 	return ret
 }
@@ -671,11 +670,6 @@
 	refStorages := ConvertStorageInfo2BaremetalStorages(storageInfo)
 	if refStorages == nil {
 		return nil
-=======
-	refStorages := make([]*baremetal.BaremetalStorage, len(storages))
-	for i := range storages {
-		refStorages[i] = &storages[i]
->>>>>>> 6e10c699
 	}
 	diskSpec := baremetal.GetDiskSpecV2(refStorages)
 	return jsonutils.Marshal(diskSpec)
