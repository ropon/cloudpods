package models

import (
	"context"
	"database/sql"
	"fmt"
	"net/http"
	"net/url"
	"sort"
	"strconv"
	"strings"
	"time"

	"yunion.io/x/jsonutils"
	"yunion.io/x/log"
	"yunion.io/x/pkg/tristate"
	"yunion.io/x/pkg/util/compare"
	"yunion.io/x/pkg/util/fileutils"
	"yunion.io/x/pkg/util/netutils"
	"yunion.io/x/pkg/util/regutils"
	"yunion.io/x/pkg/utils"
	"yunion.io/x/sqlchemy"

	api "yunion.io/x/onecloud/pkg/apis/compute"
	"yunion.io/x/onecloud/pkg/appsrv"
	"yunion.io/x/onecloud/pkg/cloudcommon/db"
	"yunion.io/x/onecloud/pkg/cloudcommon/db/lockman"
	"yunion.io/x/onecloud/pkg/cloudcommon/db/taskman"
	"yunion.io/x/onecloud/pkg/cloudprovider"
	"yunion.io/x/onecloud/pkg/compute/baremetal"
	"yunion.io/x/onecloud/pkg/compute/options"
	"yunion.io/x/onecloud/pkg/httperrors"
	"yunion.io/x/onecloud/pkg/mcclient"
	"yunion.io/x/onecloud/pkg/mcclient/auth"
	"yunion.io/x/onecloud/pkg/mcclient/modules"
	"yunion.io/x/onecloud/pkg/util/httputils"
	"yunion.io/x/onecloud/pkg/util/logclient"
)

const (
<<<<<<< HEAD
	HOST_TYPE_BAREMETAL  = "baremetal"
	HOST_TYPE_HYPERVISOR = "hypervisor" // KVM
	HOST_TYPE_KVM        = "kvm"
	HOST_TYPE_ESXI       = "esxi"    // # VMWare vSphere ESXi
	HOST_TYPE_KUBELET    = "kubelet" // # Kubernetes Kubelet
	HOST_TYPE_HYPERV     = "hyperv"  // # Microsoft Hyper-V
	HOST_TYPE_XEN        = "xen"     // # XenServer

	HOST_TYPE_ALIYUN    = "aliyun"
	HOST_TYPE_AWS       = "aws"
	HOST_TYPE_QCLOUD    = "qcloud"
	HOST_TYPE_AZURE     = "azure"
	HOST_TYPE_HUAWEI    = "huawei"
	HOST_TYPE_OPENSTACK = "openstack"
	HOST_TYPE_UCLOUD    = "ucloud"
=======
	HOST_TYPE_BAREMETAL  = api.HOST_TYPE_BAREMETAL
	HOST_TYPE_HYPERVISOR = api.HOST_TYPE_HYPERVISOR // KVM
	HOST_TYPE_KVM        = api.HOST_TYPE_KVM
	HOST_TYPE_ESXI       = api.HOST_TYPE_ESXI    // # VMWare vSphere ESXi
	HOST_TYPE_KUBELET    = api.HOST_TYPE_KUBELET // # Kubernetes Kubelet
	HOST_TYPE_HYPERV     = api.HOST_TYPE_HYPERV  // # Microsoft Hyper-V
	HOST_TYPE_XEN        = api.HOST_TYPE_XEN     // # XenServer

	HOST_TYPE_ALIYUN    = api.HOST_TYPE_ALIYUN
	HOST_TYPE_AWS       = api.HOST_TYPE_AWS
	HOST_TYPE_QCLOUD    = api.HOST_TYPE_QCLOUD
	HOST_TYPE_AZURE     = api.HOST_TYPE_AZURE
	HOST_TYPE_HUAWEI    = api.HOST_TYPE_HUAWEI
	HOST_TYPE_OPENSTACK = api.HOST_TYPE_OPENSTACK
>>>>>>> 828a56e3

	HOST_TYPE_DEFAULT = HOST_TYPE_HYPERVISOR

	// # possible status
	HOST_ONLINE   = api.HOST_ONLINE
	HOST_ENABLED  = api.HOST_ENABLED
	HOST_OFFLINE  = api.HOST_OFFLINE
	HOST_DISABLED = api.HOST_DISABLED

	NIC_TYPE_IPMI  = api.NIC_TYPE_IPMI
	NIC_TYPE_ADMIN = api.NIC_TYPE_ADMIN
	// #NIC_TYPE_NORMAL = 'normal'

	BAREMETAL_INIT           = api.BAREMETAL_INIT
	BAREMETAL_PREPARE        = api.BAREMETAL_PREPARE
	BAREMETAL_PREPARE_FAIL   = api.BAREMETAL_PREPARE_FAIL
	BAREMETAL_READY          = api.BAREMETAL_READY
	BAREMETAL_RUNNING        = api.BAREMETAL_RUNNING
	BAREMETAL_MAINTAINING    = api.BAREMETAL_MAINTAINING
	BAREMETAL_START_MAINTAIN = api.BAREMETAL_START_MAINTAIN
	BAREMETAL_DELETING       = api.BAREMETAL_DELETING
	BAREMETAL_DELETE         = api.BAREMETAL_DELETE
	BAREMETAL_DELETE_FAIL    = api.BAREMETAL_DELETE_FAIL
	BAREMETAL_UNKNOWN        = api.BAREMETAL_UNKNOWN
	BAREMETAL_SYNCING_STATUS = api.BAREMETAL_SYNCING_STATUS
	BAREMETAL_SYNC           = api.BAREMETAL_SYNC
	BAREMETAL_SYNC_FAIL      = api.BAREMETAL_SYNC_FAIL
	BAREMETAL_START_CONVERT  = api.BAREMETAL_START_CONVERT
	BAREMETAL_CONVERTING     = api.BAREMETAL_CONVERTING
	BAREMETAL_START_FAIL     = api.BAREMETAL_START_FAIL
	BAREMETAL_STOP_FAIL      = api.BAREMETAL_STOP_FAIL

	HOST_STATUS_RUNNING = api.BAREMETAL_RUNNING
	HOST_STATUS_READY   = api.BAREMETAL_READY
	HOST_STATUS_UNKNOWN = api.BAREMETAL_UNKNOWN
)

const (
	HostResourceTypeShared         = api.HostResourceTypeShared
	HostResourceTypeDefault        = api.HostResourceTypeShared
	HostResourceTypePrepaidRecycle = api.HostResourceTypePrepaidRecycle
	HostResourceTypeDedicated      = api.HostResourceTypeDedicated
)

var HOST_TYPES = api.HOST_TYPES

var NIC_TYPES = api.NIC_TYPES

type SHostManager struct {
	db.SEnabledStatusStandaloneResourceBaseManager
}

var HostManager *SHostManager

func init() {
	HostManager = &SHostManager{
		SEnabledStatusStandaloneResourceBaseManager: db.NewEnabledStatusStandaloneResourceBaseManager(
			SHost{},
			"hosts_tbl",
			"host",
			"hosts",
		),
	}
	HostManager.SetAlias("baremetal", "baremetals")
}

type SHost struct {
	db.SEnabledStatusStandaloneResourceBase
	SManagedResourceBase
	SBillingResourceBase

	Rack  string `width:"16" charset:"ascii" nullable:"true" get:"admin" update:"admin" create:"admin_optional"` // Column(VARCHAR(16, charset='ascii'), nullable=True)
	Slots string `width:"16" charset:"ascii" nullable:"true" get:"admin" update:"admin" create:"admin_optional"` // Column(VARCHAR(16, charset='ascii'), nullable=True)

	AccessMac  string `width:"32" charset:"ascii" nullable:"false" index:"true" list:"admin" update:"admin" create:"admin_required"` // Column(VARCHAR(32, charset='ascii'), nullable=False, index=True)
	AccessIp   string `width:"16" charset:"ascii" nullable:"true" list:"admin" update:"admin" create:"admin_optional"`               // Column(VARCHAR(16, charset='ascii'), nullable=True)
	ManagerUri string `width:"256" charset:"ascii" nullable:"true" list:"admin" update:"admin" create:"admin_optional"`              // Column(VARCHAR(256, charset='ascii'), nullable=True)

	SysInfo jsonutils.JSONObject `nullable:"true" search:"admin" get:"admin" update:"admin" create:"admin_optional"`               // Column(JSONEncodedDict, nullable=True)
	SN      string               `width:"128" charset:"ascii" nullable:"true" list:"admin" update:"admin" create:"admin_optional"` // Column(VARCHAR(128, charset='ascii'), nullable=True)

	CpuCount    int8    `nullable:"true" list:"admin" update:"admin" create:"admin_optional"`                           // Column(TINYINT, nullable=True) # cpu count
	NodeCount   int8    `nullable:"true" list:"admin" update:"admin" create:"admin_optional"`                           // Column(TINYINT, nullable=True)
	CpuDesc     string  `width:"64" charset:"ascii" nullable:"true" get:"admin" update:"admin" create:"admin_optional"` // Column(VARCHAR(64, charset='ascii'), nullable=True)
	CpuMhz      int     `nullable:"true" get:"admin" update:"admin" create:"admin_optional"`                            // Column(Integer, nullable=True) # cpu MHz
	CpuCache    int     `nullable:"true" get:"admin" update:"admin" create:"admin_optional"`                            // Column(Integer, nullable=True) # cpu Cache in KB
	CpuReserved int8    `nullable:"true" default:"0" list:"admin" update:"admin" create:"admin_optional"`               // Column(TINYINT, nullable=True, default=0)
	CpuCmtbound float32 `nullable:"true" default:"8" list:"admin" update:"admin" create:"admin_optional"`               // = Column(Float, nullable=True)

	MemSize     int     `nullable:"true" list:"admin" update:"admin" create:"admin_optional"`             // Column(Integer, nullable=True) # memory size in MB
	MemReserved int     `nullable:"true" default:"0" list:"admin" update:"admin" create:"admin_optional"` // Column(Integer, nullable=True, default=0) # memory reserved in MB
	MemCmtbound float32 `nullable:"true" default:"1" list:"admin" update:"admin" create:"admin_optional"` // = Column(Float, nullable=True)

	StorageSize   int                  `nullable:"true" list:"admin" update:"admin" create:"admin_optional"`                            // Column(Integer, nullable=True) # storage size in MB
	StorageType   string               `width:"20" charset:"ascii" nullable:"true" list:"admin" update:"admin" create:"admin_optional"` // Column(VARCHAR(20, charset='ascii'), nullable=True)
	StorageDriver string               `width:"20" charset:"ascii" nullable:"true" get:"admin" update:"admin" create:"admin_optional"`  // Column(VARCHAR(20, charset='ascii'), nullable=True)
	StorageInfo   jsonutils.JSONObject `nullable:"true" get:"admin" update:"admin" create:"admin_optional"`                             // Column(JSONEncodedDict, nullable=True)

	IpmiInfo jsonutils.JSONObject `nullable:"true" get:"admin" update:"admin" create:"admin_optional"` // Column(JSONEncodedDict, nullable=True)

	// Status  string = Column(VARCHAR(16, charset='ascii'), nullable=False, default=baremetalstatus.INIT) # status
	HostStatus string `width:"16" charset:"ascii" nullable:"false" default:"offline" list:"admin"` // Column(VARCHAR(16, charset='ascii'), nullable=False, server_default=HOST_OFFLINE, default=HOST_OFFLINE)

	ZoneId string `width:"128" charset:"ascii" nullable:"false" list:"admin" update:"admin" create:"admin_optional"` // Column(VARCHAR(ID_LENGTH, charset='ascii'), nullable=False)

	HostType string `width:"36" charset:"ascii" nullable:"false" list:"admin" update:"admin" create:"admin_required"` // Column(VARCHAR(36, charset='ascii'), nullable=False)

	Version string `width:"64" charset:"ascii" list:"admin" update:"admin" create:"admin_optional"` // Column(VARCHAR(64, charset='ascii'))

	IsBaremetal bool `nullable:"true" default:"false" list:"admin" update:"admin" create:"admin_optional"` // Column(Boolean, nullable=True, default=False)

	IsMaintenance bool `nullable:"true" default:"false" list:"admin"` // Column(Boolean, nullable=True, default=False)

	LastPingAt time.Time ``

	ResourceType string `width:"36" charset:"ascii" nullable:"false" list:"admin" update:"admin" create:"admin_optional" default:"shared"` // Column(VARCHAR(36, charset='ascii'), nullable=False)

	RealExternalId string `width:"256" charset:"utf8" get:"admin"`
}

func (manager *SHostManager) GetContextManager() []db.IModelManager {
	return []db.IModelManager{ZoneManager}
}

func (self *SHostManager) AllowListItems(ctx context.Context, userCred mcclient.TokenCredential, query jsonutils.JSONObject) bool {
	return db.IsAdminAllowList(userCred, self)
}

func (self *SHostManager) AllowCreateItem(ctx context.Context, userCred mcclient.TokenCredential, query jsonutils.JSONObject, data jsonutils.JSONObject) bool {
	return db.IsAdminAllowCreate(userCred, self)
}

func (self *SHost) AllowGetDetails(ctx context.Context, userCred mcclient.TokenCredential, query jsonutils.JSONObject) bool {
	return db.IsAdminAllowGet(userCred, self)
}

func (self *SHost) AllowUpdateItem(ctx context.Context, userCred mcclient.TokenCredential) bool {
	return db.IsAdminAllowUpdate(userCred, self)
}

func (self *SHost) AllowDeleteItem(ctx context.Context, userCred mcclient.TokenCredential, query jsonutils.JSONObject, data jsonutils.JSONObject) bool {
	return db.IsAdminAllowDelete(userCred, self)
}

func (manager *SHostManager) ListItemFilter(ctx context.Context, q *sqlchemy.SQuery, userCred mcclient.TokenCredential, query jsonutils.JSONObject) (*sqlchemy.SQuery, error) {
	var err error
	q, err = managedResourceFilterByAccount(q, query, "", nil)
	if err != nil {
		return nil, err
	}
	q = managedResourceFilterByCloudType(q, query, "", nil)

	queryDict := query.(*jsonutils.JSONDict)

	resType, _ := query.GetString("resource_type")
	if len(resType) > 0 {
		queryDict.Remove("resource_type")

		switch resType {
		case HostResourceTypeShared:
			q = q.Filter(
				sqlchemy.OR(
					sqlchemy.IsNullOrEmpty(q.Field("resource_type")),
					sqlchemy.Equals(q.Field("resource_type"), HostResourceTypeShared),
				),
			)
		default:
			q = q.Equals("resource_type", resType)
		}
	}

	q, err = manager.SEnabledStatusStandaloneResourceBaseManager.ListItemFilter(ctx, q, userCred, query)
	if err != nil {
		return nil, err
	}

	anyMac, _ := query.GetString("any_mac")
	if len(anyMac) > 0 {
		anyMac := netutils.FormatMacAddr(anyMac)
		if len(anyMac) == 0 {
			return nil, httperrors.NewInputParameterError("invalid any_mac address")
		}
		netif, _ := NetInterfaceManager.FetchByMac(anyMac)
		if netif != nil && len(netif.BaremetalId) > 0 {
			q = q.Equals("id", netif.BaremetalId)
		} else {
			q = q.Equals("access_mac", anyMac)
		}
	}
	// var scopeQuery *sqlchemy.SSubQuery

	schedTagStr := jsonutils.GetAnyString(query, []string{"schedtag", "schedtag_id"})
	if len(schedTagStr) > 0 {
		schedTag, _ := SchedtagManager.FetchByIdOrName(nil, schedTagStr)
		if schedTag == nil {
			return nil, httperrors.NewResourceNotFoundError("Schedtag %s not found", schedTagStr)
		}
		hostschedtags := HostschedtagManager.Query().SubQuery()
		scopeQuery := hostschedtags.Query(hostschedtags.Field("host_id")).Equals("schedtag_id", schedTag.GetId()).SubQuery()
		q = q.In("id", scopeQuery)
	}

	wireStr := jsonutils.GetAnyString(query, []string{"wire", "wire_id"})
	if len(wireStr) > 0 {
		wire, _ := WireManager.FetchByIdOrName(nil, wireStr)
		if wire == nil {
			return nil, httperrors.NewResourceNotFoundError("Wire %s not found", wireStr)
		}
		hostwires := HostwireManager.Query().SubQuery()
		scopeQuery := hostwires.Query(hostwires.Field("host_id")).Equals("wire_id", wire.GetId()).SubQuery()
		q = q.In("id", scopeQuery)
	}

	storageStr := jsonutils.GetAnyString(query, []string{"storage", "storage_id"})
	if len(storageStr) > 0 {
		storage, _ := StorageManager.FetchByIdOrName(nil, storageStr)
		if storage == nil {
			return nil, httperrors.NewResourceNotFoundError("Storage %s not found", storageStr)
		}
		hoststorages := HoststorageManager.Query().SubQuery()
		scopeQuery := hoststorages.Query(hoststorages.Field("host_id")).Equals("storage_id", storage.GetId()).SubQuery()
		q = q.In("id", scopeQuery)
	}

	zoneStr := jsonutils.GetAnyString(query, []string{"zone", "zone_id"})
	if len(zoneStr) > 0 {
		zone, err := ZoneManager.FetchByIdOrName(nil, zoneStr)
		if err != nil {
			if err == sql.ErrNoRows {
				return nil, httperrors.NewResourceNotFoundError2(ZoneManager.Keyword(), zoneStr)
			}
			return nil, httperrors.NewGeneralError(err)
		}
		q = q.Filter(sqlchemy.Equals(q.Field("zone_id"), zone.GetId()))

		queryDict.Remove("zone_id")
	}

	regionStr := jsonutils.GetAnyString(query, []string{"region", "region_id"})
	if len(regionStr) > 0 {
		region, err := CloudregionManager.FetchByIdOrName(nil, regionStr)
		if err != nil {
			if err == sql.ErrNoRows {
				return nil, httperrors.NewResourceNotFoundError2(CloudregionManager.Keyword(), regionStr)
			}
			return nil, httperrors.NewGeneralError(err)
		}
		subq := ZoneManager.Query("id").Equals("cloudregion_id", region.GetId()).SubQuery()
		q = q.Filter(sqlchemy.In(q.Field("zone_id"), subq))
	}

	// vcenter
	// zone
	// cachedimage

	/*managerStr := jsonutils.GetAnyString(query, []string{"manager", "cloudprovider", "cloudprovider_id", "manager_id"})
	if len(managerStr) > 0 {
		provider, err := CloudproviderManager.FetchByIdOrName(nil, managerStr)
		if err != nil {
			if err == sql.ErrNoRows {
				return nil, httperrors.NewResourceNotFoundError2(CloudproviderManager.Keyword(), managerStr)
			}
			return nil, httperrors.NewGeneralError(err)
		}
		q = q.Filter(sqlchemy.Equals(q.Field("manager_id"), provider.GetId()))
		queryDict.Remove("manager_id")
	}

	accountStr := jsonutils.GetAnyString(query, []string{"account", "account_id", "cloudaccount", "cloudaccount_id"})
	if len(accountStr) > 0 {
		account, err := CloudaccountManager.FetchByIdOrName(nil, accountStr)
		if err != nil {
			if err == sql.ErrNoRows {
				return nil, httperrors.NewResourceNotFoundError2(CloudaccountManager.Keyword(), accountStr)
			}
			return nil, httperrors.NewGeneralError(err)
		}
		subq := CloudproviderManager.Query("id").Equals("cloudaccount_id", account.GetId()).SubQuery()
		q = q.Filter(sqlchemy.In(q.Field("manager_id"), subq))
	}

	providerStr := jsonutils.GetAnyString(query, []string{"provider"})
	if len(providerStr) > 0 {
		subq := CloudproviderManager.Query("id").Equals("provider", providerStr).SubQuery()
		q = q.Filter(sqlchemy.In(q.Field("manager_id"), subq))
	}*/

	usable := jsonutils.QueryBoolean(query, "usable", false)
	if usable {
		hosts := HostManager.Query().SubQuery()
		hostwires := HostwireManager.Query().SubQuery()
		networks := NetworkManager.Query().SubQuery()
		providers := CloudproviderManager.Query().SubQuery()

		hostQ1 := hosts.Query(hosts.Field("id"))
		hostQ1 = hostQ1.Join(providers, sqlchemy.Equals(hosts.Field("manager_id"), providers.Field("id")))
		hostQ1 = hostQ1.Join(hostwires, sqlchemy.Equals(hosts.Field("id"), hostwires.Field("host_id")))
		hostQ1 = hostQ1.Join(networks, sqlchemy.Equals(hostwires.Field("wire_id"), networks.Field("wire_id")))
		hostQ1 = hostQ1.Filter(sqlchemy.IsTrue(providers.Field("enabled")))
		hostQ1 = hostQ1.Filter(sqlchemy.In(providers.Field("status"), CLOUD_PROVIDER_VALID_STATUS))
		hostQ1 = hostQ1.Filter(sqlchemy.Equals(networks.Field("status"), NETWORK_STATUS_AVAILABLE))
		hostQ1 = hostQ1.Filter(sqlchemy.IsTrue(hosts.Field("enabled")))

		hostQ2 := hosts.Query(hosts.Field("id"))
		hostQ2 = hostQ2.Join(hostwires, sqlchemy.Equals(hosts.Field("id"), hostwires.Field("host_id")))
		hostQ2 = hostQ2.Join(networks, sqlchemy.Equals(hostwires.Field("wire_id"), networks.Field("wire_id")))
		hostQ2 = hostQ2.Filter(sqlchemy.IsNullOrEmpty(hosts.Field("manager_id")))
		hostQ2 = hostQ2.Filter(sqlchemy.Equals(networks.Field("status"), NETWORK_STATUS_AVAILABLE))
		hostQ2 = hostQ2.Filter(sqlchemy.IsTrue(hosts.Field("enabled")))

		q = q.Filter(sqlchemy.OR(
			sqlchemy.In(q.Field("id"), hostQ1.SubQuery()),
			sqlchemy.In(q.Field("id"), hostQ2.SubQuery()),
		))
	}

	if query.Contains("baremetal") {
		isBaremetal := jsonutils.QueryBoolean(query, "baremetal", false)
		if isBaremetal {
			q = q.Equals("host_type", HOST_TYPE_BAREMETAL)
		} else {
			q = q.NotEquals("host_type", HOST_TYPE_BAREMETAL)
		}
	}

	return q, nil
}

func (self *SHost) GetZone() *SZone {
	if len(self.ZoneId) == 0 {
		return nil
	}
	zone, _ := ZoneManager.FetchById(self.ZoneId)
	if zone != nil {
		return zone.(*SZone)
	}
	return nil
}

func (self *SHost) GetRegion() *SCloudregion {
	zone := self.GetZone()
	if zone != nil {
		return zone.GetRegion()
	}
	return nil
}

func (self *SHost) GetCpuCount() int {
	if self.CpuReserved > 0 && self.CpuReserved < self.CpuCount {
		return int(self.CpuCount - self.CpuReserved)
	} else {
		return int(self.CpuCount)
	}
}

func (self *SHost) GetMemSize() int {
	if self.MemReserved > 0 && self.MemReserved < self.MemSize {
		return self.MemSize - self.MemReserved
	} else {
		return self.MemSize
	}
}

func (self *SHost) GetMemoryOvercommitBound() float32 {
	if self.MemCmtbound > 0 {
		return self.MemCmtbound
	}
	return options.Options.DefaultMemoryOvercommitBound
}

func (self *SHost) GetVirtualMemorySize() float32 {
	return float32(self.GetMemSize()) * self.GetMemoryOvercommitBound()
}

func (self *SHost) GetCPUOvercommitBound() float32 {
	if self.CpuCmtbound > 0 {
		return self.CpuCmtbound
	}
	return options.Options.DefaultCPUOvercommitBound
}

func (self *SHost) GetVirtualCPUCount() float32 {
	return float32(self.GetCpuCount()) * self.GetCPUOvercommitBound()
}

/*func (manager *SHostManager) AllowListItems(ctx context.Context, userCred mcclient.TokenCredential, query jsonutils.JSONObject) bool {
	return userCred.IsSystemAdmin()
}

func (manager *SHostManager) AllowCreateItem(ctx context.Context, userCred mcclient.TokenCredential, query jsonutils.JSONObject, data jsonutils.JSONObject) bool {
	return userCred.IsSystemAdmin()
}

func (self *SHost) AllowGetDetails(ctx context.Context, userCred mcclient.TokenCredential, query jsonutils.JSONObject) bool {
	return userCred.IsSystemAdmin()
}

func (self *SHost) AllowUpdateItem(ctx context.Context, userCred mcclient.TokenCredential) bool {
	return userCred.IsSystemAdmin()
}

func (self *SHost) AllowDeleteItem(ctx context.Context, userCred mcclient.TokenCredential) bool {
	return userCred.IsSystemAdmin()
}*/

func (self *SHost) ValidateDeleteCondition(ctx context.Context) error {
	if self.IsBaremetal && self.HostType != HOST_TYPE_BAREMETAL {
		return httperrors.NewInvalidStatusError("Host is a converted baremetal, should be unconverted before delete")
	}
	if self.Enabled {
		return httperrors.NewInvalidStatusError("Host is not disabled")
	}
	if self.GetGuestCount() > 0 {
		return httperrors.NewNotEmptyError("Not an empty host")
	}
	for _, hoststorage := range self.GetHoststorages() {
		storage := hoststorage.GetStorage()
		if storage != nil && storage.IsLocal() && storage.GetDiskCount() > 0 {
			return httperrors.NewNotEmptyError("Local host storage is not empty???")
		}
	}
	return self.SEnabledStatusStandaloneResourceBase.ValidateDeleteCondition(ctx)
}

func (self *SHost) Delete(ctx context.Context, userCred mcclient.TokenCredential) error {
	log.Infof("Host delete do nothing")
	return nil
}

func (self *SHost) CustomizeDelete(ctx context.Context, userCred mcclient.TokenCredential, query jsonutils.JSONObject, data jsonutils.JSONObject) error {
	if self.IsBaremetal {
		return self.StartDeleteBaremetalTask(ctx, userCred, "")
	} else {
		return self.RealDelete(ctx, userCred)
	}
}

func (self *SHost) StartDeleteBaremetalTask(ctx context.Context, userCred mcclient.TokenCredential, parentTaskId string) error {
	task, err := taskman.TaskManager.NewTask(ctx, "BaremetalDeleteTask", self, userCred, nil, parentTaskId, "", nil)
	if err != nil {
		return err
	}
	task.ScheduleRun(nil)
	return nil
}

func (self *SHost) RealDelete(ctx context.Context, userCred mcclient.TokenCredential) error {
	for _, hostschedtag := range self.GetHostschedtags() {
		hostschedtag.Delete(ctx, userCred)
	}

	IsolatedDeviceManager.DeleteDevicesByHost(ctx, userCred, self)

	for _, hoststorage := range self.GetHoststorages() {
		storage := hoststorage.GetStorage()
		if storage != nil && storage.IsLocal() && storage.GetDiskCount() > 0 {
			return httperrors.NewNotEmptyError("Inconsistent: local storage is not empty???")
		}
	}
	for _, hoststorage := range self.GetHoststorages() {
		storage := hoststorage.GetStorage()
		if storage != nil && storage.IsLocal() {
			storage.Delete(ctx, userCred)
		}
		hoststorage.Delete(ctx, userCred)
	}
	for _, bn := range self.GetBaremetalnetworks() {
		self.DeleteBaremetalnetwork(ctx, userCred, &bn, false)
	}
	for _, netif := range self.GetNetInterfaces() {
		netif.Remove(ctx, userCred)
	}
	for _, hostwire := range self.GetHostwires() {
		hostwire.Detach(ctx, userCred)
		// hostwire.Delete(ctx, userCred) ???
	}
	baremetalStorage := self.GetBaremetalstorage()
	if baremetalStorage != nil {
		store := baremetalStorage.GetStorage()
		baremetalStorage.Delete(ctx, userCred)
		if store != nil {
			store.Delete(ctx, userCred)
		}
	}
	return self.SEnabledStatusStandaloneResourceBase.Delete(ctx, userCred)
}

func (self *SHost) GetHostschedtags() []SHostschedtag {
	q := HostschedtagManager.Query().Equals("host_id", self.Id)
	hostschedtags := make([]SHostschedtag, 0)
	err := db.FetchModelObjects(HostschedtagManager, q, &hostschedtags)
	if err != nil {
		log.Errorf("GetHostschedtags error %s", err)
		return nil
	}
	return hostschedtags
}

func (self *SHost) GetHoststoragesQuery() *sqlchemy.SQuery {
	return HoststorageManager.Query().Equals("host_id", self.Id)
}

func (self *SHost) GetStorageCount() int {
	return self.GetHoststoragesQuery().Count()
}

func (self *SHost) GetHoststorages() []SHoststorage {
	hoststorages := make([]SHoststorage, 0)
	q := self.GetHoststoragesQuery()
	err := db.FetchModelObjects(HoststorageManager, q, &hoststorages)
	if err != nil {
		log.Errorf("GetHoststorages error %s", err)
		return nil
	}
	return hoststorages
}

func (self *SHost) GetHoststorageOfId(storageId string) *SHoststorage {
	hoststorage := SHoststorage{}
	hoststorage.SetModelManager(HoststorageManager)
	err := self.GetHoststoragesQuery().Equals("storage_id", storageId).First(&hoststorage)
	if err != nil {
		log.Errorf("GetHoststorageOfId fail %s", err)
		return nil
	}
	return &hoststorage
}

func (self *SHost) GetHoststorageByExternalId(extId string) *SHoststorage {
	hoststorage := SHoststorage{}
	hoststorage.SetModelManager(HoststorageManager)

	hoststorages := HoststorageManager.Query().SubQuery()
	storages := StorageManager.Query().SubQuery()
	q := hoststorages.Query()
	q = q.Join(storages, sqlchemy.Equals(hoststorages.Field("storage_id"), storages.Field("id")))
	q = q.Filter(sqlchemy.Equals(hoststorages.Field("host_id"), self.Id))
	q = q.Filter(sqlchemy.Equals(storages.Field("external_id"), extId))

	err := q.First(&hoststorage)
	if err != nil {
		log.Errorf("GetHoststorageByExternalId fail %s", err)
		return nil
	}

	return &hoststorage
}

func (self *SHost) GetStorageByFilePath(path string) *SStorage {
	hoststorages := self.GetHoststorages()
	if hoststorages == nil {
		return nil
	}
	for i := 0; i < len(hoststorages); i += 1 {
		if strings.HasPrefix(path, hoststorages[i].MountPoint) {
			return hoststorages[i].GetStorage()
		}
	}
	return nil
}

func (self *SHost) GetBaremetalstorage() *SHoststorage {
	if !self.IsBaremetal {
		return nil
	}
	hoststorages := HoststorageManager.Query().SubQuery()
	storages := StorageManager.Query().SubQuery()
	q := hoststorages.Query()
	q = q.Join(storages, sqlchemy.AND(sqlchemy.Equals(storages.Field("id"), hoststorages.Field("storage_id")),
		sqlchemy.IsFalse(storages.Field("deleted"))))
	q = q.Filter(sqlchemy.Equals(storages.Field("storage_type"), STORAGE_BAREMETAL))
	q = q.Filter(sqlchemy.Equals(hoststorages.Field("host_id"), self.Id))
	if q.Count() == 1 {
		hs := SHoststorage{}
		hs.SetModelManager(HoststorageManager)
		err := q.First(&hs)
		if err != nil {
			log.Errorf("error %s", err)
			return nil
		}
		return &hs
	}
	log.Errorf("Cannof find baremetalstorage??")
	return nil
}

func (self *SHost) SaveCleanUpdates(doUpdate func() error) (map[string]sqlchemy.SUpdateDiff, error) {
	return self.saveUpdates(doUpdate, true)
}

func (self *SHost) SaveUpdates(doUpdate func() error) (map[string]sqlchemy.SUpdateDiff, error) {
	return self.saveUpdates(doUpdate, false)
}

func (self *SHost) saveUpdates(doUpdate func() error, doSchedClean bool) (map[string]sqlchemy.SUpdateDiff, error) {
	diff, err := db.Update(self, doUpdate)
	if err != nil {
		return nil, err
	}
	if doSchedClean {
		self.ClearSchedDescCache()
	}
	return diff, nil
}

func (self *SHost) AllowPerformUpdateStorage(
	ctx context.Context,
	userCred mcclient.TokenCredential,
	query jsonutils.JSONObject,
	data jsonutils.JSONObject,
) bool {
	return db.IsAdminAllowPerform(userCred, self, "update-storage")
}

func (self *SHost) PerformUpdateStorage(
	ctx context.Context,
	userCred mcclient.TokenCredential,
	query jsonutils.JSONObject,
	data jsonutils.JSONObject,
) (jsonutils.JSONObject, error) {
	bs := self.GetBaremetalstorage()
	capacity, _ := data.Int("capacity")
	zoneId, _ := data.GetString("zone_id")
	if bs == nil {
		// 1. create storage
		storage := SStorage{}
		storage.Name = fmt.Sprintf("storage%s", self.GetName())
		storage.Capacity = int(capacity)
		storage.StorageType = STORAGE_BAREMETAL
		storage.MediumType = self.StorageType
		storage.Cmtbound = 1.0
		storage.Status = STORAGE_ONLINE
		storage.ZoneId = zoneId
		err := StorageManager.TableSpec().Insert(&storage)
		if err != nil {
			return nil, fmt.Errorf("Create baremetal storage error: %v", err)
		}
		db.OpsLog.LogEvent(&storage, db.ACT_CREATE, storage.GetShortDesc(ctx), userCred)
		// 2. create host storage
		bmStorage := SHoststorage{}
		bmStorage.HostId = self.Id
		bmStorage.StorageId = storage.Id
		bmStorage.RealCapacity = int(capacity)
		bmStorage.MountPoint = ""
		err = HoststorageManager.TableSpec().Insert(&bmStorage)
		if err != nil {
			return nil, fmt.Errorf("Create baremetal hostStorage error: %v", err)
		}
		db.OpsLog.LogAttachEvent(ctx, self, &storage, userCred, bmStorage.GetShortDesc(ctx))
		return nil, nil
	}
	storage := bs.GetStorage()
	if capacity != int64(storage.Capacity) {
		diff, err := db.Update(storage, func() error {
			storage.Capacity = int(capacity)
			return nil
		})
		if err != nil {
			return nil, fmt.Errorf("Update baremetal storage error: %v", err)
		}
		db.OpsLog.LogEvent(storage, db.ACT_UPDATE, diff, userCred)
	}
	return nil, nil
}

func (self *SHost) GetFetchUrl() string {
	managerUrl, err := url.Parse(self.ManagerUri)
	if err != nil {
		log.Errorf("GetFetchUrl fail to parse url: %s", err)
	}
	portStr := managerUrl.Port()
	var port int
	if len(portStr) > 0 {
		port, _ = strconv.Atoi(portStr)
	} else {
		if managerUrl.Scheme == "https" {
			port = 443
		} else if managerUrl.Scheme == "http" {
			port = 80
		}
	}
	return fmt.Sprintf("%s://%s:%d", managerUrl.Scheme, strings.Split(managerUrl.Host, ":")[0], port+40000)
}

func (self *SHost) GetAttachedStorages(storageType string) []SStorage {
	return self._getAttachedStorages(tristate.False, tristate.True, storageType)
}

func (self *SHost) _getAttachedStorages(isBaremetal tristate.TriState, enabled tristate.TriState, storageType string) []SStorage {
	storages := StorageManager.Query().SubQuery()
	hoststorages := HoststorageManager.Query().SubQuery()
	q := storages.Query()
	q = q.Join(hoststorages, sqlchemy.Equals(storages.Field("id"), hoststorages.Field("storage_id")))
	if enabled.IsTrue() {
		q = q.IsTrue("enabled")
	} else if enabled.IsFalse() {
		q = q.IsFalse("enabled")
	}
	if isBaremetal.IsTrue() {
		q = q.Equals("storage_type", STORAGE_BAREMETAL)
	} else if isBaremetal.IsFalse() {
		q = q.NotEquals("storage_type", STORAGE_BAREMETAL)
	}
	if len(storageType) > 0 {
		q = q.Equals("storage_type", storageType)
	}
	q = q.Filter(sqlchemy.Equals(hoststorages.Field("host_id"), self.Id))
	ret := make([]SStorage, 0)
	err := db.FetchModelObjects(StorageManager, q, &ret)
	if err != nil {
		log.Errorf("GetAttachedStorages fail %s", err)
		return nil
	}
	return ret
}

func (self *SHost) SyncAttachedStorageStatus() {
	storages := self.GetAttachedStorages("")
	if storages != nil {
		for _, storage := range storages {
			storage.SyncStatusWithHosts()
		}
		self.ClearSchedDescCache()
	}
}

func (self *SHostManager) IsNewNameUnique(name string, userCred mcclient.TokenCredential, kwargs *jsonutils.JSONDict) bool {
	q := self.Query().Equals("name", name)
	if kwargs != nil && kwargs.Contains("zone_id") {
		zoneId, _ := kwargs.GetString("zone_id")
		q.Equals("zone_id", zoneId)
	}
	return q.Count() == 0
}

func (self *SHostManager) AllowGetPropertyBmStartRegisterScript(ctx context.Context, userCred mcclient.TokenCredential, query jsonutils.JSONObject) bool {
	return true
}

func (self *SHostManager) GetPropertyBmStartRegisterScript(ctx context.Context, userCred mcclient.TokenCredential, query jsonutils.JSONObject) (jsonutils.JSONObject, error) {
	regionUri, err := auth.GetServiceURL("compute_v2", options.Options.Region, "", "")
	if err != nil {
		return nil, err
	}
	var script string
	script += fmt.Sprintf("curl -k -fsSL -H 'X-Auth-Token: %s' %s/misc/bm-prepare-script", userCred.GetTokenString(), regionUri)
	res := jsonutils.NewDict()
	res.Add(jsonutils.NewString(script), "script")
	return res, nil
}

func (maanger *SHostManager) ClearAllSchedDescCache() error {
	s := auth.GetAdminSession(context.Background(), options.Options.Region, "")
	return modules.SchedManager.CleanCache(s, "")
}

func (maanger *SHostManager) ClearSchedDescCache(hostId string) error {
	s := auth.GetAdminSession(context.Background(), options.Options.Region, "")
	return modules.SchedManager.CleanCache(s, hostId)
}

func (self *SHost) ClearSchedDescCache() error {
	return HostManager.ClearSchedDescCache(self.Id)
}

func (self *SHost) GetSpec(statusCheck bool) *jsonutils.JSONDict {
	if statusCheck {
		if !self.Enabled {
			return nil
		}
		if utils.IsInStringArray(self.Status, []string{BAREMETAL_INIT, BAREMETAL_PREPARE_FAIL, BAREMETAL_PREPARE}) ||
			self.GetBaremetalServer() != nil {
			return nil
		}
		if self.MemSize == 0 || self.CpuCount == 0 {
			return nil
		}
		if self.ResourceType == HostResourceTypePrepaidRecycle && self.GetGuestCount() > 0 {
			return nil
		}

		if len(self.ManagerId) > 0 {
			providerObj, _ := CloudproviderManager.FetchById(self.ManagerId)
			if providerObj == nil {
				return nil
			}
			provider := providerObj.(*SCloudprovider)
			if !provider.IsAvailable() {
				return nil
			}
		}
	}
	spec := self.GetHardwareSpecification()
	spec.Remove("storage_info")
	nifs := self.GetNetInterfaces()
	var nicCount int64
	for _, nif := range nifs {
		if nif.NicType != NIC_TYPE_IPMI {
			nicCount++
		}
	}
	spec.Set("nic_count", jsonutils.NewInt(nicCount))

	var manufacture string
	var model string
	if self.SysInfo != nil {
		manufacture, _ = self.SysInfo.GetString("manufacture")
		model, _ = self.SysInfo.GetString("model")
	}
	if manufacture == "" {
		manufacture = "Unknown"
	}
	if model == "" {
		model = "Unknown"
	}
	spec.Set("manufacture", jsonutils.NewString(manufacture))
	spec.Set("model", jsonutils.NewString(model))
	return spec
}

func (manager *SHostManager) GetSpecIdent(spec *jsonutils.JSONDict) []string {
	nCpu, _ := spec.Int("cpu")
	memSize, _ := spec.Int("mem")
	var memSizeStr string
	if memSize < 1024 {
		memSizeStr = fmt.Sprintf("mem:%dM", memSize)
	} else {
		memGB, err := utils.GetSizeGB(fmt.Sprintf("%d", memSize), "M")
		if err != nil {
			log.Errorf("Get mem size %d GB error: %v", memSize, err)
		}
		memSizeStr = fmt.Sprintf("mem:%dG", memGB)
	}
	nicCount, _ := spec.Int("nic_count")
	manufacture, _ := spec.GetString("manufacture")
	model, _ := spec.GetString("model")

	specKeys := []string{
		fmt.Sprintf("cpu:%d", nCpu),
		memSizeStr,
		fmt.Sprintf("nic:%d", nicCount),
		fmt.Sprintf("manufacture:%s", manufacture),
		fmt.Sprintf("model:%s", model),
	}
	diskSpec, _ := spec.Get("disk")
	if diskSpec != nil {
		driverSpecs, _ := diskSpec.GetMap()
		for driver, driverSpec := range driverSpecs {
			specKeys = append(specKeys, parseDiskDriverSpec(driver, driverSpec)...)
		}
	}
	sort.Strings(specKeys)
	return specKeys
}

func parseDiskDriverSpec(driver string, spec jsonutils.JSONObject) []string {
	ret := make([]string, 0)
	adapterSpecs, _ := spec.GetMap()
	for adapterKey, adapterSpec := range adapterSpecs {
		for _, diskType := range []string{baremetal.HDD_DISK_SPEC_TYPE, baremetal.SSD_DISK_SPEC_TYPE} {
			sizeCountMap, _ := adapterSpec.GetMap(diskType)
			if sizeCountMap == nil {
				continue
			}
			for size, count := range sizeCountMap {
				sizeGB, _ := utils.GetSizeGB(size, "M")
				diskKey := fmt.Sprintf("disk:%s_%s_%s_%dGx%s", driver, adapterKey, diskType, sizeGB, count)
				ret = append(ret, diskKey)
			}
		}
	}
	return ret
}

func ConvertStorageInfo2BaremetalStorages(storageInfo jsonutils.JSONObject) []*baremetal.BaremetalStorage {
	storages := []baremetal.BaremetalStorage{}
	err := storageInfo.Unmarshal(&storages)
	if err != nil {
		log.Errorf("Unmarshal to baremetal storage error: %v", err)
		return nil
	}
	ret := make([]*baremetal.BaremetalStorage, len(storages))
	for i := range storages {
		ret[i] = &storages[i]
	}
	return ret
}

func GetDiskSpecV2(storageInfo jsonutils.JSONObject) jsonutils.JSONObject {
	refStorages := ConvertStorageInfo2BaremetalStorages(storageInfo)
	if refStorages == nil {
		return nil
	}
	diskSpec := baremetal.GetDiskSpecV2(refStorages)
	return jsonutils.Marshal(diskSpec)
}

func (self *SHost) GetHardwareSpecification() *jsonutils.JSONDict {
	spec := jsonutils.NewDict()
	spec.Set("cpu", jsonutils.NewInt(int64(self.CpuCount)))
	spec.Set("mem", jsonutils.NewInt(int64(self.MemSize)))
	if self.StorageInfo != nil {
		spec.Set("disk", GetDiskSpecV2(self.StorageInfo))
		spec.Set("driver", jsonutils.NewString(self.StorageDriver))
		spec.Set("storage_info", self.StorageInfo)
	}
	return spec
}

type SStorageCapacity struct {
	Capacity  int
	Used      int
	Wasted    int
	VCapacity int
}

func (capa SStorageCapacity) GetFree() int {
	return capa.VCapacity - capa.Used - capa.Wasted
}

func (self *SHost) GetAttachedStorageCapacity() SStorageCapacity {
	ret := SStorageCapacity{}
	storages := self.GetAttachedStorages("")
	for _, s := range storages {
		ret.Capacity += s.GetCapacity()
		ret.Used += s.GetUsedCapacity(tristate.True)
		ret.Wasted += s.GetUsedCapacity(tristate.False)
		ret.VCapacity += int(float32(s.GetCapacity()) * s.GetOvercommitBound())
	}
	return ret
}

func _getLeastUsedStorage(storages []SStorage, backends []string) *SStorage {
	var best *SStorage
	var bestCap int
	for i := 0; i < len(storages); i++ {
		s := storages[i]
		if len(backends) > 0 {
			in, _ := utils.InStringArray(s.StorageType, backends)
			if !in {
				continue
			}
		}
		capa := s.GetFreeCapacity()
		if best == nil || bestCap < capa {
			bestCap = capa
			best = &s
		}
	}
	return best
}

func getLeastUsedStorage(storages []SStorage, backend string) *SStorage {
	var backends []string
	if backend == STORAGE_LOCAL {
		backends = []string{STORAGE_NAS, STORAGE_LOCAL}
	} else if len(backend) > 0 {
		backends = []string{backend}
	} else {
		backends = []string{}
	}
	return _getLeastUsedStorage(storages, backends)
}

func (self *SHost) GetLeastUsedStorage(backend string) *SStorage {
	storages := self.GetAttachedStorages("")
	if storages != nil {
		return getLeastUsedStorage(storages, backend)
	}
	return nil
}

func (self *SHost) GetWiresQuery() *sqlchemy.SQuery {
	return HostwireManager.Query().Equals("host_id", self.Id)
}

func (self *SHost) GetWireCount() int {
	return self.GetWiresQuery().Count()
}

func (self *SHost) GetHostwires() []SHostwire {
	hw := make([]SHostwire, 0)
	q := self.GetWiresQuery()
	err := db.FetchModelObjects(HostwireManager, q, &hw)
	if err != nil {
		log.Errorf("GetWires error %s", err)
		return nil
	}
	return hw
}

func (self *SHost) getAttachedWires() []SWire {
	wires := WireManager.Query().SubQuery()
	hostwires := HostwireManager.Query().SubQuery()
	q := wires.Query()
	q = q.Join(hostwires, sqlchemy.AND(sqlchemy.IsFalse(hostwires.Field("deleted")),
		sqlchemy.Equals(hostwires.Field("wire_id"), wires.Field("id"))))
	q = q.Filter(sqlchemy.Equals(hostwires.Field("host_id"), self.Id))
	ret := make([]SWire, 0)
	err := db.FetchModelObjects(WireManager, q, &ret)
	if err != nil {
		log.Errorf("%s", err)
		return nil
	}
	return ret
}

func (self *SHost) GetMasterHostwire() *SHostwire {
	hw := SHostwire{}
	hw.SetModelManager(HostwireManager)

	q := self.GetWiresQuery().IsTrue("is_master")
	err := q.First(&hw)
	if err != nil {
		log.Errorf("GetMasterHostwire %s", err)
		return nil
	}
	return &hw
}

func (self *SHost) GetMasterWire() *SWire {
	wires := WireManager.Query().SubQuery()
	hostwires := HostwireManager.Query().SubQuery()
	q := wires.Query()
	q = q.Join(hostwires, sqlchemy.AND(sqlchemy.Equals(hostwires.Field("wire_id"), wires.Field("id")),
		sqlchemy.IsFalse(hostwires.Field("deleted"))))
	q = q.Filter(sqlchemy.Equals(hostwires.Field("host_id"), self.Id))
	q = q.Filter(sqlchemy.IsTrue(hostwires.Field("is_master")))
	wire := SWire{}
	wire.SetModelManager(WireManager)

	err := q.First(&wire)
	if err != nil {
		log.Errorf("GetMasterWire fail %s", err)
		return nil
	}
	return &wire
}

func (self *SHost) getHostwiresOfId(wireId string) []SHostwire {
	hostwires := make([]SHostwire, 0)

	q := self.GetWiresQuery().Equals("wire_id", wireId)
	err := db.FetchModelObjects(HostwireManager, q, &hostwires)
	if err != nil {
		log.Errorf("getHostwiresOfId fail %s", err)
		return nil
	}
	return hostwires
}

func (self *SHost) getHostwireOfIdAndMac(wireId string, mac string) *SHostwire {
	hostwire := SHostwire{}
	hostwire.SetModelManager(HostwireManager)

	q := self.GetWiresQuery().Equals("wire_id", wireId)
	q = q.Equals("mac_addr", mac)
	err := q.First(&hostwire)
	if err != nil {
		log.Errorf("getHostwireOfIdAndMac fail %s", err)
		return nil
	}
	return &hostwire
}

func (self *SHost) GetGuestsQuery() *sqlchemy.SQuery {
	return GuestManager.Query().Equals("host_id", self.Id)
}

func (self *SHost) GetGuests() []SGuest {
	q := self.GetGuestsQuery()
	guests := make([]SGuest, 0)
	err := db.FetchModelObjects(GuestManager, q, &guests)
	if err != nil {
		log.Errorf("GetGuests %s", err)
		return nil
	}
	return guests
}

func (self *SHost) GetGuestCount() int {
	q := self.GetGuestsQuery()
	return q.Count()
}

func (self *SHost) GetContainerCount() int {
	q := self.GetGuestsQuery()
	q = q.Filter(sqlchemy.Equals(q.Field("hypervisor"), HYPERVISOR_CONTAINER))
	return q.Count()
}

func (self *SHost) GetNonsystemGuestCount() int {
	q := self.GetGuestsQuery()
	q = q.Filter(sqlchemy.OR(sqlchemy.IsNull(q.Field("is_system")), sqlchemy.IsFalse(q.Field("is_system"))))
	return q.Count()
}

func (self *SHost) GetRunningGuestCount() int {
	q := self.GetGuestsQuery()
	q = q.In("status", VM_RUNNING_STATUS)
	return q.Count()
}

func (self *SHost) GetBaremetalnetworksQuery() *sqlchemy.SQuery {
	return HostnetworkManager.Query().Equals("baremetal_id", self.Id)
}

func (self *SHost) GetBaremetalnetworks() []SHostnetwork {
	q := self.GetBaremetalnetworksQuery()
	hns := make([]SHostnetwork, 0)
	err := db.FetchModelObjects(HostnetworkManager, q, &hns)
	if err != nil {
		log.Errorf("GetBaremetalnetworks error: %s", err)
	}
	return hns
}

func (self *SHost) GetAttach2Network(network *SNetwork) *SHostnetwork {
	q := self.GetBaremetalnetworksQuery()
	q = q.Equals("network_id", network.Id)
	hn := SHostnetwork{}
	hn.SetModelManager(HostnetworkManager)

	err := q.First(&hn)
	if err != nil {
		log.Errorf("GetAttach2Network fail %s", err)
		return nil
	}
	return &hn
}

func (self *SHost) isAttach2Network(network *SNetwork) bool {
	hn := self.GetAttach2Network(network)
	return hn != nil
}

func (self *SHost) GetNetInterfaces() []SNetInterface {
	q := NetInterfaceManager.Query().Equals("baremetal_id", self.Id).Asc("index")
	netifs := make([]SNetInterface, 0)
	err := db.FetchModelObjects(NetInterfaceManager, q, &netifs)
	if err != nil {
		log.Errorf("GetNetInterfaces fail %s", err)
		return nil
	}
	return netifs
}

func (self *SHost) GetAdminNetInterface() *SNetInterface {
	netif := SNetInterface{}
	netif.SetModelManager(NetInterfaceManager)

	q := NetInterfaceManager.Query().Equals("baremetal_id", self.Id).Equals("nic_type", NIC_TYPE_ADMIN)
	err := q.First(&netif)
	if err != nil {
		log.Errorf("GetAdminNetInterface fail %s", err)
		return nil
	}
	return &netif
}

func (self *SHost) GetNetInterface(mac string) *SNetInterface {
	netif, _ := NetInterfaceManager.FetchByMac(mac)
	if netif != nil && netif.BaremetalId == self.Id {
		return netif
	}
	return nil
}

func (self *SHost) DeleteBaremetalnetwork(ctx context.Context, userCred mcclient.TokenCredential, bn *SHostnetwork, reserve bool) {
	net := bn.GetNetwork()
	bn.Delete(ctx, userCred)
	db.OpsLog.LogDetachEvent(ctx, self, net, userCred, nil)
	if reserve && net != nil && len(bn.IpAddr) > 0 && regutils.MatchIP4Addr(bn.IpAddr) {
		ReservedipManager.ReserveIP(userCred, net, bn.IpAddr, "Delete baremetalnetwork to reserve")
	}
}

func (self *SHost) GetHostDriver() IHostDriver {
	if !utils.IsInStringArray(self.HostType, HOST_TYPES) {
		log.Fatalf("Unsupported host type %s", self.HostType)
	}
	return GetHostDriver(self.HostType)
}

func (manager *SHostManager) getHostsByZoneProvider(zone *SZone, provider *SCloudprovider) ([]SHost, error) {
	hosts := make([]SHost, 0)
	q := manager.Query()
	if zone != nil {
		q = q.Equals("zone_id", zone.Id)
	}
	if provider != nil {
		q = q.Equals("manager_id", provider.Id)
	}
	// exclude prepaid_recycle fake hosts
	q = q.NotEquals("resource_type", HostResourceTypePrepaidRecycle)

	err := db.FetchModelObjects(manager, q, &hosts)
	if err != nil {
		log.Errorf("%s", err)
		return nil, err
	}
	return hosts, nil
}

func (manager *SHostManager) SyncHosts(ctx context.Context, userCred mcclient.TokenCredential, provider *SCloudprovider, zone *SZone, hosts []cloudprovider.ICloudHost) ([]SHost, []cloudprovider.ICloudHost, compare.SyncResult) {
	lockman.LockClass(ctx, manager, manager.GetOwnerId(userCred))
	defer lockman.ReleaseClass(ctx, manager, manager.GetOwnerId(userCred))

	localHosts := make([]SHost, 0)
	remoteHosts := make([]cloudprovider.ICloudHost, 0)
	syncResult := compare.SyncResult{}

	dbHosts, err := manager.getHostsByZoneProvider(zone, provider)
	if err != nil {
		syncResult.Error(err)
		return nil, nil, syncResult
	}

	removed := make([]SHost, 0)
	commondb := make([]SHost, 0)
	commonext := make([]cloudprovider.ICloudHost, 0)
	added := make([]cloudprovider.ICloudHost, 0)

	err = compare.CompareSets(dbHosts, hosts, &removed, &commondb, &commonext, &added)
	if err != nil {
		syncResult.Error(err)
		return nil, nil, syncResult
	}

	for i := 0; i < len(removed); i += 1 {
		if removed[i].IsPrepaidRecycleResource() {
			continue
		}
		err = removed[i].syncRemoveCloudHost(ctx, userCred)
		if err != nil {
			syncResult.DeleteError(err)
		} else {
			syncResult.Delete()
		}
	}
	for i := 0; i < len(commondb); i += 1 {
		err = commondb[i].syncWithCloudHost(ctx, userCred, commonext[i])
		if err != nil {
			syncResult.UpdateError(err)
		} else {
			syncMetadata(ctx, userCred, &commondb[i], commonext[i])
			localHosts = append(localHosts, commondb[i])
			remoteHosts = append(remoteHosts, commonext[i])
			syncResult.Update()
		}
	}
	for i := 0; i < len(added); i += 1 {
		new, err := manager.newFromCloudHost(ctx, userCred, added[i], zone)
		if err != nil {
			syncResult.AddError(err)
		} else {
			syncMetadata(ctx, userCred, new, added[i])
			localHosts = append(localHosts, *new)
			remoteHosts = append(remoteHosts, added[i])
			syncResult.Add()
		}
	}

	return localHosts, remoteHosts, syncResult
}

func (self *SHost) syncRemoveCloudHost(ctx context.Context, userCred mcclient.TokenCredential) error {
	lockman.LockObject(ctx, self)
	defer lockman.ReleaseObject(ctx, self)

	err := self.ValidateDeleteCondition(ctx)
	if err != nil {
		err = self.SetStatus(userCred, HOST_OFFLINE, "sync to delete")
		if err == nil {
			_, err = self.PerformDisable(ctx, userCred, nil, nil)
		}
	} else {
		err = self.Delete(ctx, userCred)
	}
	return err
}

func (self *SHost) syncWithCloudHost(ctx context.Context, userCred mcclient.TokenCredential, extHost cloudprovider.ICloudHost) error {
	diff, err := db.UpdateWithLock(ctx, self, func() error {
		// self.Name = extHost.GetName()

		self.Status = extHost.GetStatus()
		self.HostStatus = extHost.GetHostStatus()
		self.AccessIp = extHost.GetAccessIp()
		self.AccessMac = extHost.GetAccessMac()
		self.SN = extHost.GetSN()
		self.SysInfo = extHost.GetSysInfo()
		self.CpuCount = extHost.GetCpuCount()
		self.NodeCount = extHost.GetNodeCount()
		self.CpuDesc = extHost.GetCpuDesc()
		self.CpuMhz = extHost.GetCpuMhz()
		self.MemSize = extHost.GetMemSizeMB()
		self.StorageSize = extHost.GetStorageSizeMB()
		self.StorageType = extHost.GetStorageType()
		self.HostType = extHost.GetHostType()

		self.ManagerId = extHost.GetManagerId()
		self.IsEmulated = extHost.IsEmulated()
		self.Enabled = extHost.GetEnabled()

		self.IsMaintenance = extHost.GetIsMaintenance()
		self.Version = extHost.GetVersion()

		return nil
	})
	if err != nil {
		log.Errorf("syncWithCloudZone error %s", err)
		return err
	}

	db.OpsLog.LogSyncUpdate(self, diff, userCred)

	if err := HostManager.ClearSchedDescCache(self.Id); err != nil {
		log.Errorf("ClearSchedDescCache for host %s error %v", self.Name, err)
	}

	return nil
}

func (self *SHost) syncWithCloudPrepaidVM(extVM cloudprovider.ICloudVM, host *SHost) error {
	_, err := self.SaveUpdates(func() error {

		self.CpuCount = extVM.GetVcpuCount()
		self.MemSize = extVM.GetVmemSizeMB()

		self.BillingType = extVM.GetBillingType()
		self.ExpiredAt = extVM.GetExpiredAt()

		self.ExternalId = host.ExternalId

		return nil
	})
	if err != nil {
		log.Errorf("syncWithCloudZone error %s", err)
	}

	if err := HostManager.ClearSchedDescCache(self.Id); err != nil {
		log.Errorf("ClearSchedDescCache for host %s error %v", self.Name, err)
	}

	return err
}

func (manager *SHostManager) newFromCloudHost(ctx context.Context, userCred mcclient.TokenCredential, extHost cloudprovider.ICloudHost, izone *SZone) (*SHost, error) {
	host := SHost{}
	host.SetModelManager(manager)

	if izone == nil {
		// onpremise host
		wire, err := WireManager.GetOnPremiseWireOfIp(extHost.GetAccessIp())
		if err != nil {
			msg := fmt.Sprintf("fail to find wire for host %s %s: %s", extHost.GetName(), extHost.GetAccessIp(), err)
			log.Errorf(msg)
			return nil, fmt.Errorf(msg)
		}
		izone = wire.GetZone()
	}

	host.Name = db.GenerateName(manager, manager.GetOwnerId(userCred), extHost.GetName())
	host.ExternalId = extHost.GetGlobalId()
	host.ZoneId = izone.Id

	host.HostType = extHost.GetHostType()

	host.Status = extHost.GetStatus()
	host.HostStatus = extHost.GetHostStatus()
	host.Enabled = extHost.GetEnabled()

	host.AccessIp = extHost.GetAccessIp()
	host.AccessMac = extHost.GetAccessMac()
	host.SN = extHost.GetSN()
	host.SysInfo = extHost.GetSysInfo()
	host.CpuCount = extHost.GetCpuCount()
	host.NodeCount = extHost.GetNodeCount()
	host.CpuDesc = extHost.GetCpuDesc()
	host.CpuMhz = extHost.GetCpuMhz()
	host.MemSize = extHost.GetMemSizeMB()
	host.StorageSize = extHost.GetStorageSizeMB()
	host.StorageType = extHost.GetStorageType()
	host.CpuCmtbound = 8.0
	host.MemCmtbound = 1.0

	host.ManagerId = extHost.GetManagerId()
	host.IsEmulated = extHost.IsEmulated()

	host.IsMaintenance = extHost.GetIsMaintenance()
	host.Version = extHost.GetVersion()

	err := manager.TableSpec().Insert(&host)
	if err != nil {
		log.Errorf("newFromCloudHost fail %s", err)
		return nil, err
	}

	db.OpsLog.LogEvent(&host, db.ACT_CREATE, host.GetShortDesc(ctx), userCred)

	if err := manager.ClearSchedDescCache(host.Id); err != nil {
		log.Errorf("ClearSchedDescCache for host %s error %v", host.Name, err)
	}

	return &host, nil
}

func (self *SHost) SyncHostStorages(ctx context.Context, userCred mcclient.TokenCredential, storages []cloudprovider.ICloudStorage) ([]SStorage, []cloudprovider.ICloudStorage, compare.SyncResult) {
	lockman.LockClass(ctx, StorageManager, StorageManager.GetOwnerId(userCred))
	defer lockman.ReleaseClass(ctx, StorageManager, StorageManager.GetOwnerId(userCred))

	localStorages := make([]SStorage, 0)
	remoteStorages := make([]cloudprovider.ICloudStorage, 0)
	syncResult := compare.SyncResult{}

	dbStorages := make([]SStorage, 0)

	hostStorages := self.GetHoststorages()
	for i := 0; i < len(hostStorages); i += 1 {
		storage := hostStorages[i].GetStorage()
		if storage == nil {
			hostStorages[i].Delete(ctx, userCred)
		} else {
			dbStorages = append(dbStorages, *storage)
		}
	}

	// dbStorages := self._getAttachedStorages(tristate.None, tristate.None)

	removed := make([]SStorage, 0)
	commondb := make([]SStorage, 0)
	commonext := make([]cloudprovider.ICloudStorage, 0)
	added := make([]cloudprovider.ICloudStorage, 0)

	err := compare.CompareSets(dbStorages, storages, &removed, &commondb, &commonext, &added)
	if err != nil {
		syncResult.Error(err)
		return nil, nil, syncResult
	}

	for i := 0; i < len(removed); i += 1 {
		log.Infof("host %s not connected with %s any more, to detach...", self.Id, removed[i].Id)
		err := self.syncRemoveCloudHostStorage(ctx, userCred, &removed[i])
		if err != nil {
			syncResult.DeleteError(err)
		} else {
			syncResult.Delete()
		}
	}

	for i := 0; i < len(commondb); i += 1 {
		log.Infof("host %s is still connected with %s, to update ...", self.Id, commondb[i].Id)
		err := self.syncWithCloudHostStorage(ctx, userCred, &commondb[i], commonext[i])
		if err != nil {
			syncResult.UpdateError(err)
		} else {
			syncMetadata(ctx, userCred, &commondb[i], commonext[i])
			localStorages = append(localStorages, commondb[i])
			remoteStorages = append(remoteStorages, commonext[i])
			syncResult.Update()
		}
	}

	for i := 0; i < len(added); i += 1 {
		log.Infof("host %s is found connected with %s, to add ...", self.Id, added[i].GetId())
		local, err := self.newCloudHostStorage(ctx, userCred, added[i])
		if err != nil {
			syncResult.AddError(err)
		} else {
			syncMetadata(ctx, userCred, local, added[i])
			localStorages = append(localStorages, *local)
			remoteStorages = append(remoteStorages, added[i])
			syncResult.Add()
		}
	}
	return localStorages, remoteStorages, syncResult
}

func (self *SHost) syncRemoveCloudHostStorage(ctx context.Context, userCred mcclient.TokenCredential, localStorage *SStorage) error {
	hs := self.GetHoststorageOfId(localStorage.Id)
	err := hs.ValidateDeleteCondition(ctx)
	if err == nil {
		log.Errorf("sync remove hoststorage fail: %s", err)
		err = hs.Detach(ctx, userCred)
	} else {

	}
	return err
}

func (self *SHost) syncWithCloudHostStorage(ctx context.Context, userCred mcclient.TokenCredential, localStorage *SStorage, extStorage cloudprovider.ICloudStorage) error {
	// do nothing
	hs := self.GetHoststorageOfId(localStorage.Id)
	err := hs.syncWithCloudHostStorage(userCred, extStorage)
	if err != nil {
		return err
	}
	s := hs.GetStorage()
	err = s.syncWithCloudStorage(ctx, userCred, extStorage)
	return err
}

func (self *SHost) isAttach2Storage(storage *SStorage) bool {
	hs := self.GetHoststorageOfId(storage.Id)
	return hs != nil
}

func (self *SHost) Attach2Storage(ctx context.Context, userCred mcclient.TokenCredential, storage *SStorage, mountPoint string) error {
	if self.isAttach2Storage(storage) {
		return nil
	}

	hs := SHoststorage{}
	hs.SetModelManager(HoststorageManager)

	hs.StorageId = storage.Id
	hs.HostId = self.Id
	hs.MountPoint = mountPoint
	err := HoststorageManager.TableSpec().Insert(&hs)
	if err != nil {
		return err
	}

	db.OpsLog.LogAttachEvent(ctx, self, storage, userCred, nil)

	return nil
}

func (self *SHost) newCloudHostStorage(ctx context.Context, userCred mcclient.TokenCredential, extStorage cloudprovider.ICloudStorage) (*SStorage, error) {
	storageObj, err := StorageManager.FetchByExternalId(extStorage.GetGlobalId())
	if err != nil {
		if err == sql.ErrNoRows {
			// no cloud storage found, this may happen for on-premise host
			// create the storage right now
			storageObj, err = StorageManager.newFromCloudStorage(ctx, userCred, extStorage, self.GetZone())
			if err != nil {
				log.Errorf("create by cloud storage fail %s", err)
				return nil, err
			}
		} else {
			log.Errorf("%s", err)
			return nil, err
		}
	}
	storage := storageObj.(*SStorage)
	err = self.Attach2Storage(ctx, userCred, storage, extStorage.GetMountPoint())
	return storage, err
}

func (self *SHost) SyncHostWires(ctx context.Context, userCred mcclient.TokenCredential, wires []cloudprovider.ICloudWire) compare.SyncResult {
	lockman.LockObject(ctx, self)
	defer lockman.ReleaseObject(ctx, self)

	syncResult := compare.SyncResult{}

	dbWires := make([]SWire, 0)

	hostWires := self.GetHostwires()
	for i := 0; i < len(hostWires); i += 1 {
		wire := hostWires[i].GetWire()
		if wire == nil {
			hostWires[i].Delete(ctx, userCred)
		} else {
			dbWires = append(dbWires, *wire)
		}
	}

	// dbWires := self.getAttachedWires()

	removed := make([]SWire, 0)
	commondb := make([]SWire, 0)
	commonext := make([]cloudprovider.ICloudWire, 0)
	added := make([]cloudprovider.ICloudWire, 0)

	err := compare.CompareSets(dbWires, wires, &removed, &commondb, &commonext, &added)
	if err != nil {
		syncResult.Error(err)
		return syncResult
	}

	for i := 0; i < len(removed); i += 1 {
		log.Infof("host %s not connected with %s any more, to detach...", self.Id, removed[i].Id)
		err := self.syncRemoveCloudHostWire(ctx, userCred, &removed[i])
		if err != nil {
			syncResult.DeleteError(err)
		} else {
			syncResult.Delete()
		}
	}

	for i := 0; i < len(commondb); i += 1 {
		log.Infof("host %s is still connected with %s, to update...", self.Id, commondb[i].Id)
		err := self.syncWithCloudHostWire(commonext[i])
		if err != nil {
			syncResult.UpdateError(err)
		} else {
			syncResult.Update()
		}
	}

	for i := 0; i < len(added); i += 1 {
		log.Infof("host %s is found connected with %s, to add...", self.Id, added[i].GetId())
		err := self.newCloudHostWire(ctx, userCred, added[i])
		if err != nil {
			syncResult.AddError(err)
		} else {
			syncResult.Add()
		}
	}

	return syncResult
}

func (self *SHost) syncRemoveCloudHostWire(ctx context.Context, userCred mcclient.TokenCredential, localwire *SWire) error {
	hws := self.getHostwiresOfId(localwire.Id)
	for i := range hws {
		err := hws[i].Detach(ctx, userCred)
		if err != nil {
			return err
		}
	}
	return nil
}

func (self *SHost) syncWithCloudHostWire(extWire cloudprovider.ICloudWire) error {
	// do nothing
	return nil
}

func (self *SHost) Attach2Wire(ctx context.Context, userCred mcclient.TokenCredential, wire *SWire) error {
	hs := SHostwire{}
	hs.SetModelManager(HostwireManager)

	hs.WireId = wire.Id
	hs.HostId = self.Id
	err := HostwireManager.TableSpec().Insert(&hs)
	if err != nil {
		return err
	}
	db.OpsLog.LogAttachEvent(ctx, self, wire, userCred, nil)
	return nil
}

func (self *SHost) newCloudHostWire(ctx context.Context, userCred mcclient.TokenCredential, extWire cloudprovider.ICloudWire) error {
	wireObj, err := WireManager.FetchByExternalId(extWire.GetGlobalId())
	if err != nil {
		log.Errorf("%s", err)
		return nil
	}
	wire := wireObj.(*SWire)
	err = self.Attach2Wire(ctx, userCred, wire)
	return err
}

func (self *SHost) SyncHostVMs(ctx context.Context, userCred mcclient.TokenCredential, iprovider cloudprovider.ICloudProvider, vms []cloudprovider.ICloudVM, projectId string) ([]SGuest, []cloudprovider.ICloudVM, compare.SyncResult) {
	syncOwnerId := projectId

	lockman.LockClass(ctx, GuestManager, syncOwnerId)
	defer lockman.ReleaseClass(ctx, GuestManager, syncOwnerId)

	localVMs := make([]SGuest, 0)
	remoteVMs := make([]cloudprovider.ICloudVM, 0)
	syncResult := compare.SyncResult{}

	dbVMs := self.GetGuests()

	for i := range dbVMs {
		if taskman.TaskManager.IsInTask(&dbVMs[i]) {
			syncResult.Error(fmt.Errorf("object in task"))
			return nil, nil, syncResult
		}
	}

	removed := make([]SGuest, 0)
	commondb := make([]SGuest, 0)
	commonext := make([]cloudprovider.ICloudVM, 0)
	added := make([]cloudprovider.ICloudVM, 0)

	err := compare.CompareSets(dbVMs, vms, &removed, &commondb, &commonext, &added)
	if err != nil {
		syncResult.Error(err)
		return nil, nil, syncResult
	}

	for i := 0; i < len(removed); i += 1 {
		err := removed[i].syncRemoveCloudVM(ctx, userCred)
		if err != nil {
			syncResult.DeleteError(err)
		} else {
			syncResult.Delete()
		}
	}

	for i := 0; i < len(commondb); i += 1 {
		err := commondb[i].syncWithCloudVM(ctx, userCred, iprovider, self, commonext[i], syncOwnerId)
		if err != nil {
			syncResult.UpdateError(err)
		} else {
			syncMetadata(ctx, userCred, &commondb[i], commonext[i])
			localVMs = append(localVMs, commondb[i])
			remoteVMs = append(remoteVMs, commonext[i])
			syncResult.Update()
		}
	}

	for i := 0; i < len(added); i += 1 {
		if added[i].GetBillingType() == BILLING_TYPE_PREPAID {
			vhost := HostManager.GetHostByRealExternalId(added[i].GetGlobalId())
			if vhost != nil {
				// this recycle vm is not build yet, skip synchronize
				err = vhost.SyncWithRealPrepaidVM(ctx, userCred, added[i])
				if err != nil {
					syncResult.AddError(err)
				}
				continue
			}
		}
		new, err := GuestManager.newCloudVM(ctx, userCred, iprovider, self, added[i], syncOwnerId)
		if err != nil {
			syncResult.AddError(err)
		} else {
			syncMetadata(ctx, userCred, new, added[i])
			localVMs = append(localVMs, *new)
			remoteVMs = append(remoteVMs, added[i])
			syncResult.Add()
		}
	}

	return localVMs, remoteVMs, syncResult
}

func (self *SHost) getNetworkOfIPOnHost(ipAddr string) (*SNetwork, error) {
	netInterfaces := self.GetNetInterfaces()
	for _, netInterface := range netInterfaces {
		network, err := netInterface.GetCandidateNetworkForIp(auth.AdminCredential(), ipAddr)
		if err == nil && network != nil {
			return network, nil
		}
	}

	return nil, fmt.Errorf("IP %s not reachable on this host", ipAddr)
}

func (self *SHost) GetNetinterfacesWithIdAndCredential(netId string, userCred mcclient.TokenCredential, reserved bool) ([]SNetInterface, *SNetwork) {
	netObj, err := NetworkManager.FetchById(netId)
	if err != nil {
		return nil, nil
	}
	net := netObj.(*SNetwork)
	if net.getFreeAddressCount() == 0 && !reserved {
		return nil, nil
	}
	matchNetIfs := make([]SNetInterface, 0)
	netifs := self.GetNetInterfaces()
	for i := 0; i < len(netifs); i++ {
		if !netifs[i].IsUsableServernic() {
			continue
		}
		if netifs[i].WireId == net.WireId {
			matchNetIfs = append(matchNetIfs, netifs[i])
			// return &netifs[i], net
		}
	}
	if len(matchNetIfs) > 0 {
		return matchNetIfs, net
	}
	return nil, nil
}

func (self *SHost) GetNetworkWithIdAndCredential(netId string, userCred mcclient.TokenCredential, reserved bool) (*SNetwork, error) {
	networks := NetworkManager.Query().SubQuery()
	hostwires := HostwireManager.Query().SubQuery()
	hosts := HostManager.Query().SubQuery()

	q := networks.Query()
	q = q.Join(hostwires, sqlchemy.Equals(hostwires.Field("wire_id"), networks.Field("wire_id")))
	q = q.Join(hosts, sqlchemy.Equals(hosts.Field("id"), hostwires.Field("host_id")))
	q = q.Filter(sqlchemy.Equals(hosts.Field("id"), self.Id))
	q = q.Filter(sqlchemy.Equals(networks.Field("id"), netId))

	net := SNetwork{}
	net.SetModelManager(NetworkManager)
	err := q.First(&net)
	if err != nil {
		return nil, err
	}
	if reserved || net.getFreeAddressCount() > 0 {
		return &net, nil
	}
	return nil, fmt.Errorf("No IP address")
}

func (manager *SHostManager) FetchHostById(hostId string) *SHost {
	host := SHost{}
	host.SetModelManager(manager)
	err := manager.Query().Equals("id", hostId).First(&host)
	if err != nil {
		log.Errorf("fetchHostById fail %s", err)
		return nil
	} else {
		return &host
	}
}

func (manager *SHostManager) totalCountQ(
	userCred mcclient.TokenCredential,
	rangeObj db.IStandaloneModel,
	hostStatus, status string,
	hostTypes []string,
	resourceTypes []string,
	providers []string,
	enabled, isBaremetal tristate.TriState,
) *sqlchemy.SQuery {
	hosts := manager.Query().SubQuery()
	q := hosts.Query()
	if len(status) > 0 {
		q = q.Filter(sqlchemy.Equals(hosts.Field("status"), status))
	}
	if len(hostStatus) > 0 {
		q = q.Filter(sqlchemy.Equals(hosts.Field("host_status"), hostStatus))
	}
	if !enabled.IsNone() {
		cond := sqlchemy.IsFalse
		if enabled.Bool() {
			cond = sqlchemy.IsTrue
		}
		q = q.Filter(cond(hosts.Field("enabled")))
	}
	if !isBaremetal.IsNone() {
		cond := sqlchemy.IsFalse
		if isBaremetal.Bool() {
			cond = sqlchemy.IsTrue
		}
		q = q.Filter(cond(hosts.Field("is_baremetal")))
	}
	q = AttachUsageQuery(q, hosts, hostTypes, resourceTypes, providers, rangeObj)
	return q
}

type HostStat struct {
	MemSize     int
	MemReserved int
	MemCmtbound float32
	CpuCount    int8
	CpuReserved int8
	CpuCmtbound float32
	StorageSize int
}

type HostsCountStat struct {
	StorageSize   int64
	Count         int64
	Memory        int64
	MemoryVirtual float64
	CPU           int64
	CPUVirtual    float64
}

func (manager *SHostManager) calculateCount(q *sqlchemy.SQuery) HostsCountStat {
	usableSize := func(act, reserved int) int {
		aSize := 0
		if reserved > 0 && reserved < act {
			aSize = act - reserved
		} else {
			aSize = act
		}
		return aSize
	}
	var (
		tStore int64   = 0
		tCnt   int64   = 0
		tMem   int64   = 0
		tVmem  float64 = 0.0
		tCPU   int64   = 0
		tVCPU  float64 = 0.0
	)
	stats := make([]HostStat, 0)
	err := q.All(&stats)
	if err != nil {
		log.Errorf("%v", err)
	}
	for _, stat := range stats {
		if stat.MemSize == 0 {
			continue
		}
		tCnt += 1
		if stat.StorageSize > 0 {
			tStore += int64(stat.StorageSize)
		}
		aMem := usableSize(stat.MemSize, stat.MemReserved)
		aCpu := usableSize(int(stat.CpuCount), int(stat.CpuReserved))
		tMem += int64(aMem)
		tCPU += int64(aCpu)
		if stat.MemCmtbound <= 0.0 {
			stat.MemCmtbound = options.Options.DefaultMemoryOvercommitBound
		}
		if stat.CpuCmtbound <= 0.0 {
			stat.CpuCmtbound = options.Options.DefaultCPUOvercommitBound
		}
		tVmem += float64(float32(aMem) * stat.MemCmtbound)
		tVCPU += float64(float32(aCpu) * stat.CpuCmtbound)
	}
	return HostsCountStat{
		StorageSize:   tStore,
		Count:         tCnt,
		Memory:        tMem,
		MemoryVirtual: tVmem,
		CPU:           tCPU,
		CPUVirtual:    tVCPU,
	}
}

func (manager *SHostManager) TotalCount(
	userCred mcclient.TokenCredential,
	rangeObj db.IStandaloneModel,
	hostStatus, status string,
	hostTypes []string,
	resourceTypes []string,
	providers []string,
	enabled, isBaremetal tristate.TriState,
) HostsCountStat {
	return manager.calculateCount(manager.totalCountQ(userCred, rangeObj, hostStatus, status, hostTypes, resourceTypes, providers, enabled, isBaremetal))
}

/*
func (self *SHost) GetIZone() (cloudprovider.ICloudZone, error) {
	provider, err := self.GetCloudProvider()
	if err != nil {
		return nil, fmt.Errorf("No cloudprovide for host: %s", err)
	}
	zone := self.GetZone()
	if zone == nil {
		return nil, fmt.Errorf("no zone for host???")
	}
	region := zone.GetRegion()
	if region == nil {
		return nil, fmt.Errorf("No region for zone???")
	}
	iregion, err := provider.GetIRegionById(region.ExternalId)
	if err != nil {
		return nil, fmt.Errorf("fail to find iregion by id %s", err)
	}
	izone, err := iregion.GetIZoneById(zone.ExternalId)
	if err != nil {
		return nil, fmt.Errorf("fail to find izone by id %s", err)
	}
	return izone, nil
}
*/

func (self *SHost) GetIHost() (cloudprovider.ICloudHost, error) {
	host, _, err := self.GetIHostAndProvider()
	return host, err
}

func (self *SHost) GetIHostAndProvider() (cloudprovider.ICloudHost, cloudprovider.ICloudProvider, error) {
	provider, err := self.GetDriver()
	if err != nil {
		return nil, nil, fmt.Errorf("No cloudprovide for host: %s", err)
	}
	var iregion cloudprovider.ICloudRegion
	if provider.GetFactory().IsOnPremise() {
		iregion, err = provider.GetOnPremiseIRegion()
	} else {
		region := self.GetRegion()
		if region == nil {
			msg := "fail to find region of host???"
			log.Errorf(msg)
			return nil, nil, fmt.Errorf(msg)
		}
		iregion, err = provider.GetIRegionById(region.ExternalId)
	}
	if err != nil {
		log.Errorf("fail to find iregion: %s", err)
		return nil, nil, err
	}
	ihost, err := iregion.GetIHostById(self.ExternalId)
	if err != nil {
		log.Errorf("fail to find ihost by id %s %s", self.ExternalId, err)
		return nil, nil, fmt.Errorf("fail to find ihost by id %s", err)
	}
	return ihost, provider, nil
}

func (self *SHost) GetIRegion() (cloudprovider.ICloudRegion, error) {
	provider, err := self.GetDriver()
	if err != nil {
		return nil, fmt.Errorf("No cloudprovide for host %s: %s", self.Name, err)
	}
	region := self.GetRegion()
	if region == nil {
		return nil, fmt.Errorf("failed to find host %s region info", self.Name)
	}
	iregion, err := provider.GetIRegionById(region.ExternalId)
	if err != nil {
		msg := fmt.Sprintf("fail to find iregion by id %s: %v", region.ExternalId, err)
		return nil, fmt.Errorf(msg)
	}
	return iregion, nil
}

func (self *SHost) getDiskConfig() jsonutils.JSONObject {
	bs := self.GetBaremetalstorage()
	if bs != nil {
		return bs.Config
	}
	return nil
}

func (self *SHost) GetBaremetalServer() *SGuest {
	if !self.IsBaremetal {
		return nil
	}
	guest := SGuest{}
	guest.SetModelManager(GuestManager)
	q := GuestManager.Query().Equals("host_id", self.Id).Equals("hypervisor", HOST_TYPE_BAREMETAL)
	err := q.First(&guest)
	if err != nil {
		if err != sql.ErrNoRows {
			log.Errorf("query fail %s", err)
		}
		return nil
	}
	return &guest
}

func (self *SHost) GetSchedtags() []SSchedtag {
	return GetSchedtags(HostschedtagManager, self.Id)
}

type SHostGuestResourceUsage struct {
	GuestCount     int
	GuestVcpuCount int
	GuestVmemSize  int
}

func (self *SHost) getGuestsResource(status string) *SHostGuestResourceUsage {
	guests := GuestManager.Query().SubQuery()
	q := guests.Query(sqlchemy.COUNT("guest_count"),
		sqlchemy.SUM("guest_vcpu_count", guests.Field("vcpu_count")),
		sqlchemy.SUM("guest_vmem_size", guests.Field("vmem_size")))
	cond := sqlchemy.OR(sqlchemy.Equals(q.Field("host_id"), self.Id),
		sqlchemy.Equals(q.Field("backup_host_id"), self.Id))
	q = q.Filter(cond)
	if len(status) > 0 {
		q = q.Equals("status", status)
	}
	stat := SHostGuestResourceUsage{}
	err := q.First(&stat)
	if err != nil {
		log.Errorf("%s", err)
		return nil
	}
	return &stat
}

func (self *SHost) getMoreDetails(ctx context.Context, extra *jsonutils.JSONDict) *jsonutils.JSONDict {
	/*zone := self.GetZone()
	if zone != nil {
		extra.Add(jsonutils.NewString(zone.Id), "zone_id")
		extra.Add(jsonutils.NewString(zone.Name), "zone")
		if len(zone.ExternalId) > 0 {
			extra.Add(jsonutils.NewString(zone.ExternalId), "")
		}
		region := zone.GetRegion()
		if region != nil {
			extra.Add(jsonutils.NewString(zone.GetRegion().GetName()), "region")
			extra.Add(jsonutils.NewString(zone.GetRegion().GetId()), "region_id")
		}
	}*/

	info := self.getCloudProviderInfo()
	extra.Update(jsonutils.Marshal(&info))

	server := self.GetBaremetalServer()
	if server != nil {
		extra.Add(jsonutils.NewString(server.Id), "server_id")
		extra.Add(jsonutils.NewString(server.Name), "server")
	}
	netifs := self.GetNetInterfaces()
	if netifs != nil && len(netifs) > 0 {
		nicInfos := []jsonutils.JSONObject{}
		for i := 0; i < len(netifs); i += 1 {
			nicInfo := netifs[i].getBaremetalJsonDesc()
			if nicInfo == nil {
				log.Errorf("netif %s get baremetal desc failed", netifs[i].GetId())
				continue
			}
			nicInfos = append(nicInfos, nicInfo)
		}
		extra.Add(jsonutils.NewInt(int64(len(nicInfos))), "nic_count")
		extra.Add(jsonutils.NewArray(nicInfos...), "nic_info")
	}
	schedtags := self.GetSchedtags()
	if schedtags != nil && len(schedtags) > 0 {
		info := make([]jsonutils.JSONObject, len(schedtags))
		for i := 0; i < len(schedtags); i += 1 {
			info[i] = schedtags[i].GetShortDesc(ctx)
		}
		extra.Add(jsonutils.NewArray(info...), "schedtags")
	}
	var usage *SHostGuestResourceUsage
	if options.Options.IgnoreNonrunningGuests {
		usage = self.getGuestsResource(VM_RUNNING)
	} else {
		usage = self.getGuestsResource("")
	}
	if usage != nil {
		extra.Add(jsonutils.NewInt(int64(usage.GuestVcpuCount)), "cpu_commit")
		extra.Add(jsonutils.NewInt(int64(usage.GuestVmemSize)), "mem_commit")
	}
	containerCount := self.GetContainerCount()
	extra.Add(jsonutils.NewInt(int64(self.GetGuestCount()-containerCount)), "guests")
	extra.Add(jsonutils.NewInt(int64(self.GetNonsystemGuestCount()-containerCount)), "nonsystem_guests")
	extra.Add(jsonutils.NewInt(int64(self.GetRunningGuestCount()-containerCount)), "running_guests")
	totalCpu := self.GetCpuCount()
	cpuCommitRate := 0.0
	if totalCpu > 0 && usage.GuestVcpuCount > 0 {
		cpuCommitRate = float64(usage.GuestVcpuCount) * 1.0 / float64(totalCpu)
	}
	extra.Add(jsonutils.NewFloat(cpuCommitRate), "cpu_commit_rate")
	totalMem := self.GetMemSize()
	memCommitRate := 0.0
	if totalMem > 0 && usage.GuestVmemSize > 0 {
		memCommitRate = float64(usage.GuestVmemSize) * 1.0 / float64(totalMem)
	}
	extra.Add(jsonutils.NewFloat(memCommitRate), "mem_commit_rate")
	capa := self.GetAttachedStorageCapacity()
	extra.Add(jsonutils.NewInt(int64(capa.Capacity)), "storage")
	extra.Add(jsonutils.NewInt(int64(capa.Used)), "storage_used")
	extra.Add(jsonutils.NewInt(int64(capa.Wasted)), "storage_waste")
	extra.Add(jsonutils.NewInt(int64(capa.VCapacity)), "storage_virtual")
	extra.Add(jsonutils.NewInt(int64(capa.GetFree())), "storage_free")
	extra.Add(self.GetHardwareSpecification(), "spec")

	// extra = self.SManagedResourceBase.getExtraDetails(ctx, extra)

	if self.IsPrepaidRecycle() {
		extra.Add(jsonutils.JSONTrue, "is_prepaid_recycle")
	} else {
		extra.Add(jsonutils.JSONFalse, "is_prepaid_recycle")
	}

	return extra
}

func (self *SHost) GetCustomizeColumns(ctx context.Context, userCred mcclient.TokenCredential, query jsonutils.JSONObject) *jsonutils.JSONDict {
	extra := self.SEnabledStatusStandaloneResourceBase.GetCustomizeColumns(ctx, userCred, query)
	return self.getMoreDetails(ctx, extra)
}

func (self *SHost) GetExtraDetails(ctx context.Context, userCred mcclient.TokenCredential, query jsonutils.JSONObject) (*jsonutils.JSONDict, error) {
	extra, err := self.SEnabledStatusStandaloneResourceBase.GetExtraDetails(ctx, userCred, query)
	if err != nil {
		return nil, err
	}
	return self.getMoreDetails(ctx, extra), nil
}

func (self *SHost) AllowGetDetailsVnc(ctx context.Context, userCred mcclient.TokenCredential, query jsonutils.JSONObject) bool {
	return db.IsAdminAllowGetSpec(userCred, self, "vnc")
}

func (self *SHost) GetDetailsVnc(ctx context.Context, userCred mcclient.TokenCredential, query jsonutils.JSONObject) (jsonutils.JSONObject, error) {
	if utils.IsInStringArray(self.Status, []string{BAREMETAL_READY, BAREMETAL_RUNNING}) {
		retval := jsonutils.NewDict()
		retval.Set("host_id", jsonutils.NewString(self.Id))
		zone := self.GetZone()
		retval.Set("zone", jsonutils.NewString(zone.GetName()))
		return retval, nil
	}
	return jsonutils.NewDict(), nil
}

func (self *SHost) AllowGetDetailsIpmi(ctx context.Context, userCred mcclient.TokenCredential, query jsonutils.JSONObject) bool {
	return db.IsAdminAllowGetSpec(userCred, self, "ipmi")
}

func (self *SHost) GetDetailsIpmi(ctx context.Context, userCred mcclient.TokenCredential, query jsonutils.JSONObject) (jsonutils.JSONObject, error) {
	ret, ok := self.IpmiInfo.(*jsonutils.JSONDict)
	if !ok {
		return nil, httperrors.NewNotFoundError("No ipmi information was found for host %s", self.Name)
	}
	password, err := ret.GetString("password")
	if err != nil {
		return nil, httperrors.NewNotFoundError("IPMI has no password information")
	}
	descryptedPassword, err := utils.DescryptAESBase64(self.Id, password)
	if err != nil {
		return nil, err
	}
	ret.Set("password", jsonutils.NewString(descryptedPassword))
	return ret, nil
}

func (manager *SHostManager) GetHostsByManagerAndRegion(managerId string, regionId string) []SHost {
	zones := ZoneManager.Query().Equals("cloudregion_id", regionId).SubQuery()
	hosts := HostManager.Query()
	q := hosts.Equals("manager_id", managerId)
	q = q.Join(zones, sqlchemy.Equals(zones.Field("id"), hosts.Field("zone_id")))
	ret := make([]SHost, 0)
	err := db.FetchModelObjects(HostManager, q, &ret)
	if err != nil {
		log.Errorf("GetHostsByManagerAndRegion fail %s", err)
		return nil
	}
	return ret
}

/*func (self *SHost) StartImageCacheTask(ctx context.Context, userCred mcclient.TokenCredential, imageId, parentTaskId string, isForce bool) error {
	//Todo
	// HostcachedimagesManager.Register(userCred, self, imageId)
	data := jsonutils.NewDict()
	data.Set("image_id", jsonutils.NewString(imageId))
	if isForce {
		data.Set("is_force", jsonutils.JSONTrue)
	}
	task, err := taskman.TaskManager.NewTask(ctx, "StorageCacheImageTask", self, userCred, data, parentTaskId, "", nil)
	if err != nil {
		return err
	}
	task.ScheduleRun(nil)
	return nil
}*/

func (self *SHost) Request(ctx context.Context, userCred mcclient.TokenCredential, method httputils.THttpMethod, url string, headers http.Header, body jsonutils.JSONObject) (jsonutils.JSONObject, error) {
	s := auth.GetSession(ctx, userCred, "", "")
	_, ret, err := s.JSONRequest(self.ManagerUri, "", method, url, headers, body)
	return ret, err
}

func (self *SHost) GetLocalStoragecache() *SStoragecache {
	localStorages := self.GetAttachedStorages(STORAGE_LOCAL)
	for i := 0; i < len(localStorages); i += 1 {
		sc := localStorages[i].GetStoragecache()
		if sc != nil {
			return sc
		}
	}
	return nil
}

func (self *SHost) PostCreate(ctx context.Context, userCred mcclient.TokenCredential, ownerProjId string, query jsonutils.JSONObject, data jsonutils.JSONObject) {
	self.SEnabledStatusStandaloneResourceBase.PostCreate(ctx, userCred, ownerProjId, query, data)
	kwargs := data.(*jsonutils.JSONDict)
	ipmiInfo, err := self.FetchIpmiInfo(kwargs)
	if err != nil {
		log.Errorln(err.Error())
		return
	}
	if ipmiInfo.Length() > 0 {
		_, err := self.SaveUpdates(func() error {
			self.IpmiInfo = ipmiInfo
			return nil
		})
		if err != nil {
			log.Errorln(err.Error())
		}
	}
}

func (manager *SHostManager) ValidateSizeParams(data *jsonutils.JSONDict) (*jsonutils.JSONDict, error) {
	memStr, _ := data.GetString("mem_size")
	if len(memStr) > 0 {
		if !regutils.MatchSize(memStr) {
			return nil, fmt.Errorf("Memory size must be number[+unit], like 256M, 1G or 256")
		}
		memSize, err := fileutils.GetSizeMb(memStr, 'M', 1024)
		if err != nil {
			return nil, err
		}
		data.Set("mem_size", jsonutils.NewInt(int64(memSize)))
	}
	memReservedStr, _ := data.GetString("mem_reserved")
	if len(memReservedStr) > 0 {
		if !regutils.MatchSize(memReservedStr) {
			return nil, fmt.Errorf("Memory size must be number[+unit], like 256M, 1G or 256")
		}
		memSize, err := fileutils.GetSizeMb(memReservedStr, 'M', 1024)
		if err != nil {
			return nil, err
		}
		data.Set("mem_reserved", jsonutils.NewInt(int64(memSize)))
	}
	cpuCacheStr, _ := data.GetString("cpu_cache")
	if len(cpuCacheStr) > 0 {
		if !regutils.MatchSize(cpuCacheStr) {
			return nil, fmt.Errorf("Illegal cpu cache size %s", cpuCacheStr)
		}
		cpuCache, err := fileutils.GetSizeKb(cpuCacheStr, 'K', 1024)
		if err != nil {
			return nil, err
		}
		data.Set("cpu_cache", jsonutils.NewInt(int64(cpuCache)))
	}
	return data, nil
}

func (manager *SHostManager) ValidateCreateData(ctx context.Context, userCred mcclient.TokenCredential, ownerProjId string, query jsonutils.JSONObject, data *jsonutils.JSONDict) (*jsonutils.JSONDict, error) {
	zoneId, _ := data.GetString("zone_id")
	if len(zoneId) > 0 && ZoneManager.Query().Equals("id", zoneId).Count() == 0 {
		return nil, httperrors.NewInputParameterError("Zone id %s not found", zoneId)
	}
	mangerUri, err := data.GetString("manager_uri")
	if err == nil {
		count := manager.Query().Equals("manager_uri", mangerUri).Count()
		if count > 0 {
			return nil, httperrors.NewConflictError("Conflict manager_uri %s", mangerUri)
		}
	}
	accessIp, err := data.GetString("access_ip")
	if err == nil {
		count := manager.Query().Equals("access_ip", accessIp).Count()
		if count > 0 {
			return nil, httperrors.NewDuplicateResourceError("Duplicate access_ip %s", accessIp)
		}
	}
	accessMac, err := data.GetString("access_mac")
	if err == nil {
		count := HostManager.Query().Equals("access_mac", accessMac).Count()
		if count > 0 {
			return nil, httperrors.NewDuplicateResourceError("Duplicate access_mac %s", accessMac)
		}
	}
	data, err = manager.ValidateSizeParams(data)
	if err != nil {
		return nil, httperrors.NewInputParameterError(err.Error())
	}
	memReserved, err := data.Int("mem_reserved")
	if err != nil {
		hostType, _ := data.GetString("host_type")
		if hostType != HOST_TYPE_BAREMETAL {
			memSize, _ := data.Int("mem_size")
			memReserved = memSize / 8
			if memReserved > 4096 {
				memReserved = 4096
			}
			data.Set("mem_reserved", jsonutils.NewInt(memReserved))
		} else {
			data.Set("mem_reserved", jsonutils.NewInt(0))
		}
	}
	return manager.SEnabledStatusStandaloneResourceBaseManager.ValidateCreateData(ctx, userCred, ownerProjId, query, data)
}

func (self *SHost) ValidateUpdateData(ctx context.Context, userCred mcclient.TokenCredential, query jsonutils.JSONObject, data *jsonutils.JSONDict) (*jsonutils.JSONDict, error) {
	mangerUri, err := data.GetString("manager_uri")
	if err == nil {
		count := HostManager.Query().Equals("manager_uri", mangerUri).
			NotEquals("id", self.Id).Equals("zone_id", self.ZoneId).Count()
		if count > 0 {
			return nil, httperrors.NewConflictError("Conflict manager_uri %s", mangerUri)
		}
	}
	accessIp, err := data.GetString("access_ip")
	if err == nil {
		count := HostManager.Query().Equals("access_ip", accessIp).
			NotEquals("id", self.Id).Equals("zone_id", self.ZoneId).Count()
		if count > 0 {
			return nil, httperrors.NewDuplicateResourceError("Duplicate access_ip %s", accessIp)
		}
	}
	accessMac, err := data.GetString("access_mac")
	if err == nil {
		accessMac = netutils.FormatMacAddr(accessMac)
		if len(accessMac) == 0 {
			return nil, httperrors.NewInputParameterError("invalid access_mac address")
		}
		q := HostManager.Query().Equals("access_mac", accessMac).NotEquals("id", self.Id)
		if q.Count() > 0 {
			return nil, httperrors.NewDuplicateResourceError("Duplicate access_mac %s", accessMac)
		}
	}
	data, err = HostManager.ValidateSizeParams(data)
	if err != nil {
		return nil, httperrors.NewInputParameterError(err.Error())
	}
	ipmiInfo, err := self.FetchIpmiInfo(data)
	if err != nil {
		return nil, err
	}
	if ipmiInfo.Length() > 0 {
		val := jsonutils.NewDict()
		val.Update(self.IpmiInfo)
		val.Update(ipmiInfo)
		data.Set("ipmi_info", val)
	}
	data, err = self.SEnabledStatusStandaloneResourceBase.ValidateUpdateData(ctx, userCred, query, data)
	if err != nil {
		return nil, err
	}
	if data.Contains("name") {
		self.UpdateDnsRecords(false)
	}
	return data, nil
}

func (self *SHost) UpdateDnsRecords(isAdd bool) {
	for _, netif := range self.GetNetInterfaces() {
		self.UpdateDnsRecord(&netif, isAdd)
	}
}

func (self *SHost) UpdateDnsRecord(netif *SNetInterface, isAdd bool) {
	name := self.GetNetifName(netif)
	if len(name) == 0 {
		return
	}
	bn := netif.GetBaremetalNetwork()
	if bn == nil {
		log.Errorf("Interface %s not enable", netif.GetId())
		return
	}
	net := bn.GetNetwork()
	if net == nil {
		log.Errorf("BaremetalNetwoke %s not found network", bn.GetId())
	}
	net._updateDnsRecord(name, bn.IpAddr, isAdd)
}

func (self *SHost) GetNetifName(netif *SNetInterface) string {
	if netif.NicType == NIC_TYPE_IPMI {
		return self.GetName()
	} else if netif.NicType == NIC_TYPE_ADMIN {
		return self.GetName() + "-admin"
	}
	return ""
}

func (self *SHost) FetchIpmiInfo(data *jsonutils.JSONDict) (*jsonutils.JSONDict, error) {
	IPMI_KEY_PERFIX := "ipmi_"
	ipmiInfo := jsonutils.NewDict()
	kv, _ := data.GetMap()
	var err error
	for key := range kv {
		if strings.HasPrefix(key, IPMI_KEY_PERFIX) {
			value, _ := data.GetString(key)
			subkey := key[len(IPMI_KEY_PERFIX):]
			data.Remove(key)
			if subkey == "password" {
				value, err = utils.EncryptAESBase64(self.Id, value)
				if err != nil {
					log.Errorf("encrypt password failed %s", err)
					return nil, err
				}
			} else if subkey == "ip_addr" {
				if !regutils.MatchIP4Addr(value) {
					log.Errorf("%s: %s not match ip address", key, value)
					continue
				}
			}
			ipmiInfo.Set(subkey, jsonutils.NewString(value))
		}
	}
	return ipmiInfo, nil
}

func (self *SHost) AllowPerformStart(ctx context.Context,
	userCred mcclient.TokenCredential,
	query jsonutils.JSONObject,
	data jsonutils.JSONObject) bool {
	return db.IsAdminAllowPerform(userCred, self, "start")
}

func (self *SHost) PerformStart(ctx context.Context, userCred mcclient.TokenCredential, query jsonutils.JSONObject,
	data jsonutils.JSONObject) (jsonutils.JSONObject, error) {
	if !self.IsBaremetal {
		return nil, httperrors.NewBadRequestError("Cannot start a non-baremetal host")
	}
	if !utils.IsInStringArray(self.Status, []string{BAREMETAL_READY}) {
		return nil, httperrors.NewInvalidStatusError("Cannot start baremetal with active guest")
	}
	guest := self.GetBaremetalServer()
	if guest != nil {
		if self.HostType == HOST_TYPE_BAREMETAL && utils.ToBool(guest.GetMetadata("is_fake_baremetal_server", userCred)) {
			return nil, self.InitializedGuestStart(ctx, userCred, guest)
		}
		//	if !utils.IsInStringArray(guest.Status, []string{VM_ADMIN}) {
		//		return nil, httperrors.NewBadRequestError("Cannot start baremetal with active guest")
		//	}
		self.SetStatus(userCred, BAREMETAL_START_MAINTAIN, "")
		return guest.PerformStart(ctx, userCred, query, data)
	}
	params := jsonutils.NewDict()
	params.Set("force_reboot", jsonutils.NewBool(false))
	params.Set("action", jsonutils.NewString("start"))
	return self.PerformMaintenance(ctx, userCred, nil, params)
}

func (self *SHost) AllowPerformStop(ctx context.Context,
	userCred mcclient.TokenCredential,
	query jsonutils.JSONObject,
	data jsonutils.JSONObject) bool {
	return db.IsAdminAllowPerform(userCred, self, "stop")
}

func (self *SHost) PerformStop(ctx context.Context, userCred mcclient.TokenCredential, query jsonutils.JSONObject,
	data jsonutils.JSONObject) (jsonutils.JSONObject, error) {
	if !self.IsBaremetal {
		return nil, httperrors.NewBadRequestError("Cannot stop a non-baremetal host")
	}
	if !utils.IsInStringArray(self.Status, []string{BAREMETAL_RUNNING}) {
		return nil, httperrors.NewInvalidStatusError("Cannot stop baremetal with non-active guest")
	}
	guest := self.GetBaremetalServer()
	if guest != nil {
		if self.HostType != HOST_TYPE_BAREMETAL {
			if !utils.IsInStringArray(guest.Status, []string{VM_ADMIN}) {
				return nil, httperrors.NewBadRequestError("Cannot stop baremetal with active guest")
			}
		} else {
			if utils.ToBool(guest.GetMetadata("is_fake_baremetal_server", userCred)) {
				return nil, self.InitializedGuestStop(ctx, userCred, guest)
			}
			self.SetStatus(userCred, BAREMETAL_START_MAINTAIN, "")
			return guest.PerformStop(ctx, userCred, query, data)
		}
	}
	return nil, self.StartBaremetalUnmaintenanceTask(ctx, userCred, false, "stop")
}

func (self *SHost) InitializedGuestStart(ctx context.Context, userCred mcclient.TokenCredential, guest *SGuest) error {
	task, err := taskman.TaskManager.NewTask(ctx, "BaremetalServerStartTask", guest, userCred, nil, "", "", nil)
	if err != nil {
		return err
	}
	task.ScheduleRun(nil)
	return nil
}

func (self *SHost) InitializedGuestStop(ctx context.Context, userCred mcclient.TokenCredential, guest *SGuest) error {
	task, err := taskman.TaskManager.NewTask(ctx, "BaremetalServerStopTask", guest, userCred, nil, "", "", nil)
	if err != nil {
		return err
	}
	task.ScheduleRun(nil)
	return nil
}

func (self *SHost) AllowPerformMaintenance(ctx context.Context,
	userCred mcclient.TokenCredential,
	query jsonutils.JSONObject,
	data jsonutils.JSONObject) bool {
	return db.IsAdminAllowPerform(userCred, self, "maintenance")

}

func (self *SHost) PerformMaintenance(ctx context.Context, userCred mcclient.TokenCredential, query jsonutils.JSONObject, data jsonutils.JSONObject) (jsonutils.JSONObject, error) {
	if !utils.IsInStringArray(self.Status, []string{BAREMETAL_READY, BAREMETAL_RUNNING}) {
		return nil, httperrors.NewInvalidStatusError("Cannot do maintenance in status %s", self.Status)
	}
	guest := self.GetBaremetalServer()
	if guest != nil && !utils.IsInStringArray(guest.Status, []string{VM_READY, VM_RUNNING, VM_ADMIN}) {
		return nil, httperrors.NewInvalidStatusError("Cannot do maintenance while guest status %s", guest.Status)
	}
	params := jsonutils.NewDict()
	if guest != nil {
		if guest.Status == VM_RUNNING {
			params.Set("guest_running", jsonutils.NewBool(true))
		}
		guest.SetStatus(userCred, VM_ADMIN, "")
	}
	if self.Status == BAREMETAL_RUNNING && jsonutils.QueryBoolean(data, "force_reboot", false) {
		params.Set("force_reboot", jsonutils.NewBool(true))
	}
	action := "maintenance"
	if data.Contains("action") {
		action, _ = data.GetString("action")
	}
	params.Set("action", jsonutils.NewString(action))
	self.SetStatus(userCred, BAREMETAL_START_MAINTAIN, "")
	task, err := taskman.TaskManager.NewTask(ctx, "BaremetalMaintenanceTask", self, userCred, params, "", "", nil)
	if err != nil {
		return nil, err
	}
	task.ScheduleRun(nil)
	return nil, nil
}

func (self *SHost) AllowPerformUnmaintenance(ctx context.Context,
	userCred mcclient.TokenCredential,
	query jsonutils.JSONObject,
	data jsonutils.JSONObject) bool {
	return db.IsAdminAllowPerform(userCred, self, "unmaintenance")
}

func (self *SHost) PerformUnmaintenance(ctx context.Context, userCred mcclient.TokenCredential, query jsonutils.JSONObject, data jsonutils.JSONObject) (jsonutils.JSONObject, error) {
	if !utils.IsInStringArray(self.Status, []string{BAREMETAL_RUNNING, BAREMETAL_READY}) {
		return nil, httperrors.NewInvalidStatusError("Cannot do unmaintenance in status %s", self.Status)
	}
	guest := self.GetBaremetalServer()
	if guest != nil && guest.Status != VM_ADMIN {
		return nil, httperrors.NewInvalidStatusError("Wrong guest status %s", guest.Status)
	}
	action, _ := data.GetString("action")
	if len(action) == 0 {
		action = "unmaintenance"
	}
	guestRunning := self.GetMetadata("__maint_guest_running", userCred)
	var startGuest = false
	if utils.ToBool(guestRunning) {
		startGuest = true
	}
	return nil, self.StartBaremetalUnmaintenanceTask(ctx, userCred, startGuest, action)
}

func (self *SHost) StartBaremetalUnmaintenanceTask(ctx context.Context, userCred mcclient.TokenCredential, startGuest bool, action string) error {
	self.SetStatus(userCred, BAREMETAL_START_MAINTAIN, "")
	params := jsonutils.NewDict()
	params.Set("guest_running", jsonutils.NewBool(startGuest))
	if len(action) == 0 {
		action = "unmaintenance"
	}
	params.Set("action", jsonutils.NewString(action))
	task, err := taskman.TaskManager.NewTask(ctx, "BaremetalUnmaintenanceTask", self, userCred, params, "", "", nil)
	if err != nil {
		return err
	}
	task.ScheduleRun(nil)
	return nil
}

func (self *SHost) StartSyncstatus(ctx context.Context, userCred mcclient.TokenCredential, parentTaskId string) error {
	guest := self.GetBaremetalServer()
	if guest != nil {
		return guest.StartSyncstatus(ctx, userCred, parentTaskId)
	}
	task, err := taskman.TaskManager.NewTask(ctx, "BaremetalSyncStatusTask", self, userCred, nil, parentTaskId, "", nil)
	if err != nil {
		return err
	}
	task.ScheduleRun(nil)
	return nil
}

func (self *SHost) AllowPerformOffline(ctx context.Context,
	userCred mcclient.TokenCredential,
	query jsonutils.JSONObject,
	data jsonutils.JSONObject) bool {
	return db.IsAdminAllowPerform(userCred, self, "offline")
}

func (self *SHost) PerformOffline(ctx context.Context, userCred mcclient.TokenCredential, query jsonutils.JSONObject, data jsonutils.JSONObject) (jsonutils.JSONObject, error) {
	if self.HostStatus != HOST_OFFLINE {
		_, err := self.SaveUpdates(func() error {
			self.HostStatus = HOST_OFFLINE
			return nil
		})
		if err != nil {
			return nil, err
		}
		db.OpsLog.LogEvent(self, db.ACT_OFFLINE, "", userCred)
		logclient.AddActionLogWithContext(ctx, self, logclient.ACT_ONLINE, nil, userCred, true)
		self.SyncAttachedStorageStatus()
	}
	return nil, nil
}

func (self *SHost) AllowPerformOnline(ctx context.Context,
	userCred mcclient.TokenCredential,
	query jsonutils.JSONObject,
	data jsonutils.JSONObject) bool {
	return db.IsAdminAllowPerform(userCred, self, "online")
}

func (self *SHost) PerformOnline(ctx context.Context, userCred mcclient.TokenCredential, query jsonutils.JSONObject, data jsonutils.JSONObject) (jsonutils.JSONObject, error) {
	if self.HostStatus != HOST_ONLINE {
		_, err := self.SaveUpdates(func() error {
			self.LastPingAt = time.Now()
			self.HostStatus = HOST_ONLINE
			self.Status = BAREMETAL_RUNNING
			return nil
		})
		if err != nil {
			return nil, err
		}
		db.OpsLog.LogEvent(self, db.ACT_ONLINE, "", userCred)
		logclient.AddActionLogWithContext(ctx, self, logclient.ACT_ONLINE, nil, userCred, true)
		self.SyncAttachedStorageStatus()
		self.StartSyncAllGuestsStatusTask(ctx, userCred)
	}
	return nil, nil
}

func (self *SHost) StartSyncAllGuestsStatusTask(ctx context.Context, userCred mcclient.TokenCredential) error {
	if task, err := taskman.TaskManager.NewTask(ctx, "BaremetalSyncAllGuestsStatusTask", self, userCred, nil, "", "", nil); err != nil {
		log.Errorf(err.Error())
		return err
	} else {
		task.ScheduleRun(nil)
		return nil
	}
}

func (self *SHost) AllowPerformPing(ctx context.Context,
	userCred mcclient.TokenCredential,
	query jsonutils.JSONObject,
	data jsonutils.JSONObject) bool {
	return db.IsAdminAllowPerform(userCred, self, "ping")
}

func (self *SHost) PerformPing(ctx context.Context, userCred mcclient.TokenCredential, query jsonutils.JSONObject, data jsonutils.JSONObject) (jsonutils.JSONObject, error) {
	if self.HostStatus != HOST_ONLINE {
		self.PerformOnline(ctx, userCred, query, data)
	} else {
		self.SaveUpdates(func() error {
			self.LastPingAt = time.Now()
			return nil
		})
	}
	result := jsonutils.NewDict()
	result.Set("name", jsonutils.NewString(self.GetName()))
	dependSvcs := []string{"ntpd", "kafka", "influxdb", "elasticsearch"}
	catalog := auth.GetCatalogData(dependSvcs, options.Options.Region)
	if catalog == nil {
		return nil, fmt.Errorf("Get catalog error")
	}
	result.Set("catalog", catalog)

	appParams := appsrv.AppContextGetParams(ctx)
	if appParams != nil {
		// skip log&trace, when everything is normal
		appParams.SkipTrace = true
		appParams.SkipLog = true
	}

	return result, nil
}

func (self *SHost) AllowPerformPrepare(ctx context.Context,
	userCred mcclient.TokenCredential,
	query jsonutils.JSONObject,
	data jsonutils.JSONObject) bool {
	return db.IsAdminAllowPerform(userCred, self, "prepare")
}

func (self *SHost) PerformPrepare(ctx context.Context, userCred mcclient.TokenCredential, query jsonutils.JSONObject, data jsonutils.JSONObject) (jsonutils.JSONObject, error) {
	if utils.IsInStringArray(self.Status, []string{BAREMETAL_READY, BAREMETAL_RUNNING, BAREMETAL_PREPARE_FAIL}) {
		var onfinish string
		if self.GetBaremetalServer() != nil {
			if self.Status == BAREMETAL_RUNNING {
				onfinish = "restart"
			} else if self.Status == BAREMETAL_READY {
				onfinish = "shotdown"
			}
		}
		return nil, self.StartPrepareTask(ctx, userCred, onfinish, "")
	}
	return nil, httperrors.NewInvalidStatusError("Cannot prepare baremetal in status %s", self.Status)
}

func (self *SHost) StartPrepareTask(ctx context.Context, userCred mcclient.TokenCredential, onfinish, parentTaskId string) error {
	data := jsonutils.NewDict()
	if len(onfinish) > 0 {
		data.Set("on_finish", jsonutils.NewString(onfinish))
	}
	self.SetStatus(userCred, BAREMETAL_PREPARE, "start prepare task")
	if task, err := taskman.TaskManager.NewTask(ctx, "BaremetalPrepareTask", self, userCred, data, parentTaskId, "", nil); err != nil {
		log.Errorf(err.Error())
		return err
	} else {
		task.ScheduleRun(nil)
		return nil
	}
}

func (self *SHost) AllowPerformAddNetif(ctx context.Context,
	userCred mcclient.TokenCredential,
	query jsonutils.JSONObject,
	data jsonutils.JSONObject) bool {
	return db.IsAdminAllowPerform(userCred, self, "add-netif")
}

func (self *SHost) PerformAddNetif(ctx context.Context, userCred mcclient.TokenCredential, query jsonutils.JSONObject, data jsonutils.JSONObject) (jsonutils.JSONObject, error) {
	log.Debugf("add_netif %s", data)
	mac, _ := data.GetString("mac")
	if len(mac) == 0 || len(netutils.FormatMacAddr(mac)) == 0 {
		return nil, httperrors.NewBadRequestError("Invaild mac address")
	}
	wire, _ := data.GetString("wire")
	ipAddr, _ := data.GetString("ip_addr")
	rate, _ := data.Int("rate")
	nicType, _ := data.GetString("nic_type")
	index, _ := data.Int("index")
	linkUp, _ := data.GetString("link_up")
	mtu, _ := data.Int("mtu")
	reset := jsonutils.QueryBoolean(data, "reset", false)
	strInterface, _ := data.GetString("interface")
	bridge, _ := data.GetString("bridge")
	reserve := jsonutils.QueryBoolean(data, "reserve", false)
	requireDesignatedIp := jsonutils.QueryBoolean(data, "require_designated_ip", false)

	isLinkUp := tristate.None
	if linkUp != "" {
		if utils.ToBool(linkUp) {
			isLinkUp = tristate.True
		} else {
			isLinkUp = tristate.False
		}
	}

	err := self.addNetif(ctx, userCred, mac, wire, ipAddr, int(rate), nicType, int8(index), isLinkUp,
		int16(mtu), reset, strInterface, bridge, reserve, requireDesignatedIp)
	return nil, err
}

func (self *SHost) addNetif(ctx context.Context, userCred mcclient.TokenCredential,
	mac string, wire string, ipAddr string,
	rate int, nicType string, index int8, linkUp tristate.TriState, mtu int16,
	reset bool, strInterface string, bridge string,
	reserve bool, requireDesignatedIp bool,
) error {
	var sw *SWire
	if len(wire) > 0 && len(ipAddr) == 0 {
		iWire, err := WireManager.FetchByIdOrName(userCred, wire)
		if err != nil {
			return httperrors.NewBadRequestError("Wire %s not found", wire)
		}
		sw = iWire.(*SWire)
	} else if len(ipAddr) > 0 && len(wire) == 0 {
		ipWire, err := WireManager.GetOnPremiseWireOfIp(ipAddr)
		if err != nil {
			return httperrors.NewBadRequestError("IP %s not attach to any wire", ipAddr)
		}
		sw = ipWire
	} else if len(wire) > 0 && len(ipAddr) > 0 {
		ipWire, err := WireManager.GetOnPremiseWireOfIp(ipAddr)
		if err != nil {
			return httperrors.NewBadRequestError("IP %s not attach to any wire", ipAddr)
		}
		if ipWire.Id != wire && ipWire.GetName() != wire {
			return httperrors.NewBadRequestError("IP %s not attach to wire %s", ipAddr, wire)
		}
		sw = ipWire
	}
	netif, err := NetInterfaceManager.FetchByMac(mac)
	if err != nil {
		netif = &SNetInterface{}
		netif.Mac = mac
		netif.BaremetalId = self.Id
		if sw != nil {
			netif.WireId = sw.Id
		}
		netif.Rate = rate
		netif.NicType = nicType
		if index >= 0 {
			netif.Index = index
		}
		if !linkUp.IsNone() {
			netif.LinkUp = linkUp.Bool()
		}
		netif.Mtu = mtu
		err = NetInterfaceManager.TableSpec().Insert(netif)
		if err != nil {
			return err
		}
	} else {
		var changed = false
		_, err := db.Update(netif, func() error {
			if netif.BaremetalId != self.Id {
				changed = true
				netif.BaremetalId = self.Id
			}
			if sw != nil && netif.WireId != sw.Id {
				changed = true
				netif.WireId = sw.Id
			}
			if rate > 0 && rate != netif.Rate {
				netif.Rate = rate
			}
			if nicType != "" && nicType != netif.NicType {
				netif.NicType = nicType
			}
			if index >= 0 && index != netif.Index {
				netif.Index = index
			}
			if !linkUp.IsNone() && linkUp.Bool() != netif.LinkUp {
				netif.LinkUp = linkUp.Bool()
			}
			if mtu > 0 && mtu != netif.Mtu {
				netif.Mtu = mtu
			}
			return nil
		})
		if err != nil {
			return err
		}
		if changed || reset {
			self.DisableNetif(ctx, userCred, netif, false)
		}
	}
	sw = netif.GetWire()
	if sw != nil {
		if len(strInterface) == 0 {
			strInterface = fmt.Sprintf("eth%d", netif.Index)
		}
		if len(strInterface) > 0 {
			if len(bridge) == 0 {
				bridge = fmt.Sprintf("br%s", sw.GetName())
			}
			var isMaster = netif.NicType == NIC_TYPE_ADMIN
			hw, err := HostwireManager.FetchByIdsAndMac(self.Id, sw.Id, mac)
			if err != nil {
				hw = &SHostwire{}
				hw.Bridge = bridge
				hw.Interface = strInterface
				hw.HostId = self.Id
				hw.WireId = sw.Id
				hw.IsMaster = isMaster
				hw.MacAddr = mac
				err := HostwireManager.TableSpec().Insert(hw)
				if err != nil {
					return err
				}
			} else {
				db.Update(hw, func() error {
					hw.Bridge = bridge
					hw.Interface = strInterface
					// hw.MacAddr = mac
					hw.IsMaster = isMaster
					return nil
				})
			}
		}
	}
	if len(ipAddr) > 0 {
		err = self.EnableNetif(ctx, userCred, netif, "", ipAddr, "", "", reserve, requireDesignatedIp)
		if err != nil {
			return httperrors.NewBadRequestError(err.Error())
		}
	}
	return nil
}

func (self *SHost) AllowPerformEnableNetif(ctx context.Context,
	userCred mcclient.TokenCredential,
	query jsonutils.JSONObject,
	data jsonutils.JSONObject) bool {
	return db.IsAdminAllowPerform(userCred, self, "enable-netif")
}

func (self *SHost) PerformEnableNetif(ctx context.Context, userCred mcclient.TokenCredential, query jsonutils.JSONObject, data jsonutils.JSONObject) (jsonutils.JSONObject, error) {
	mac, _ := data.GetString("mac")
	netif := self.GetNetInterface(mac)
	if netif == nil {
		return nil, httperrors.NewBadRequestError("Interface %s not exist", mac)
	}
	if !utils.IsInStringArray(netif.NicType, NIC_TYPES) {
		return nil, httperrors.NewBadRequestError("Only ADMIN and IPMI nic can be enable")
	}
	network, _ := data.GetString("network")
	ipAddr, _ := data.GetString("ip_addr")
	allocDir, _ := data.GetString("alloc_dir")
	netType, _ := data.GetString("net_type")
	reserve := jsonutils.QueryBoolean(data, "reserve", false)
	requireDesignatedIp := jsonutils.QueryBoolean(data, "require_designated_ip", false)
	err := self.EnableNetif(ctx, userCred, netif, network, ipAddr, allocDir, netType, reserve, requireDesignatedIp)
	if err != nil {
		return nil, httperrors.NewBadRequestError(err.Error())
	}
	return nil, nil
}

func (self *SHost) EnableNetif(ctx context.Context, userCred mcclient.TokenCredential, netif *SNetInterface, network, ipAddr, allocDir string, netType string, reserve, requireDesignatedIp bool) error {
	bn := netif.GetBaremetalNetwork()
	if bn != nil {
		return nil
	}
	var net *SNetwork
	var err error
	if len(ipAddr) > 0 {
		net, err = netif.GetCandidateNetworkForIp(userCred, ipAddr)
		if net != nil {
			log.Infof("find network %s for ip %s", net.GetName(), ipAddr)
		} else if requireDesignatedIp {
			log.Errorf("Cannot allocate IP %s, not reachable", ipAddr)
			return fmt.Errorf("Cannot allocate IP %s, not reachable", ipAddr)
		}
	}
	wire := netif.GetWire()
	if wire == nil {
		return fmt.Errorf("No wire attached")
	}
	hw, err := HostwireManager.FetchByIdsAndMac(self.Id, wire.Id, netif.Mac)
	if hw == nil {
		return fmt.Errorf("host not attach to this wire")
	}
	if net == nil {
		if len(network) > 0 {
			iNet, err := NetworkManager.FetchByIdOrName(userCred, network)
			if err != nil {
				return fmt.Errorf("Network %s not found: %s", network, err)
			}
			net = iNet.(*SNetwork)
			if len(net.WireId) == 0 || net.WireId != wire.Id {
				return fmt.Errorf("Network %s not reacheable on mac %s", network, netif.Mac)
			}
		} else {
			var netTypes []string
			if len(netType) > 0 && netType != NETWORK_TYPE_BAREMETAL {
				netTypes = []string{netType, NETWORK_TYPE_BAREMETAL}
			} else {
				netTypes = []string{NETWORK_TYPE_BAREMETAL}
			}
			net, err = wire.GetCandidatePrivateNetwork(userCred, false, netTypes)
			if err != nil {
				return fmt.Errorf("fail to find network %s", err)
			}
			if net == nil {
				return fmt.Errorf("No network found")
			}
		}
	} else if net.WireId != wire.Id {
		return fmt.Errorf("conflict??? candiate net is not on wire")
	}
	return self.Attach2Network(ctx, userCred, netif, net, ipAddr, allocDir, reserve, requireDesignatedIp)
}

func (self *SHost) AllowPerformDisableNetif(ctx context.Context,
	userCred mcclient.TokenCredential,
	query jsonutils.JSONObject,
	data jsonutils.JSONObject) bool {
	return db.IsAdminAllowPerform(userCred, self, "disable-netif")
}

func (self *SHost) PerformDisableNetif(ctx context.Context, userCred mcclient.TokenCredential, query jsonutils.JSONObject, data jsonutils.JSONObject) (jsonutils.JSONObject, error) {
	mac, _ := data.GetString("mac")
	netif := self.GetNetInterface(mac)
	if netif == nil {
		return nil, httperrors.NewBadRequestError("Interface %s not exists", mac)
	}
	reserve := jsonutils.QueryBoolean(data, "reserve", false)
	err := self.DisableNetif(ctx, userCred, netif, reserve)
	if err != nil {
		return nil, httperrors.NewBadRequestError(err.Error())
	}
	return nil, nil
}

func (self *SHost) DisableNetif(ctx context.Context, userCred mcclient.TokenCredential, netif *SNetInterface, reserve bool) error {
	bn := netif.GetBaremetalNetwork()
	if bn != nil {
		self.UpdateDnsRecord(netif, false)
		self.DeleteBaremetalnetwork(ctx, userCred, bn, reserve)
	}
	return nil
}

func (self *SHost) Attach2Network(ctx context.Context, userCred mcclient.TokenCredential, netif *SNetInterface, net *SNetwork, ipAddr, allocDir string, reserved, requireDesignatedIp bool) error {
	lockman.LockObject(ctx, net)
	defer lockman.ReleaseObject(ctx, net)

	usedAddr := net.GetUsedAddresses()
	freeIp, err := net.GetFreeIP(ctx, userCred, usedAddr, nil, ipAddr, IPAddlocationDirection(allocDir), reserved)
	if err != nil {
		log.Errorf("attach2network: %s", err)
		return err
	}
	if len(ipAddr) > 0 && ipAddr != freeIp && requireDesignatedIp {
		return fmt.Errorf("IP address %s is occupied", ipAddr)
	}
	bn := &SHostnetwork{}
	bn.BaremetalId = self.Id
	bn.NetworkId = net.Id
	bn.IpAddr = freeIp
	bn.MacAddr = netif.Mac
	err = HostnetworkManager.TableSpec().Insert(bn)
	if err != nil {
		log.Errorf("HostnetworkManager.TableSpec().Insert fail %s", err)
		return err
	}
	db.OpsLog.LogAttachEvent(ctx, self, net, userCred, jsonutils.NewString(freeIp))
	self.UpdateDnsRecord(netif, true)
	net.UpdateBaremetalNetmap(bn, self.GetNetifName(netif))
	return nil
}

func (self *SHost) AllowPerformRemoveNetif(ctx context.Context,
	userCred mcclient.TokenCredential,
	query jsonutils.JSONObject,
	data jsonutils.JSONObject) bool {
	return db.IsAdminAllowPerform(userCred, self, "remove-netif")
}

func (self *SHost) PerformRemoveNetif(ctx context.Context, userCred mcclient.TokenCredential, query jsonutils.JSONObject, data jsonutils.JSONObject) (jsonutils.JSONObject, error) {
	mac, _ := data.GetString("mac")
	mac = netutils.FormatMacAddr(mac)
	if len(mac) == 0 {
		return nil, httperrors.NewBadRequestError("Invalid mac address")
	}
	netif, err := NetInterfaceManager.FetchByMac(mac)
	if err != nil {
		return nil, httperrors.NewBadRequestError("Fetch netif error %s", err)
	}
	return nil, self.RemoveNetif(ctx, userCred, netif, jsonutils.QueryBoolean(data, "reserve", false))
}

func (self *SHost) RemoveNetif(ctx context.Context, userCred mcclient.TokenCredential, netif *SNetInterface, reserve bool) error {
	wire := netif.GetWire()
	self.DisableNetif(ctx, userCred, netif, reserve)
	log.Infof("Remove wire")
	err := netif.Remove(ctx, userCred)
	if err != nil {
		return err
	}
	if wire != nil {
		log.Infof("Remove wire")
		others := self.GetNetifsOnWire(wire)
		if len(others) == 0 {
			hw, _ := HostwireManager.FetchByIdsAndMac(self.Id, wire.Id, netif.Mac)
			if hw != nil {
				db.OpsLog.LogDetachEvent(ctx, self, wire, userCred, jsonutils.NewString(fmt.Sprintf("disable netif %s", self.AccessMac)))
				log.Infof("Detach host wire because of remove netif %s", netif.Mac)
				return hw.Delete(ctx, userCred)
			}
		}
	}
	return nil
}

func (self *SHost) GetNetifsOnWire(wire *SWire) []SNetInterface {
	dest := make([]SNetInterface, 0)
	q := NetInterfaceManager.Query()
	err := q.Filter(sqlchemy.Equals(q.Field("baremetal_id"), self.Id)).Filter(sqlchemy.Equals(q.Field("wire_id"), wire.Id)).Desc(q.Field("index")).All(&dest)
	if err != nil {
		log.Errorln(err)
		return nil
	}
	return dest
}

func (self *SHost) AllowPerformSyncstatus(ctx context.Context,
	userCred mcclient.TokenCredential,
	query jsonutils.JSONObject,
	data jsonutils.JSONObject) bool {
	return db.IsAdminAllowPerform(userCred, self, "syncstatus")
}

func (self *SHost) PerformSyncstatus(ctx context.Context, userCred mcclient.TokenCredential, query jsonutils.JSONObject, data jsonutils.JSONObject) (jsonutils.JSONObject, error) {
	self.SetStatus(userCred, BAREMETAL_SYNCING_STATUS, "")
	return nil, self.StartSyncstatus(ctx, userCred, "")
}

func (self *SHost) AllowPerformReset(ctx context.Context,
	userCred mcclient.TokenCredential,
	query jsonutils.JSONObject,
	data jsonutils.JSONObject) bool {
	return db.IsAdminAllowPerform(userCred, self, "reset")
}

func (self *SHost) PerformReset(ctx context.Context, userCred mcclient.TokenCredential, query jsonutils.JSONObject, data jsonutils.JSONObject) (jsonutils.JSONObject, error) {
	if !self.IsBaremetal {
		return nil, httperrors.NewBadRequestError("Cannot start a non-baremetal host")
	}
	if self.Status != BAREMETAL_RUNNING {
		return nil, httperrors.NewBadRequestError("Cannot reset baremetal in status %s", self.Status)
	}
	guest := self.GetBaremetalServer()
	if guest != nil {
		if self.HostType == HOST_TYPE_BAREMETAL {
			if guest.Status != VM_ADMIN {
				return nil, httperrors.NewBadRequestError("Cannot reset baremetal with active guest")
			}
		} else {
			return guest.PerformReset(ctx, userCred, query, data)
		}
	}
	kwargs := jsonutils.NewDict()
	kwargs.Set("force_reboot", jsonutils.JSONTrue)
	kwargs.Set("action", jsonutils.NewString("reset"))
	return self.PerformMaintenance(ctx, userCred, query, kwargs)
}

func (self *SHost) AllowPerformRemoveAllNetifs(ctx context.Context,
	userCred mcclient.TokenCredential,
	query jsonutils.JSONObject,
	data jsonutils.JSONObject) bool {
	return db.IsAdminAllowPerform(userCred, self, "remove-all-netifs")
}

func (self *SHost) PerformRemoveAllNetifs(ctx context.Context, userCred mcclient.TokenCredential, query jsonutils.JSONObject, data jsonutils.JSONObject) (jsonutils.JSONObject, error) {
	netifs := self.GetNetInterfaces()
	for i := 0; i < len(netifs); i++ {
		if !utils.IsInStringArray(netifs[i].NicType, NIC_TYPES) {
			self.RemoveNetif(ctx, userCred, &netifs[i], false)
		}
	}
	return nil, nil
}

func (self *SHost) AllowPerformEnable(
	ctx context.Context,
	userCred mcclient.TokenCredential,
	query jsonutils.JSONObject,
	data jsonutils.JSONObject,
) bool {
	return self.SEnabledStatusStandaloneResourceBase.AllowPerformEnable(ctx, userCred, query, data)
}

func (self *SHost) PerformEnable(
	ctx context.Context,
	userCred mcclient.TokenCredential,
	query jsonutils.JSONObject,
	data jsonutils.JSONObject,
) (jsonutils.JSONObject, error) {
	if !self.Enabled {
		_, err := self.SEnabledStatusStandaloneResourceBase.PerformEnable(ctx, userCred, query, data)
		if err != nil {
			return nil, err
		}
		self.SyncAttachedStorageStatus()
	}
	return nil, nil
}

func (self *SHost) AllowPerformDisable(
	ctx context.Context,
	userCred mcclient.TokenCredential,
	query jsonutils.JSONObject,
	data jsonutils.JSONObject,
) bool {
	return self.SEnabledStatusStandaloneResourceBase.AllowPerformDisable(ctx, userCred, query, data)
}

func (self *SHost) PerformDisable(ctx context.Context, userCred mcclient.TokenCredential, query jsonutils.JSONObject, data jsonutils.JSONObject) (jsonutils.JSONObject, error) {
	if self.Enabled {
		_, err := self.SEnabledStatusStandaloneResourceBase.PerformDisable(ctx, userCred, query, data)
		if err != nil {
			return nil, err
		}
		self.SyncAttachedStorageStatus()
	}
	return nil, nil
}

func (self *SHost) AllowPerformCacheImage(ctx context.Context,
	userCred mcclient.TokenCredential,
	query jsonutils.JSONObject,
	data jsonutils.JSONObject) bool {
	return db.IsAdminAllowPerform(userCred, self, "cache-image")
}

func (self *SHost) PerformCacheImage(ctx context.Context, userCred mcclient.TokenCredential, query jsonutils.JSONObject, data jsonutils.JSONObject) (jsonutils.JSONObject, error) {
	if self.HostStatus != HOST_ONLINE {
		return nil, httperrors.NewInvalidStatusError("Cannot perform cache image in status %s", self.Status)
	}
	imageId, _ := data.GetString("image")
	img, err := CachedimageManager.getImageInfo(ctx, userCred, imageId, false)
	if err != nil {
		log.Errorf(err.Error())
		return nil, httperrors.NewNotFoundError("image %s not found", imageId)
	}
	if len(img.Checksum) != 0 && regutils.MatchUUID(img.Checksum) {
		return nil, httperrors.NewInvalidStatusError("Cannot cache image with no checksum")
	}
	isForce := jsonutils.QueryBoolean(data, "is_force", false)
	format, _ := data.GetString("format")
	return nil, self.StartImageCacheTask(ctx, userCred, img.Id, format, isForce)
}

func (self *SHost) StartImageCacheTask(ctx context.Context, userCred mcclient.TokenCredential, imageId string, format string, isForce bool) error {
	sc := self.GetLocalStoragecache()
	if sc == nil {
		return fmt.Errorf("No local storage cache found")
	}
	return sc.StartImageCacheTask(ctx, userCred, imageId, format, isForce, "")
}

func (self *SHost) AllowPerformConvertHypervisor(ctx context.Context,
	userCred mcclient.TokenCredential,
	query jsonutils.JSONObject,
	data jsonutils.JSONObject) bool {
	return db.IsAdminAllowPerform(userCred, self, "convert-hypervisor")
}

func (self *SHost) isAlterNameUnique(name string) bool {
	if self.GetModelManager().Query().Equals("name", name).NotEquals("id", self.Id).Equals("zone_id", self.ZoneId).Count() == 0 {
		return true
	}
	return false
}

func (self *SHost) PerformConvertHypervisor(ctx context.Context, userCred mcclient.TokenCredential, query jsonutils.JSONObject, data jsonutils.JSONObject) (jsonutils.JSONObject, error) {
	hostType, err := data.GetString("host_type")
	if err != nil {
		return nil, httperrors.NewNotAcceptableError("host_type must be specified")
	}
	if self.HostType != HOST_TYPE_BAREMETAL {
		return nil, httperrors.NewNotAcceptableError("Must be a baremetal host")
	}
	if self.GetBaremetalServer() != nil {
		return nil, httperrors.NewNotAcceptableError("Baremetal host is aleady occupied")
	}
	if !utils.IsInStringArray(self.Status, []string{BAREMETAL_READY, BAREMETAL_RUNNING}) {
		return nil, httperrors.NewNotAcceptableError("Connot convert hypervisor in status %s", self.Status)
	}
	driver := GetHostDriver(hostType)
	if driver == nil {
		return nil, httperrors.NewNotAcceptableError("Unsupport driver type %s", hostType)
	}
	// err := driver.CheckConvertConfig() do nothing
	// if err != nil {
	// return nil, httperrors.NewNotAcceptableError("Need more configuration: %s", err.Error())
	// }
	if data.Contains("name") {
		name, _ := data.GetString("name")
		err := self.GetModelManager().ValidateName(name)
		if err != nil {
			return nil, err
		}
		if !self.isAlterNameUnique(name) {
			return nil, httperrors.NewInputParameterError("Invalid name %s", name)
		}
	}
	image, _ := data.GetString("image")
	raid, _ := data.GetString("raid")
	params, err := driver.PrepareConvert(self, image, raid, data)
	if err != nil {
		return nil, httperrors.NewNotAcceptableError("Convert error: %s", err.Error())
	}
	ownerProjId := userCred.GetProjectId()
	guest, err := db.DoCreate(GuestManager, ctx, userCred, nil, params, ownerProjId)
	if err != nil {
		return nil, err
	}
	func() {
		lockman.LockObject(ctx, guest)
		defer lockman.ReleaseObject(ctx, guest)

		guest.PostCreate(ctx, userCred, ownerProjId, nil, params)
	}()
	log.Infof("Host convert to %s", guest.GetName())
	db.OpsLog.LogEvent(self, db.ACT_CONVERT_START, "", userCred)
	db.OpsLog.LogEvent(guest, db.ACT_CREATE, "Convert hypervisor", userCred)
	params.Set("__task__", jsonutils.NewString(taskman.CONVERT_TASK))
	params.Set("__convert_host_type__", jsonutils.NewString(hostType))
	GuestManager.OnCreateComplete(ctx, []db.IModel{guest}, userCred, nil, params)
	self.SetStatus(userCred, BAREMETAL_START_CONVERT, "")
	return nil, nil
}

func (self *SHost) AllowPerformUndoConvert(ctx context.Context,
	userCred mcclient.TokenCredential,
	query jsonutils.JSONObject,
	data jsonutils.JSONObject) bool {
	return db.IsAdminAllowPerform(userCred, self, "undo-convert")
}

func (self *SHost) PerformUndoConvert(ctx context.Context, userCred mcclient.TokenCredential, query jsonutils.JSONObject, data jsonutils.JSONObject) (jsonutils.JSONObject, error) {
	if !self.IsBaremetal {
		return nil, httperrors.NewNotAcceptableError("Not a baremetal")
	}
	if self.HostType == HOST_TYPE_BAREMETAL {
		return nil, httperrors.NewNotAcceptableError("Not being convert to hypervisor")
	}
	if self.Enabled {
		return nil, httperrors.NewNotAcceptableError("Host should be disabled")
	}
	if !utils.IsInStringArray(self.Status, []string{BAREMETAL_READY, BAREMETAL_RUNNING}) {
		return nil, httperrors.NewNotAcceptableError("Cannot unconvert in status %s", self.Status)
	}
	driver := self.GetDriverWithDefault()
	if driver == nil {
		return nil, httperrors.NewNotAcceptableError("Unsupport driver type %s", self.HostType)
	}
	err := driver.PrepareUnconvert(self)
	if err != nil {
		return nil, httperrors.NewNotAcceptableError(err.Error())
	}
	guests := self.GetGuests()
	if len(guests) > 1 {
		return nil, httperrors.NewNotAcceptableError("Not an empty host")
	} else if len(guests) == 1 {
		guest := guests[0]
		if guest.Hypervisor != HYPERVISOR_BAREMETAL {
			return nil, httperrors.NewNotAcceptableError("Not an converted hypervisor")
		}
		err := guest.SetDisableDelete(userCred, false)
		if err != nil {
			return nil, err
		}
		db.OpsLog.LogEvent(&guest, db.ACT_DELETE, "Unconvert baremetal", userCred)
	}
	db.OpsLog.LogEvent(self, db.ACT_UNCONVERT_START, "", userCred)
	task, err := taskman.TaskManager.NewTask(ctx, "BaremetalUnconvertHypervisorTask", self, userCred, nil, "", "", nil)
	if err != nil {
		return nil, err
	}
	task.ScheduleRun(nil)
	return nil, nil
}

func (self *SHost) GetDriverWithDefault() IHostDriver {
	hostType := self.HostType
	if len(hostType) == 0 {
		hostType = HOST_TYPE_DEFAULT
	}
	return GetHostDriver(hostType)
}

func (self *SHost) UpdateDiskConfig(userCred mcclient.TokenCredential, layouts []baremetal.Layout) error {
	bs := self.GetBaremetalstorage()
	if bs != nil {
		diff, err := db.Update(bs, func() error {
			if len(layouts) != 0 {
				bs.Config = jsonutils.Marshal(layouts).(*jsonutils.JSONArray)
				var size int64
				for i := 0; i < len(layouts); i++ {
					size += layouts[i].Size
				}
				bs.RealCapacity = int(size)
			} else {
				bs.Config = jsonutils.NewArray()
				bs.RealCapacity = bs.GetStorage().Capacity
			}
			return nil
		})
		if err != nil {
			log.Errorln(err)
			return err
		}
		db.OpsLog.LogEvent(bs, db.ACT_UPDATE, diff, userCred)
	}
	return nil
}

func (host *SHost) SyncHostExternalNics(ctx context.Context, userCred mcclient.TokenCredential, ihost cloudprovider.ICloudHost) compare.SyncResult {
	result := compare.SyncResult{}

	netIfs := host.GetNetInterfaces()
	extNics, err := ihost.GetIHostNics()
	if err != nil {
		result.Error(err)
		return result
	}

	disables := make([]*SNetInterface, 0)
	enables := make([]cloudprovider.ICloudHostNetInterface, 0)

	type sRemoveNetInterface struct {
		netif     *SNetInterface
		reserveIp bool
	}

	type sAddNetInterface struct {
		netif     cloudprovider.ICloudHostNetInterface
		reserveIp bool
	}

	removes := make([]sRemoveNetInterface, 0)
	adds := make([]sAddNetInterface, 0)

	nicMax := len(netIfs)
	if nicMax < len(extNics) {
		nicMax = len(extNics)
	}
	for i := 0; i < nicMax; i += 1 {
		if i < len(netIfs) && i < len(extNics) {
			obn := netIfs[i].GetBaremetalNetwork()
			var oip string
			if obn != nil {
				oip = obn.IpAddr
			}
			nip := extNics[i].GetIpAddr()
			if netIfs[i].Mac == extNics[i].GetMac() {
				if oip != nip {
					if obn != nil {
						disables = append(disables, &netIfs[i])
					}
					if len(nip) > 0 {
						enables = append(enables, extNics[i])
					}
				} else {
					// do nothing, in sync
				}
			} else {
				reserveIp := false
				if len(oip) > 0 && oip == nip {
					// # mac change case
					reserveIp = true
				}
				removes = append(removes, sRemoveNetInterface{netif: &netIfs[i], reserveIp: reserveIp})
				adds = append(adds, sAddNetInterface{netif: extNics[i], reserveIp: reserveIp})
			}
		} else if i < len(netIfs) && i >= len(extNics) {
			removes = append(removes, sRemoveNetInterface{netif: &netIfs[i], reserveIp: false})
		} else if i >= len(netIfs) && i < len(extNics) {
			adds = append(adds, sAddNetInterface{netif: extNics[i], reserveIp: false})
		}
	}

	for i := len(removes) - 1; i >= 0; i -= 1 {
		err = host.RemoveNetif(ctx, userCred, removes[i].netif, removes[i].reserveIp)
		if err != nil {
			result.DeleteError(err)
		} else {
			result.Delete()
		}
	}

	for i := len(disables) - 1; i >= 0; i -= 1 {
		err = host.DisableNetif(ctx, userCred, disables[i], false)
		if err != nil {
			result.DeleteError(err)
		} else {
			result.Delete()
		}
	}

	for i := 0; i < len(enables); i += 1 {
		netif := host.GetNetInterface(enables[i].GetMac())
		err = host.EnableNetif(ctx, userCred, netif, "", enables[i].GetIpAddr(), "", "", false, true)
		if err != nil {
			result.AddError(err)
		} else {
			result.Add()
		}
	}

	for i := 0; i < len(adds); i += 1 {
		extNic := adds[i].netif
		err = host.addNetif(ctx, userCred, extNic.GetMac(), "", extNic.GetIpAddr(), 0, extNic.GetNicType(), extNic.GetIndex(),
			extNic.IsLinkUp(), extNic.GetMtu(), false, "", "", false, true)
		if err != nil {
			result.AddError(err)
		} else {
			result.Add()
		}
	}

	return result
}

// func (manager *SHostManager) GetEsxiAgentHostId(key string) (string, error) {
// 	q := HostManager.Query("id")
// 	q = q.Equals("host_status", HOST_ONLINE)
// 	q = q.Equals("host_type", HOST_TYPE_HYPERVISOR)
// 	q = q.IsTrue("enabled")
//
// 	rows, err := q.Rows()
// 	if err != nil {
// 		return "", err
// 	}
// 	defer rows.Close()
//
// 	var hostId string
// 	hostIds := make([]string, 0)
// 	for rows.Next() {
// 		err = rows.Scan(&hostId)
// 		if err != nil {
// 			return "", err
// 		}
// 		hostIds = append(hostIds, hostId)
// 	}
//
// 	ring := hashring.New(hostIds)
// 	ret, _ := ring.GetNode(key)
// 	return ret, nil
// }
//
// func (manager *SHostManager) GetEsxiAgentHost(key string) (*SHost, error) {
// 	hostId, err := manager.GetEsxiAgentHostId(key)
// 	if err != nil {
// 		return nil, err
// 	}
// 	return manager.FetchHostById(hostId), nil
// }
//
// func (host *SHost) GetEsxiAgentHost() (*SHost, error) {
// 	return HostManager.GetEsxiAgentHost(host.Id)
// }

func (self *SHost) IsBaremetalAgentReady() bool {
	return self.isAgentReady(AgentTypeBaremetal)
}

func (self *SHost) BaremetalSyncRequest(ctx context.Context, method httputils.THttpMethod, url string, headers http.Header, body *jsonutils.JSONDict) (jsonutils.JSONObject, error) {
	return self.doAgentRequest(AgentTypeBaremetal, ctx, method, url, headers, body)
}

func (self *SHost) IsEsxiAgentReady() bool {
	return self.isAgentReady(AgentTypeEsxi)
}

func (self *SHost) EsxiRequest(ctx context.Context, method httputils.THttpMethod, url string, headers http.Header, body *jsonutils.JSONDict) (jsonutils.JSONObject, error) {
	return self.doAgentRequest(AgentTypeEsxi, ctx, method, url, headers, body)
}

func (self *SHost) isAgentReady(agentType TAgentType) bool {
	agent := BaremetalagentManager.GetAgent(agentType, self.ZoneId)
	if agent == nil {
		log.Errorf("%s ready: false", agentType)
		return false
	}
	return true
}

func (self *SHost) doAgentRequest(agentType TAgentType, ctx context.Context, method httputils.THttpMethod, url string, headers http.Header, body *jsonutils.JSONDict) (jsonutils.JSONObject, error) {
	agent := BaremetalagentManager.GetAgent(agentType, self.ZoneId)
	if agent == nil {
		return nil, fmt.Errorf("no valid %s", agentType)
	}
	serviceUrl := agent.ManagerUri
	if url[0] != '/' && serviceUrl[len(serviceUrl)-1] != '/' {
		serviceUrl += "/"
	}
	url = serviceUrl + url
	_, data, err := httputils.JSONRequest(httputils.GetDefaultClient(), ctx, method, url, headers, body, false)
	return data, err
}

func (manager *SHostManager) GetHostByIp(hostIp string) (*SHost, error) {
	q := manager.Query()
	q = q.Equals("access_ip", hostIp)

	host, err := db.NewModelObject(manager)
	if err != nil {
		return nil, err
	}
	err = q.First(host)
	if err != nil {
		return nil, err
	}

	return host.(*SHost), nil
}

func (self *SHost) getCloudProviderInfo() SCloudProviderInfo {
	var region *SCloudregion
	zone := self.GetZone()
	if zone != nil {
		region = zone.GetRegion()
	}
	provider := self.GetCloudprovider()
	return MakeCloudProviderInfo(region, zone, provider)
}

func (self *SHost) GetShortDesc(ctx context.Context) *jsonutils.JSONDict {
	desc := self.SEnabledStatusStandaloneResourceBase.GetShortDesc(ctx)
	info := self.getCloudProviderInfo()
	desc.Update(jsonutils.Marshal(&info))
	return desc
}

func (self *SHost) MarkGuestUnknown(userCred mcclient.TokenCredential) {
	log.Errorln(self.GetGuests())
	for _, guest := range self.GetGuests() {
		guest.SetStatus(userCred, VM_UNKNOWN, "host offline")
	}
}

func (manager *SHostManager) PingDetectionTask(ctx context.Context, userCred mcclient.TokenCredential, isStart bool) {
	deadline := time.Now().Add(-1 * time.Duration(options.Options.HostOfflineMaxSeconds) * time.Second)

	q := manager.Query().Equals("host_status", HOST_ONLINE).
		Equals("host_type", HOST_TYPE_HYPERVISOR)
	q = q.Filter(sqlchemy.OR(sqlchemy.IsNull(q.Field("last_ping_at")),
		sqlchemy.LT(q.Field("last_ping_at"), deadline)))

	rows, err := q.Rows()
	if err != nil {
		log.Errorln(err)
		return
	}
	defer rows.Close()

	for rows.Next() {
		var host = SHost{}
		q.Row2Struct(rows, &host)
		host.SetModelManager(manager)
		host.PerformOffline(ctx, userCred, nil, nil)
		host.MarkGuestUnknown(userCred)
	}
}

func (self *SHost) IsPrepaidRecycleResource() bool {
	return self.ResourceType == HostResourceTypePrepaidRecycle
}

func (host *SHost) AllowPerformSetSchedtag(ctx context.Context, userCred mcclient.TokenCredential, query jsonutils.JSONObject, data jsonutils.JSONObject) bool {
	return db.IsAdminAllowPerform(userCred, host, "set-schedtag")
}

func (host *SHost) getHostschedtags() []SHostschedtag {
	tags := make([]SHostschedtag, 0)
	hostschedtags := HostschedtagManager.Query().SubQuery()
	q := hostschedtags.Query().Equals("host_id", host.Id)
	err := db.FetchModelObjects(HostschedtagManager, q, &tags)
	if err != nil {
		log.Errorf("Get hostschedtags: %v", err)
		return nil
	}
	return tags
}

func (host *SHost) PerformSetSchedtag(ctx context.Context, userCred mcclient.TokenCredential, query jsonutils.JSONObject, data jsonutils.JSONObject) (jsonutils.JSONObject, error) {
	schedtags := jsonutils.GetArrayOfPrefix(data, "schedtag")
	setTagsId := []string{}
	for idx := 0; idx < len(schedtags); idx++ {
		schedtagIdent, _ := schedtags[idx].GetString()
		tag, err := SchedtagManager.FetchByIdOrName(userCred, schedtagIdent)
		if err != nil {
			if err == sql.ErrNoRows {
				return nil, httperrors.NewNotFoundError("Schedtag %s not found", schedtagIdent)
			}
			return nil, httperrors.NewGeneralError(err)
		}
		setTagsId = append(setTagsId, tag.GetId())
	}
	oldTags := host.getHostschedtags()
	for _, oldTag := range oldTags {
		if !utils.IsInStringArray(oldTag.SchedtagId, setTagsId) {
			if err := oldTag.Detach(ctx, userCred); err != nil {
				return nil, httperrors.NewGeneralError(err)
			}
		}
	}
	var oldTagIds []string
	for _, tag := range oldTags {
		oldTagIds = append(oldTagIds, tag.SchedtagId)
	}
	for _, setTagId := range setTagsId {
		if !utils.IsInStringArray(setTagId, oldTagIds) {
			if newTagObj, err := db.NewModelObject(HostschedtagManager); err != nil {
				return nil, httperrors.NewGeneralError(err)
			} else {
				newTag := newTagObj.(*SHostschedtag)
				newTag.HostId = host.Id
				newTag.SchedtagId = setTagId
				if err := newTag.GetModelManager().TableSpec().Insert(newTag); err != nil {
					return nil, httperrors.NewGeneralError(err)
				}
			}
		}
	}
	host.ClearSchedDescCache()
	return nil, nil
}<|MERGE_RESOLUTION|>--- conflicted
+++ resolved
@@ -38,23 +38,6 @@
 )
 
 const (
-<<<<<<< HEAD
-	HOST_TYPE_BAREMETAL  = "baremetal"
-	HOST_TYPE_HYPERVISOR = "hypervisor" // KVM
-	HOST_TYPE_KVM        = "kvm"
-	HOST_TYPE_ESXI       = "esxi"    // # VMWare vSphere ESXi
-	HOST_TYPE_KUBELET    = "kubelet" // # Kubernetes Kubelet
-	HOST_TYPE_HYPERV     = "hyperv"  // # Microsoft Hyper-V
-	HOST_TYPE_XEN        = "xen"     // # XenServer
-
-	HOST_TYPE_ALIYUN    = "aliyun"
-	HOST_TYPE_AWS       = "aws"
-	HOST_TYPE_QCLOUD    = "qcloud"
-	HOST_TYPE_AZURE     = "azure"
-	HOST_TYPE_HUAWEI    = "huawei"
-	HOST_TYPE_OPENSTACK = "openstack"
-	HOST_TYPE_UCLOUD    = "ucloud"
-=======
 	HOST_TYPE_BAREMETAL  = api.HOST_TYPE_BAREMETAL
 	HOST_TYPE_HYPERVISOR = api.HOST_TYPE_HYPERVISOR // KVM
 	HOST_TYPE_KVM        = api.HOST_TYPE_KVM
@@ -69,7 +52,7 @@
 	HOST_TYPE_AZURE     = api.HOST_TYPE_AZURE
 	HOST_TYPE_HUAWEI    = api.HOST_TYPE_HUAWEI
 	HOST_TYPE_OPENSTACK = api.HOST_TYPE_OPENSTACK
->>>>>>> 828a56e3
+	HOST_TYPE_UCLOUD    = api.HOST_TYPE_UCLOUD
 
 	HOST_TYPE_DEFAULT = HOST_TYPE_HYPERVISOR
 
