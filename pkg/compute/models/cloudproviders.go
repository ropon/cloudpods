--- conflicted
+++ resolved
@@ -385,38 +385,8 @@
 	return cloudprovider.GetProvider(self.Id, self.Name, self.AccessUrl, self.Account, passwd, self.Provider)
 }
 
-<<<<<<< HEAD
 func (self *SCloudprovider) savePassword(secret string) error {
 	sec, err := utils.EncryptAESBase64(self.Id, secret)
-=======
-type SAccount struct {
-	AccessUrl string
-	Account   string
-	Secret    string
-}
-
-func (self *SCloudprovider) GetCloudaccount() *SCloudaccount {
-	return CloudaccountManager.FetchCloudaccountById(self.CloudaccountId)
-}
-
-func (self *SCloudprovider) getAccount() (SAccount, error) {
-	account := SAccount{}
-
-	cloudaccount := self.GetCloudaccount()
-	if cloudaccount == nil {
-		// legacy mode
-		passwd, err := self.getPassword()
-		if err != nil {
-			return account, err
-		}
-		account.Account = self.Account
-		account.AccessUrl = self.AccessUrl
-		account.Secret = passwd
-		return account, nil // fmt.Errorf("fail to find cloudaccount???")
-	}
-
-	passwd, err := cloudaccount.getPassword()
->>>>>>> adac6594
 	if err != nil {
 		return err
 	}
