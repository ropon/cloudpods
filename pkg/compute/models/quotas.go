package models

import (
	"context"
	"errors"
	"fmt"

	"yunion.io/x/jsonutils"
	"yunion.io/x/onecloud/pkg/cloudcommon/db/quotas"
	"yunion.io/x/onecloud/pkg/compute/options"
	"yunion.io/x/pkg/tristate"
)

var QuotaManager *quotas.SQuotaManager

func init() {
	dbStore := quotas.NewDBQuotaStore()
	pendingStore := quotas.NewMemoryQuotaStore()

	QuotaManager = quotas.NewQuotaManager("quotas", SQuota{}, dbStore, pendingStore)
}

var (
	ErrOutOfCPU     = errors.New("out of CPU quota")
	ErrOutOfMemory  = errors.New("out of memory quota")
	ErrOutOfStorage = errors.New("out of storage quota")
	ErrOutOfPort    = errors.New("out of internal port quota")
	ErrOutOfEip     = errors.New("out of eip quota")
	ErrOutOfEport   = errors.New("out of external port quota")
	ErrOutOfBw      = errors.New("out of internal bandwidth quota")
	ErrOutOfEbw     = errors.New("out of external bandwidth quota")
	ErrOutOfKeypair = errors.New("out of keypair quota")
	// ErrOutOfImage          = errors.New("out of image quota")
	ErrOutOfGroup          = errors.New("out of group quota")
	ErrOutOfSecgroup       = errors.New("out of secgroup quota")
	ErrOutOfIsolatedDevice = errors.New("out of isolated device quota")
	ErrOutOfSnapshot       = errors.New("out of snapshot quota")
)

type SQuota struct {
	Cpu     int
	Memory  int
	Storage int
	Port    int
	Eip     int
	Eport   int
	Bw      int
	Ebw     int
	Keypair int
	// Image          int
	Group          int
	Secgroup       int
	IsolatedDevice int
	Snapshot       int
}

func (self *SQuota) FetchSystemQuota() {
	self.Cpu = options.Options.DefaultCpuQuota
	self.Memory = options.Options.DefaultMemoryQuota
	self.Storage = options.Options.DefaultStorageQuota
	self.Port = options.Options.DefaultPortQuota
	self.Eip = options.Options.DefaultEipQuota
	self.Eport = options.Options.DefaultEportQuota
	self.Bw = options.Options.DefaultBwQuota
	self.Ebw = options.Options.DefaultEbwQuota
	self.Keypair = options.Options.DefaultKeypairQuota
	self.Group = options.Options.DefaultGroupQuota
	self.Secgroup = options.Options.DefaultSecgroupQuota
	self.IsolatedDevice = options.Options.DefaultIsolatedDeviceQuota
	self.Snapshot = options.Options.DefaultSnapshotQuota
}

func (self *SQuota) FetchUsage(ctx context.Context, projectId string) error {
	diskSize := totalDiskSize(projectId, tristate.None, tristate.None, false)
	net := totalGuestNicCount(projectId, nil, false)
	guest := totalGuestResourceCount(projectId, nil, nil, nil, false, false, nil, nil, nil)
	eipUsage := ElasticipManager.TotalCount(projectId, nil, nil)
	snapshotCount := TotalSnapshotCount(projectId, nil, nil)
	// XXX
	// keypair belongs to user
	// keypair := totalKeypairCount(projectId)

	self.Cpu = guest.TotalCpuCount
	self.Memory = guest.TotalMemSize
	self.Storage = diskSize
	self.Port = net.InternalNicCount + net.InternalVirtualNicCount
	self.Eip = eipUsage.Total()
	self.Eport = net.ExternalNicCount + net.ExternalVirtualNicCount
	self.Bw = net.InternalBandwidth
	self.Ebw = net.ExternalBandwidth
	self.Keypair = 0 // keypair
<<<<<<< HEAD
	s := auth.GetAdminSession(ctx, options.Options.Region, "")
	self.Image, _ = modules.Images.GetPrivateImageCount(s, projectId, true)
=======
>>>>>>> bfc71a40
	self.Group = 0
	self.Secgroup = totalSecurityGroupCount(projectId)
	self.IsolatedDevice = guest.TotalIsolatedCount
	self.Snapshot = snapshotCount
	return nil
}

func (self *SQuota) IsEmpty() bool {
	if self.Cpu > 0 {
		return false
	}
	if self.Memory > 0 {
		return false
	}
	if self.Storage > 0 {
		return false
	}
	if self.Port > 0 {
		return false
	}
	if self.Eip > 0 {
		return false
	}
	if self.Eport > 0 {
		return false
	}
	if self.Bw > 0 {
		return false
	}
	if self.Ebw > 0 {
		return false
	}
	if self.Keypair > 0 {
		return false
	}
	if self.Group > 0 {
		return false
	}
	if self.Secgroup > 0 {
		return false
	}
	if self.IsolatedDevice > 0 {
		return false
	}
	if self.Snapshot > 0 {
		return false
	}
	return true
}

func (self *SQuota) Add(quota quotas.IQuota) {
	squota := quota.(*SQuota)
	self.Cpu = self.Cpu + squota.Cpu
	self.Memory = self.Memory + squota.Memory
	self.Storage = self.Storage + squota.Storage
	self.Port = self.Port + squota.Port
	self.Eip = self.Eip + squota.Eip
	self.Eport = self.Eport + squota.Eport
	self.Bw = self.Bw + squota.Bw
	self.Ebw = self.Ebw + squota.Ebw
	self.Keypair = self.Keypair + squota.Keypair
	self.Group = self.Group + squota.Group
	self.Secgroup = self.Secgroup + squota.Secgroup
	self.IsolatedDevice = self.IsolatedDevice + squota.IsolatedDevice
	self.Snapshot = self.Snapshot + squota.Snapshot
}

func nonNegative(val int) int {
	return quotas.NonNegative(val)
}

func (self *SQuota) Sub(quota quotas.IQuota) {
	squota := quota.(*SQuota)
	self.Cpu = nonNegative(self.Cpu - squota.Cpu)
	self.Memory = nonNegative(self.Memory - squota.Memory)
	self.Storage = nonNegative(self.Storage - squota.Storage)
	self.Port = nonNegative(self.Port - squota.Port)
	self.Eip = nonNegative(self.Eip - squota.Eip)
	self.Eport = nonNegative(self.Eport - squota.Eport)
	self.Bw = nonNegative(self.Bw - squota.Bw)
	self.Ebw = nonNegative(self.Ebw - squota.Ebw)
	self.Keypair = nonNegative(self.Keypair - squota.Keypair)
	self.Group = nonNegative(self.Group - squota.Group)
	self.Secgroup = nonNegative(self.Secgroup - squota.Secgroup)
	self.IsolatedDevice = nonNegative(self.IsolatedDevice - squota.IsolatedDevice)
	self.Snapshot = nonNegative(self.Snapshot - squota.Snapshot)
}

func (self *SQuota) Update(quota quotas.IQuota) {
	squota := quota.(*SQuota)
	if squota.Cpu > 0 {
		self.Cpu = squota.Cpu
	}
	if squota.Memory > 0 {
		self.Memory = squota.Memory
	}
	if squota.Storage > 0 {
		self.Storage = squota.Storage
	}
	if squota.Port > 0 {
		self.Port = squota.Port
	}
	if squota.Eip > 0 {
		self.Eip = squota.Eip
	}
	if squota.Eport > 0 {
		self.Eport = squota.Eport
	}
	if squota.Bw > 0 {
		self.Bw = squota.Bw
	}
	if squota.Ebw > 0 {
		self.Ebw = squota.Ebw
	}
	if squota.Keypair > 0 {
		self.Keypair = squota.Keypair
	}
	if squota.Group > 0 {
		self.Group = squota.Group
	}
	if squota.Secgroup > 0 {
		self.Secgroup = squota.Secgroup
	}
	if squota.IsolatedDevice > 0 {
		self.IsolatedDevice = squota.IsolatedDevice
	}
	if squota.Snapshot > 0 {
		self.Snapshot = squota.Snapshot
	}
}

func (self *SQuota) Exceed(request quotas.IQuota, quota quotas.IQuota) error {
	sreq := request.(*SQuota)
	squota := quota.(*SQuota)
	if sreq.Cpu > 0 && self.Cpu > squota.Cpu {
		return ErrOutOfCPU
	}
	if sreq.Memory > 0 && self.Memory > squota.Memory {
		return ErrOutOfMemory
	}
	if sreq.Storage > 0 && self.Storage > squota.Storage {
		return ErrOutOfStorage
	}
	if sreq.Port > 0 && self.Port > squota.Port {
		return ErrOutOfPort
	}
	if sreq.Eip > 0 && self.Eip > squota.Eip {
		return ErrOutOfEip
	}
	if sreq.Eport > 0 && self.Eport > squota.Eport {
		return ErrOutOfEport
	}
	if sreq.Bw > 0 && self.Bw > squota.Bw {
		return ErrOutOfBw
	}
	if sreq.Ebw > 0 && self.Ebw > squota.Ebw {
		return ErrOutOfEbw
	}
	if sreq.Keypair > 0 && self.Keypair > squota.Keypair {
		return ErrOutOfKeypair
	}
	if sreq.Group > 0 && self.Group > squota.Group {
		return ErrOutOfGroup
	}
	if sreq.Secgroup > 0 && self.Secgroup > squota.Secgroup {
		return ErrOutOfSecgroup
	}
	if sreq.IsolatedDevice > 0 && self.IsolatedDevice > squota.IsolatedDevice {
		return ErrOutOfIsolatedDevice
	}
	if sreq.Snapshot > 0 && self.Snapshot > squota.Snapshot {
		return ErrOutOfSnapshot
	}
	return nil
}

func keyName(prefix, name string) string {
	if len(prefix) > 0 {
		return fmt.Sprintf("%s.%s", prefix, name)
	} else {
		return name
	}
}

func (self *SQuota) ToJSON(prefix string) jsonutils.JSONObject {
	ret := jsonutils.NewDict()
	if self.Cpu > 0 {
		ret.Add(jsonutils.NewInt(int64(self.Cpu)), keyName(prefix, "cpu"))
	}
	if self.Memory > 0 {
		ret.Add(jsonutils.NewInt(int64(self.Memory)), keyName(prefix, "memory"))
	}
	if self.Storage > 0 {
		ret.Add(jsonutils.NewInt(int64(self.Storage)), keyName(prefix, "storage"))
	}
	if self.Port > 0 {
		ret.Add(jsonutils.NewInt(int64(self.Port)), keyName(prefix, "port"))
	}
	if self.Eip > 0 {
		ret.Add(jsonutils.NewInt(int64(self.Eip)), keyName(prefix, "eip"))
	}
	if self.Eport > 0 {
		ret.Add(jsonutils.NewInt(int64(self.Eport)), keyName(prefix, "eport"))
	}
	if self.Bw > 0 {
		ret.Add(jsonutils.NewInt(int64(self.Bw)), keyName(prefix, "bw"))
	}
	if self.Ebw > 0 {
		ret.Add(jsonutils.NewInt(int64(self.Ebw)), keyName(prefix, "ebw"))
	}
	if self.Keypair > 0 {
		ret.Add(jsonutils.NewInt(int64(self.Keypair)), keyName(prefix, "keypair"))
	}
	if self.Group > 0 {
		ret.Add(jsonutils.NewInt(int64(self.Group)), keyName(prefix, "group"))
	}
	if self.Secgroup > 0 {
		ret.Add(jsonutils.NewInt(int64(self.Secgroup)), keyName(prefix, "secgroup"))
	}
	if self.IsolatedDevice > 0 {
		ret.Add(jsonutils.NewInt(int64(self.IsolatedDevice)), keyName(prefix, "isolated_device"))
	}
	if self.Snapshot > 0 {
		ret.Add(jsonutils.NewInt(int64(self.Snapshot)), keyName(prefix, "snapshot"))
	}
	return ret
}<|MERGE_RESOLUTION|>--- conflicted
+++ resolved
@@ -89,11 +89,6 @@
 	self.Bw = net.InternalBandwidth
 	self.Ebw = net.ExternalBandwidth
 	self.Keypair = 0 // keypair
-<<<<<<< HEAD
-	s := auth.GetAdminSession(ctx, options.Options.Region, "")
-	self.Image, _ = modules.Images.GetPrivateImageCount(s, projectId, true)
-=======
->>>>>>> bfc71a40
 	self.Group = 0
 	self.Secgroup = totalSecurityGroupCount(projectId)
 	self.IsolatedDevice = guest.TotalIsolatedCount
