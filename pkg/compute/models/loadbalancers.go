package models

import (
	"context"
	"fmt"

	"yunion.io/x/jsonutils"
	"yunion.io/x/log"
	"yunion.io/x/pkg/util/compare"
	"yunion.io/x/pkg/util/netutils"
	"yunion.io/x/sqlchemy"

	"yunion.io/x/onecloud/pkg/cloudcommon/db"
	"yunion.io/x/onecloud/pkg/cloudcommon/db/lockman"
	"yunion.io/x/onecloud/pkg/cloudcommon/validators"
	"yunion.io/x/onecloud/pkg/cloudprovider"
	"yunion.io/x/onecloud/pkg/httperrors"
	"yunion.io/x/onecloud/pkg/mcclient"
)

type SLoadbalancerManager struct {
	db.SVirtualResourceBaseManager
}

var LoadbalancerManager *SLoadbalancerManager

func init() {
	LoadbalancerManager = &SLoadbalancerManager{
		SVirtualResourceBaseManager: db.NewVirtualResourceBaseManager(
			SLoadbalancer{},
			"loadbalancers_tbl",
			"loadbalancer",
			"loadbalancers",
		),
	}
}

// TODO build errors on pkg/httperrors/errors.go
// NewGetManagerError
// NewMissingArgumentError
// NewInvalidArgumentError
//
// TODO ZoneId or RegionId
// bandwidth
// scheduler
//
// TODO update backendgroupid
type SLoadbalancer struct {
	db.SVirtualResourceBase
	SManagedResourceBase

	Address       string `width:"16" charset:"ascii" nullable:"false" list:"user" create:"optional"`
	AddressType   string `width:"16" charset:"ascii" nullable:"false" list:"user" create:"optional"`
	NetworkType   string `width:"16" charset:"ascii" nullable:"false" list:"user" create:"optional"`
	NetworkId     string `width:"36" charset:"ascii" nullable:"false" list:"user" create:"required"`
	VpcId         string `width:"36" charset:"ascii" nullable:"false" list:"user" create:"optional"`
	ZoneId        string `width:"36" charset:"ascii" nullable:"false" list:"user" create:"optional"`
<<<<<<< HEAD
	CloudregionId string `width:"36" charset:"ascii" nullable:"false" list:"admin" create:"required"`
=======
	CloudregionId string `width:"36" charset:"ascii" nullable:"false" list:"admin" default:"default"`
>>>>>>> bfc71a40

	BackendGroupId string `width:"36" charset:"ascii" nullable:"false" list:"user" update:"user" update:"user"`
}

func (man *SLoadbalancerManager) ListItemFilter(ctx context.Context, q *sqlchemy.SQuery, userCred mcclient.TokenCredential, query jsonutils.JSONObject) (*sqlchemy.SQuery, error) {
	q, err := man.SVirtualResourceBaseManager.ListItemFilter(ctx, q, userCred, query)
	if err != nil {
		return nil, err
	}
	userProjId := userCred.GetProjectId()
	data := query.(*jsonutils.JSONDict)
	q, err = validators.ApplyModelFilters(q, data, []*validators.ModelFilterOptions{
		{Key: "network", ModelKeyword: "network", ProjectId: userProjId},
		{Key: "zone", ModelKeyword: "zone", ProjectId: userProjId},
	})
	if err != nil {
		return nil, err
	}
	return q, nil
}

func (man *SLoadbalancerManager) ValidateCreateData(ctx context.Context, userCred mcclient.TokenCredential, ownerProjId string, query jsonutils.JSONObject, data *jsonutils.JSONDict) (*jsonutils.JSONDict, error) {
	networkV := validators.NewModelIdOrNameValidator("network", "network", ownerProjId)
	addressV := validators.NewIPv4AddrValidator("address")
	{
		keyV := map[string]validators.IValidator{
			"status": validators.NewStringChoicesValidator("status", LB_STATUS_SPEC).Default(LB_STATUS_ENABLED),

			"address": addressV.Optional(true),
			"network": networkV,
		}
		for _, v := range keyV {
			if err := v.Validate(data); err != nil {
				return nil, err
			}
		}
	}
	{
		network := networkV.Model.(*SNetwork)
		if ipAddr := addressV.IP; ipAddr != nil {
			ipS := ipAddr.String()
			ip, err := netutils.NewIPV4Addr(ipS)
			if err != nil {
				return nil, err
			}
			if !network.isAddressInRange(ip) {
				return nil, httperrors.NewInputParameterError("address %s is not in the range of network %s(%s)",
					ipS, network.Name, network.Id)
			}
			if network.isAddressUsed(ipS) {
				return nil, httperrors.NewInputParameterError("address %s is already occupied", ipS)
			}
		}
		if network.getFreeAddressCount() <= 0 {
			return nil, httperrors.NewNotAcceptableError("network %s(%s) has no free addresses",
				network.Name, network.Id)
		}
		wire := network.GetWire()
		if wire == nil {
			return nil, fmt.Errorf("getting wire failed")
		}
		zone := wire.GetZone()
		if zone == nil {
			return nil, fmt.Errorf("getting zone failed")
		}
		data.Set("zone_id", jsonutils.NewString(zone.GetId()))
		region := zone.GetRegion()
		if region == nil {
			return nil, fmt.Errorf("getting region failed")
		}
		data.Set("cloudregion_id", jsonutils.NewString(region.GetId()))
		// TODO validate network is of classic type
		data.Set("network_type", jsonutils.NewString(LB_NETWORK_TYPE_CLASSIC))
		data.Set("address_type", jsonutils.NewString(LB_ADDR_TYPE_INTRANET))
	}
	return man.SVirtualResourceBaseManager.ValidateCreateData(ctx, userCred, ownerProjId, query, data)
}

func (lb *SLoadbalancer) AllowPerformStatus(ctx context.Context, userCred mcclient.TokenCredential, query jsonutils.JSONObject, data jsonutils.JSONObject) bool {
	return lb.IsOwner(userCred) || db.IsAdminAllowPerform(userCred, lb, "status")
}

func (lb *SLoadbalancer) PostCreate(ctx context.Context, userCred mcclient.TokenCredential, ownerProjId string, query jsonutils.JSONObject, data jsonutils.JSONObject) {
	lb.SVirtualResourceBase.PostCreate(ctx, userCred, ownerProjId, query, data)
	// NOTE lb.Id will only be available after BeforeInsert happens
	// NOTE this means lb.UpdateVersion will be 0, then 1 after creation
	// NOTE need ways to notify error
	LoadbalancerManager.TableSpec().Update(lb, func() error {
		if lb.AddressType == LB_ADDR_TYPE_INTRANET {
			// TODO support use reserved ip address
			// TODO prefer ip address from server_type loadbalancer?
			req := &SLoadbalancerNetworkRequestData{
				loadbalancer: lb,
				networkId:    lb.NetworkId,
				address:      lb.Address,
			}
			// NOTE the small window when agents can see the ephemeral address
			ln, err := LoadbalancernetworkManager.NewLoadbalancerNetwork(ctx, userCred, req)
			if err != nil {
				log.Errorf("allocating loadbalancer network failed: %v, req: %#v", err, req)
				lb.Address = ""
			} else {
				lb.Address = ln.IpAddr
			}
		}
		return nil
	})
}

func (lb *SLoadbalancer) ValidateUpdateData(ctx context.Context, userCred mcclient.TokenCredential, query jsonutils.JSONObject, data *jsonutils.JSONDict) (*jsonutils.JSONDict, error) {
	backendGroupV := validators.NewModelIdOrNameValidator("backend_group", "loadbalancerbackendgroup", lb.GetOwnerProjectId())
	backendGroupV.Optional(true)
	err := backendGroupV.Validate(data)
	if err != nil {
		return nil, err
	}
	if backendGroup, ok := backendGroupV.Model.(*SLoadbalancerBackendGroup); ok && backendGroup.LoadbalancerId != lb.Id {
		return nil, httperrors.NewInputParameterError("backend group %s(%s) belongs to loadbalancer %s, not %s",
			backendGroup.Name, backendGroup.Id, backendGroup.LoadbalancerId, lb.Id)
	}
	return lb.SVirtualResourceBase.ValidateUpdateData(ctx, userCred, query, data)
}

func (lb *SLoadbalancer) GetCustomizeColumns(ctx context.Context, userCred mcclient.TokenCredential, query jsonutils.JSONObject) *jsonutils.JSONDict {
	extra := lb.SVirtualResourceBase.GetCustomizeColumns(ctx, userCred, query)
	if lb.BackendGroupId == "" {
		return extra
	}
	lbbg, err := LoadbalancerBackendGroupManager.FetchById(lb.BackendGroupId)
	if err != nil {
		log.Errorf("loadbalancer %s(%s): fetch backend group (%s) error: %s",
			lb.Name, lb.Id, lb.BackendGroupId, err)
		return extra
	}
	extra.Set("backend_group", jsonutils.NewString(lbbg.GetName()))
	return extra
}

func (lb *SLoadbalancer) GetExtraDetails(ctx context.Context, userCred mcclient.TokenCredential, query jsonutils.JSONObject) (*jsonutils.JSONDict, error) {
	extra := lb.GetCustomizeColumns(ctx, userCred, query)
	return extra, nil
}

func (lb *SLoadbalancer) CustomizeDelete(ctx context.Context, userCred mcclient.TokenCredential, query jsonutils.JSONObject, data jsonutils.JSONObject) error {
	if len(lb.Address) > 0 {
		// TODO reserve support
		req := &SLoadbalancerNetworkDeleteData{
			loadbalancer: lb,
		}
		err := LoadbalancernetworkManager.DeleteLoadbalancerNetwork(ctx, userCred, req)
		if err != nil {
			return err
		}
		lb.Address = ""
	}
	// TODO How about mark pending delete and return
	return nil
}

func (lb *SLoadbalancer) PreDelete(ctx context.Context, userCred mcclient.TokenCredential) {
	lb.SetStatus(userCred, LB_STATUS_DISABLED, "preDelete")
	lb.DoPendingDelete(ctx, userCred)
	lb.PreDeleteSubs(ctx, userCred)
}

func (lb *SLoadbalancer) PreDeleteSubs(ctx context.Context, userCred mcclient.TokenCredential) {
	ownerProjId := lb.GetOwnerProjectId()
	lbId := lb.Id
	subMen := []ILoadbalancerSubResourceManager{
		LoadbalancerListenerManager,
		LoadbalancerBackendGroupManager,
	}
	for _, subMan := range subMen {
		func(subMan ILoadbalancerSubResourceManager) {
			lockman.LockClass(ctx, subMan, ownerProjId)
			defer lockman.ReleaseClass(ctx, subMan, ownerProjId)
			q := subMan.Query().Equals("loadbalancer_id", lbId)
			subMan.PreDeleteSubs(ctx, userCred, q)
		}(subMan)
	}
}

func (lb *SLoadbalancer) Delete(ctx context.Context, userCred mcclient.TokenCredential) error {
	return nil
}

func (man *SLoadbalancerManager) getLoadbalancersByRegion(region *SCloudregion, provider *SCloudprovider) ([]SLoadbalancer, error) {
	lbs := []SLoadbalancer{}
	q := man.Query().Equals("cloudregion_id", region.Id).Equals("manager_id", provider.Id)
	if err := db.FetchModelObjects(man, q, &lbs); err != nil {
		log.Errorf("failed to get lbs for region: %v provider: %v error: %v", region, provider, err)
		return nil, err
	}
	return lbs, nil
}

func (man *SLoadbalancerManager) SyncLoadbalancers(ctx context.Context, userCred mcclient.TokenCredential, provider *SCloudprovider, region *SCloudregion, lbs []cloudprovider.ICloudLoadbalancer, syncRange *SSyncRange) ([]SLoadbalancer, []cloudprovider.ICloudLoadbalancer, compare.SyncResult) {
	localLbs := []SLoadbalancer{}
	remoteLbs := []cloudprovider.ICloudLoadbalancer{}
	syncResult := compare.SyncResult{}

	dbLbs, err := man.getLoadbalancersByRegion(region, provider)
	if err != nil {
		syncResult.Error(err)
		return nil, nil, syncResult
	}

	removed := []SLoadbalancer{}
	commondb := []SLoadbalancer{}
	commonext := []cloudprovider.ICloudLoadbalancer{}
	added := []cloudprovider.ICloudLoadbalancer{}

	err = compare.CompareSets(dbLbs, lbs, &removed, &commondb, &commonext, &added)
	if err != nil {
		syncResult.Error(err)
		return nil, nil, syncResult
	}

	for i := 0; i < len(removed); i++ {
		err = removed[i].ValidateDeleteCondition(ctx)
		if err != nil { // cannot delete
			err = removed[i].SetStatus(userCred, LB_STATUS_UNKNOWN, "sync to delete")
			if err != nil {
				syncResult.DeleteError(err)
			} else {
				syncResult.Delete()
			}
		} else {
			err = removed[i].Delete(ctx, userCred)
			if err != nil {
				syncResult.DeleteError(err)
			} else {
				syncResult.Delete()
			}
		}
	}
	for i := 0; i < len(commondb); i++ {
		err = commondb[i].SyncWithCloudLoadbalancer(ctx, userCred, commonext[i], provider.ProjectId, syncRange.ProjectSync)
		if err != nil {
			syncResult.UpdateError(err)
		} else {
			localLbs = append(localLbs, commondb[i])
			remoteLbs = append(remoteLbs, commonext[i])
			syncResult.Update()
		}
	}
	for i := 0; i < len(added); i++ {
		new, err := man.newFromCloudLoadbalancer(ctx, userCred, provider, added[i], region)
		if err != nil {
			syncResult.AddError(err)
		} else {
			localLbs = append(localLbs, *new)
			remoteLbs = append(remoteLbs, added[i])
			syncResult.Add()
		}
	}
	return localLbs, remoteLbs, syncResult
}

func (man *SLoadbalancerManager) newFromCloudLoadbalancer(ctx context.Context, userCred mcclient.TokenCredential, provider *SCloudprovider, extLb cloudprovider.ICloudLoadbalancer, region *SCloudregion) (*SLoadbalancer, error) {
	lb := SLoadbalancer{}
	lb.SetModelManager(man)

	lb.ManagerId = provider.Id
	lb.CloudregionId = region.Id
	lb.Address = extLb.GetAddress()
	lb.AddressType = extLb.GetAddressType()
	lb.NetworkType = extLb.GetNetworkType()
	lb.Name = extLb.GetName()
	lb.Status = extLb.GetStatus()
	lb.ExternalId = extLb.GetGlobalId()
	if networkId := extLb.GetNetworkId(); len(networkId) > 0 {
		if network, err := NetworkManager.FetchByExternalId(networkId); err == nil && network != nil {
			lb.NetworkId = network.GetId()
		}
	}
	if vpcId := extLb.GetVpcId(); len(vpcId) > 0 {
		if vpc, err := VpcManager.FetchByExternalId(vpcId); err == nil && vpc != nil {
			lb.VpcId = vpc.GetId()
		}
	}
	if zoneId := extLb.GetZoneId(); len(zoneId) > 0 {
		if zone, err := ZoneManager.FetchByExternalId(zoneId); err == nil && zone != nil {
			lb.ZoneId = zone.GetId()
		}
	}

	lb.ProjectId = userCred.GetProjectId()
	if len(provider.ProjectId) > 0 {
		lb.ProjectId = provider.ProjectId
	}

	if err := man.TableSpec().Insert(&lb); err != nil {
		log.Errorf("newFromCloudRegion fail %s", err)
		return nil, err
	}
	return &lb, nil
}

func (lb *SLoadbalancer) SyncWithCloudLoadbalancer(ctx context.Context, userCred mcclient.TokenCredential, extLb cloudprovider.ICloudLoadbalancer, projectId string, projectSync bool) error {
	_, err := lb.GetModelManager().TableSpec().Update(lb, func() error {
		lb.Address = extLb.GetAddress()
		lb.Status = extLb.GetStatus()
		lb.Name = extLb.GetName()

		if projectSync && len(projectId) > 0 {
			lb.ProjectId = projectId
		}

		return nil
	})
	return err
}

func (lb *SLoadbalancer) setCloudregionId() error {
	zone := ZoneManager.FetchZoneById(lb.ZoneId)
	if zone == nil {
		return fmt.Errorf("failed to find zone %s", lb.ZoneId)
	}
	region := zone.GetRegion()
	if region == nil {
		return fmt.Errorf("failed to find region for zone: %s", lb.ZoneId)
	}
	_, err := lb.GetModelManager().TableSpec().Update(lb, func() error {
		lb.CloudregionId = region.Id
		return nil
	})
	return err
}

func (man *SLoadbalancerManager) InitializeData() error {
	lbs := []SLoadbalancer{}
	q := LoadbalancerManager.Query()
	q = q.Filter(sqlchemy.IsNullOrEmpty(q.Field("cloudregion_id")))
	if err := db.FetchModelObjects(LoadbalancerManager, q, &lbs); err != nil {
		log.Errorf("failed fetching lbs with empty cloudregion_id error: %v", err)
		return err
	}
	for i := 0; i < len(lbs); i++ {
		if err := lbs[i].setCloudregionId(); err != nil {
			log.Errorf("failed setting lb %s(%s) cloud region error: %v", lbs[i].Name, lbs[i].Id, err)
		}
	}
	return nil
}<|MERGE_RESOLUTION|>--- conflicted
+++ resolved
@@ -55,11 +55,7 @@
 	NetworkId     string `width:"36" charset:"ascii" nullable:"false" list:"user" create:"required"`
 	VpcId         string `width:"36" charset:"ascii" nullable:"false" list:"user" create:"optional"`
 	ZoneId        string `width:"36" charset:"ascii" nullable:"false" list:"user" create:"optional"`
-<<<<<<< HEAD
-	CloudregionId string `width:"36" charset:"ascii" nullable:"false" list:"admin" create:"required"`
-=======
 	CloudregionId string `width:"36" charset:"ascii" nullable:"false" list:"admin" default:"default"`
->>>>>>> bfc71a40
 
 	BackendGroupId string `width:"36" charset:"ascii" nullable:"false" list:"user" update:"user" update:"user"`
 }
