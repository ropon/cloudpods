package models

import (
	"context"
	"database/sql"
	"fmt"
	"sort"
	"strconv"
	"strings"
	"time"

	"yunion.io/x/jsonutils"
	"yunion.io/x/log"
	"yunion.io/x/pkg/util/compare"
	"yunion.io/x/sqlchemy"

	"yunion.io/x/onecloud/pkg/cloudcommon/db"
	"yunion.io/x/onecloud/pkg/cloudcommon/db/lockman"
	"yunion.io/x/onecloud/pkg/cloudprovider"
	"yunion.io/x/onecloud/pkg/httperrors"
	"yunion.io/x/onecloud/pkg/mcclient"
	"yunion.io/x/onecloud/pkg/util/hashcache"
)

const (
	SkuCategoryGeneralPurpose      = "general_purpose"      // 通用型
	SkuCategoryBurstable           = "burstable"            // 突发性能型
	SkuCategoryComputeOptimized    = "compute_optimized"    // 计算优化型
	SkuCategoryMemoryOptimized     = "memory_optimized"     // 内存优化型
	SkuCategoryStorageIOOptimized  = "storage_optimized"    // 存储IO优化型
	SkuCategoryHardwareAccelerated = "hardware_accelerated" // 硬件加速型
	SkuCategoryHighStorage         = "high_storage"         // 高存储型
	SkuCategoryHighMemory          = "high_memory"          // 高内存型
)

const (
	SkuStatusAvailable = "available"
	SkuStatusSoldout   = "soldout"
)

var InstanceFamilies = map[string]string{
	SkuCategoryGeneralPurpose:      "g1",
	SkuCategoryBurstable:           "t1",
	SkuCategoryComputeOptimized:    "c1",
	SkuCategoryMemoryOptimized:     "r1",
	SkuCategoryStorageIOOptimized:  "i1",
	SkuCategoryHardwareAccelerated: "",
	SkuCategoryHighStorage:         "hc1",
	SkuCategoryHighMemory:          "hr1",
}

var Cache *hashcache.Cache

type SServerSkuManager struct {
	db.SStandaloneResourceBaseManager
}

var ServerSkuManager *SServerSkuManager

func init() {
	ServerSkuManager = &SServerSkuManager{
		SStandaloneResourceBaseManager: db.NewStandaloneResourceBaseManager(
			SServerSku{},
			"serverskus_tbl",
			"serversku",
			"serverskus",
		),
	}
	ServerSkuManager.NameRequireAscii = false

	Cache = hashcache.NewCache(2048, time.Second*300)
}

// SServerSku 实际对应的是instance type清单. 这里的Sku实际指的是instance type。
type SServerSku struct {
	db.SStandaloneResourceBase

	// SkuId       string `width:"64" charset:"ascii" nullable:"false" list:"user" create:"admin_required"`                 // x2.large
	InstanceTypeFamily   string `width:"32" charset:"ascii" nullable:"false" list:"user" create:"admin_optional" update:"admin"` // x2
	InstanceTypeCategory string `width:"32" charset:"utf8" nullable:"false" list:"user" create:"admin_optional" update:"admin"`  // 通用型

	PrepaidStatus  string `width:"32" charset:"utf8" nullable:"false" list:"user" create:"admin_optional" update:"admin" default:"available"` // 预付费资源状态   available|soldout
	PostpaidStatus string `width:"32" charset:"utf8" nullable:"false" list:"user" create:"admin_optional" update:"admin" default:"available"` // 按需付费资源状态  available|soldout

	CpuCoreCount int `nullable:"false" list:"user" create:"admin_required" update:"admin"`
	MemorySizeMB int `nullable:"false" list:"user" create:"admin_required" update:"admin"`

	OsName string `width:"32" charset:"ascii" nullable:"false" list:"user" create:"admin_optional" update:"admin" default:"Any"` // Windows|Linux|Any

	SysDiskResizable bool   `default:"true" nullable:"false" list:"user" create:"admin_optional" update:"admin"`
	SysDiskType      string `width:"32" charset:"ascii" nullable:"false" list:"user" create:"admin_optional" update:"admin"`
	SysDiskMinSizeGB int    `nullable:"false" list:"user" create:"admin_optional" update:"admin"` // not required。 windows比较新的版本都是50G左右。
	SysDiskMaxSizeGB int    `nullable:"false" list:"user" create:"admin_optional" update:"admin"` // not required

	AttachedDiskType   string `nullable:"false" list:"user" create:"admin_optional" update:"admin"`
	AttachedDiskSizeGB int    `nullable:"false" list:"user" create:"admin_optional" update:"admin"`
	AttachedDiskCount  int    `nullable:"false" list:"user" create:"admin_optional" update:"admin"`

	DataDiskTypes    string `width:"128" charset:"ascii" nullable:"false" list:"user" create:"admin_optional" update:"admin"`
	DataDiskMaxCount int    `nullable:"false" list:"user" create:"admin_optional" update:"admin"`

	NicType     string `nullable:"false" list:"user" create:"admin_optional" update:"admin"`
	NicMaxCount int    `default:"1" nullable:"false" list:"user" create:"admin_optional" update:"admin"`

	GpuAttachable bool   `default:"true" nullable:"false" list:"user" create:"admin_optional" update:"admin"`
	GpuSpec       string `width:"128" charset:"ascii" nullable:"false" list:"user" create:"admin_optional" update:"admin"`
	GpuCount      int    `nullable:"false" list:"user" create:"admin_optional" update:"admin"`
	GpuMaxCount   int    `nullable:"false" list:"user" create:"admin_optional" update:"admin"`

	CloudregionId string `width:"128" charset:"ascii" nullable:"false" list:"user" create:"admin_required" update:"admin"`
	ZoneId        string `width:"128" charset:"ascii" nullable:"false" list:"user" create:"admin_optional" update:"admin"`
	Provider      string `width:"64" charset:"ascii" nullable:"true" list:"user" create:"admin_optional" update:"admin"`
}

func sliceToJsonObject(items []int) jsonutils.JSONObject {
	sort.Slice(items, func(i, j int) bool {
		if items[i] < items[j] {
			return true
		}

		return false
	})

	ret := jsonutils.NewArray()
	for _, item := range items {
		ret.Add(jsonutils.NewInt(int64(item)))
	}

	return ret
}

func inWhiteList(provider string) bool {
	// provider 字段为空时表示私有云套餐
	if len(provider) == 0 {
		return true
	} else {
		return false
	}
}

func excludeSkus(q *sqlchemy.SQuery) *sqlchemy.SQuery {
	// 排除掉华为云对镜像有特殊要求的sku
	return q.Filter(
		sqlchemy.OR(
			sqlchemy.IsNullOrEmpty(q.Field("provider")),
			sqlchemy.NotEquals(q.Field("provider"), CLOUD_PROVIDER_HUAWEI),
			sqlchemy.AND(
				sqlchemy.Equals(q.Field("provider"), CLOUD_PROVIDER_HUAWEI),
				sqlchemy.NotIn(q.Field("instance_type_family"), []string{"e1", "e2", "e3", "d1", "d2", "i3", "h2", "g1", "g3", "p2v", "p1", "pi1", "fp1", "fp1c"}),
			)))
}

func genInstanceType(family string, cpu, mem_mb int64) (string, error) {
	if cpu <= 0 {
		return "", fmt.Errorf("cpu_core_count should great than zero")
	}

	if mem_mb <= 0 || mem_mb%1024 != 0 {
		return "", fmt.Errorf("memory_size_mb should great than zero. and should be integral multiple of 1024")
	}

	return fmt.Sprintf("ecs.%s.c%dm%d", family, cpu, mem_mb/1024), nil
}

func skuRelatedGuestCount(self *SServerSku) int {
	var q *sqlchemy.SQuery
	if len(self.ZoneId) > 0 {
		hostTable := HostManager.Query().SubQuery()
		guestTable := GuestManager.Query().SubQuery()
		q = guestTable.Query().Join(hostTable, sqlchemy.Equals(hostTable.Field("id"), guestTable.Field("host_id")))
		q = q.Filter(sqlchemy.Equals(hostTable.Field("zone_id"), self.ZoneId))
	} else {
		q = GuestManager.Query()
	}

	q = q.Equals("instance_type", self.GetName())
	return q.Count()
}

func getNameAndExtId(resId string, manager db.IModelManager) (string, string, error) {
	nKey := resId + ".Name"
	eKey := resId + ".ExtId"
	name := Cache.Get(nKey)
	extId := Cache.Get(eKey)
	if name == nil || extId == nil {
		imodel, err := manager.FetchById(resId)
		if err != nil {
			return "", "", err
		}

		_name := imodel.GetName()
		segs := strings.Split(_name, " ")
		if len(segs) > 1 {
			name = strings.Join(segs[1:], " ")
		} else {
			name = _name
		}

		_extId := ""
		if region, ok := imodel.(*SCloudregion); ok {
			_extId = region.ExternalId
		} else if zone, ok := imodel.(*SZone); ok {
			_extId = zone.ExternalId
		} else {
			return "", "", fmt.Errorf("res %s not a region/zone resource", resId)
		}

		segs = strings.Split(_extId, "/")
		if len(segs) > 0 {
			extId = segs[len(segs)-1]
		}

		Cache.Set(nKey, name)
		Cache.Set(eKey, extId)
	}

	return name.(string), extId.(string), nil
}

func (self *SServerSkuManager) AllowListItems(ctx context.Context, userCred mcclient.TokenCredential, query jsonutils.JSONObject) bool {
	return true
}

func (self *SServerSku) AllowGetDetails(ctx context.Context, userCred mcclient.TokenCredential, query jsonutils.JSONObject) bool {
	return true
}

func (self *SServerSku) GetCustomizeColumns(ctx context.Context, userCred mcclient.TokenCredential, query jsonutils.JSONObject) *jsonutils.JSONDict {
	extra := self.SStandaloneResourceBase.GetCustomizeColumns(ctx, userCred, query)
	// count
	var count int
	countKey := self.GetId() + ".total_guest_count"
	v := Cache.Get(countKey)
	if v == nil {
		count = skuRelatedGuestCount(self)
		Cache.Set(countKey, count)
	} else {
		count = v.(int)
	}

	extra.Add(jsonutils.NewInt(int64(count)), "total_guest_count")

	// zone
	if len(self.ZoneId) > 0 {
		name, extId, err := getNameAndExtId(self.ZoneId, ZoneManager)
		if err == nil {
			extra.Add(jsonutils.NewString(name), "zone")
			extra.Add(jsonutils.NewString(extId), "zone_ext_id")
		} else {
			log.Debugf("GetCustomizeColumns %s", err)
		}
	}

	// region
	name, extId, err := getNameAndExtId(self.CloudregionId, CloudregionManager)
	if err == nil {
		extra.Add(jsonutils.NewString(name), "region")
		extra.Add(jsonutils.NewString(extId), "region_ext_id")
	} else {
		log.Debugf("GetCustomizeColumns %s", err)
	}

	return extra
}

func (self *SServerSku) GetExtraDetails(ctx context.Context, userCred mcclient.TokenCredential, query jsonutils.JSONObject) (*jsonutils.JSONDict, error) {
	extra, err := self.SStandaloneResourceBase.GetExtraDetails(ctx, userCred, query)
	if err != nil {
		return nil, err
	}
	count := skuRelatedGuestCount(self)
	extra.Add(jsonutils.NewInt(int64(count)), "total_guest_count")
	return extra, nil
}

func (manager *SServerSkuManager) AllowCreateItem(ctx context.Context, userCred mcclient.TokenCredential, query jsonutils.JSONObject, data jsonutils.JSONObject) bool {
	return db.IsAdminAllowCreate(userCred, manager)
}

func (self *SServerSkuManager) ValidateCreateData(ctx context.Context,
	userCred mcclient.TokenCredential,
	ownerProjId string,
	query jsonutils.JSONObject,
	data *jsonutils.JSONDict,
) (*jsonutils.JSONDict, error) {

	provider, _ := data.GetString("provider")

	if !inWhiteList(provider) {
		return nil, httperrors.NewForbiddenError("can not create instance_type for public cloud %s", provider)
	}

	data.Remove("provider")

	regionStr := jsonutils.GetAnyString(data, []string{"region", "region_id", "cloudregion", "cloudregion_id"})
	if len(regionStr) > 0 {
		regionObj, err := CloudregionManager.FetchByIdOrName(userCred, regionStr)
		if err != nil {
			if err == sql.ErrNoRows {
				return nil, httperrors.NewResourceNotFoundError("region %s not found", regionStr)
			}
			return nil, httperrors.NewGeneralError(err)
		}
		data.Add(jsonutils.NewString(regionObj.GetId()), "cloudregion_id")
	} else {
		data.Add(jsonutils.NewString(DEFAULT_REGION_ID), "cloudregion_id")
	}
	zoneStr := jsonutils.GetAnyString(data, []string{"zone", "zone_id"})
	if len(zoneStr) > 0 {
		zoneObj, err := ZoneManager.FetchByIdOrName(userCred, zoneStr)
		if err != nil {
			if err == sql.ErrNoRows {
				return nil, httperrors.NewResourceNotFoundError("zone %s not found", zoneStr)
			}
			return nil, httperrors.NewGeneralError(err)
		}
		data.Add(jsonutils.NewString(zoneObj.GetId()), "zone_id")
	}

	// name 由服务器端生成
	cpu, err := data.Int("cpu_core_count")
	if err != nil {
		return nil, httperrors.NewInputParameterError("cpu_core_count should not be empty")
	} else {
		data.Set("cpu_core_count", jsonutils.NewInt(cpu))
	}

	mem, err := data.Int("memory_size_mb")
	if err != nil {
		return nil, httperrors.NewInputParameterError("memory_size_mb should not be empty")
	} else {
		data.Set("memory_size_mb", jsonutils.NewInt(mem))
	}

	category, _ := data.GetString("instance_type_category")
	family, exists := InstanceFamilies[category]
	if !exists {
		return nil, httperrors.NewInputParameterError("instance_type_category %s is invalid", category)
	}

	data.Set("instance_type_family", jsonutils.NewString(family))
	// 格式 ecs.g1.c1m1
	name, err := genInstanceType(family, cpu, mem)
	if err != nil {
		return nil, httperrors.NewInputParameterError(err.Error())
	}

	data.Set("name", jsonutils.NewString(name))

	q := self.Query()
	q = q.Equals("name", name).Filter(sqlchemy.OR(
		sqlchemy.IsNull(q.Field("provider")),
		sqlchemy.IsEmpty(q.Field("provider")),
	))

	if q.Count() > 0 {
		return nil, httperrors.NewDuplicateResourceError("Duplicate sku %s", name)
	}

	return self.SStandaloneResourceBaseManager.ValidateCreateData(ctx, userCred, ownerProjId, query, data)
}

func (self *SServerSkuManager) FetchByZoneExtId(zoneExtId string, name string) (db.IModel, error) {
	zoneObj, err := ZoneManager.FetchByExternalId(zoneExtId)
	if err != nil {
		return nil, err
	}

	return self.FetchByZoneId(zoneObj.GetId(), name)
}

func (self *SServerSkuManager) FetchByZoneId(zoneId string, name string) (db.IModel, error) {
	q := self.Query().Equals("zone_id", zoneId).Equals("name", name)
	count := q.Count()
	if count == 1 {
		obj, err := db.NewModelObject(self)
		if err != nil {
			return nil, err
		}
		err = q.First(obj)
		if err != nil {
			return nil, err
		} else {
			return obj.(db.IStandaloneModel), nil
		}
	} else if count > 1 {
		return nil, sqlchemy.ErrDuplicateEntry
	} else {
		return nil, sql.ErrNoRows
	}
}

func (self *SServerSkuManager) AllowGetPropertyInstanceSpecs(ctx context.Context, userCred mcclient.TokenCredential, query jsonutils.JSONObject) bool {
	return true
}

func (self *SServerSkuManager) GetPropertyInstanceSpecs(ctx context.Context, userCred mcclient.TokenCredential, query jsonutils.JSONObject) (jsonutils.JSONObject, error) {
	q := self.Query()
	// 未明确指定provider或者public_cloud时，默认查询私有云
	provider, _ := query.GetString("provider")
	public_cloud, _ := query.Bool("public_cloud")
	if len(provider) > 0 {
		q = q.Equals("provider", provider)
	} else if public_cloud {
		q = q.IsNotEmpty("provider")
	} else {
		q = q.Filter(sqlchemy.OR(
			sqlchemy.IsNull(q.Field("provider")),
			sqlchemy.IsEmpty(q.Field("provider")),
		))
	}

	q = excludeSkus(q)

	// 如果是查询私有云需要忽略zone参数
	zone := jsonutils.GetAnyString(query, []string{"zone", "zone_id"})
	if public_cloud && len(zone) > 0 {
		zoneObj, err := ZoneManager.FetchByIdOrName(userCred, zone)
		if err != nil {
			if err == sql.ErrNoRows {
				return nil, httperrors.NewResourceNotFoundError2(ZoneManager.Keyword(), zone)
			}
			return nil, httperrors.NewGeneralError(err)
		}

		q = q.Equals("zone_id", zoneObj.GetId())
	}

	skus := make([]SServerSku, 0)
	postpaid, _ := query.GetString("postpaid_status")
	if len(postpaid) > 0 {
		q.Equals("postpaid_status", postpaid)
	}

	prepaid, _ := query.GetString("prepaid_status")
	if len(prepaid) > 0 {
		q.Equals("prepaid_status", prepaid)
	}
	q = q.GroupBy(q.Field("cpu_core_count"), q.Field("memory_size_mb"))
	q = q.Asc(q.Field("cpu_core_count"), q.Field("memory_size_mb"))
	err := q.All(&skus)
	if err != nil {
		log.Errorf("%s", err)
		return nil, httperrors.NewBadRequestError("instance specs list query error")
	}

	cpus := jsonutils.NewArray()
	mems_mb := []int{}
	cpu_mems_mb := map[string][]int{}

	mems := map[int]bool{}
	oc := 0
	for i := range skus {
		nc := skus[i].CpuCoreCount
		nm := skus[i].MemorySizeMB

		if nc > oc {
			cpus.Add(jsonutils.NewInt(int64(nc)))
			oc = nc
		}

		if _, exists := mems[nm]; !exists {
			mems_mb = append(mems_mb, nm)
			mems[nm] = true
		}

		k := strconv.Itoa(nc)
		if _, exists := cpu_mems_mb[k]; !exists {
			cpu_mems_mb[k] = []int{nm}
		} else {
			cpu_mems_mb[k] = append(cpu_mems_mb[k], nm)
		}
	}

	ret := jsonutils.NewDict()
	ret.Add(cpus, "cpus")
	ret.Add(sliceToJsonObject(mems_mb), "mems_mb")

	r_obj := jsonutils.Marshal(&cpu_mems_mb)
	ret.Add(r_obj, "cpu_mems_mb")
	return ret, nil
}

func (self *SServerSku) AllowUpdateItem(ctx context.Context, userCred mcclient.TokenCredential) bool {
	return inWhiteList(self.Provider) && db.IsAdminAllowUpdate(userCred, self)
}

func (self *SServerSku) ValidateUpdateData(
	ctx context.Context,
	userCred mcclient.TokenCredential,
	query jsonutils.JSONObject,
	data *jsonutils.JSONDict) (*jsonutils.JSONDict, error) {

	if !inWhiteList(self.Provider) {
		return nil, httperrors.NewForbiddenError("can not update instance_type for public cloud %s", self.Provider)
	}

	provider, err := data.GetString("provider")
	if err == nil && !inWhiteList(provider) {
		return nil, httperrors.NewForbiddenError("can not update instance_type for public cloud %s", provider)
	}
	data.Remove("provider")

	zoneStr := jsonutils.GetAnyString(data, []string{"zone", "zone_id"})
	if len(zoneStr) > 0 {
		zoneObj, err := ZoneManager.FetchByIdOrName(userCred, zoneStr)
		if err != nil {
			if err == sql.ErrNoRows {
				return nil, httperrors.NewResourceNotFoundError("zone %s not found", zoneStr)
			}
			return nil, httperrors.NewGeneralError(err)
		}
		data.Add(jsonutils.NewString(zoneObj.GetId()), "zone_id")
	}

	// 可用资源状态
	if postpaid, err := data.GetString("postpaid_status"); err != nil {
		if postpaid == SkuStatusSoldout {
			data.Set("postpaid_status", jsonutils.NewString(SkuStatusSoldout))
		} else {
			data.Set("postpaid_status", jsonutils.NewString(SkuStatusAvailable))
		}
	}

	prepaid, _ := data.GetString("prepaid_status")
	if prepaid == SkuStatusSoldout {
		data.Set("prepaid_status", jsonutils.NewString(SkuStatusSoldout))
	} else {
		data.Set("prepaid_status", jsonutils.NewString(SkuStatusAvailable))
	}

	// name 由服务器端生成
	// cpu, err := data.Int("cpu_core_count")
	// if err != nil {
	// 	cpu = int64(self.CpuCoreCount)
	// }
	// data.Set("cpu_core_count", jsonutils.NewInt(cpu))
	//
	// mem, err := data.Int("memory_size_mb")
	// if err != nil {
	// 	mem = int64(self.MemorySizeMB)
	// }
	// data.Set("memory_size_mb", jsonutils.NewInt(mem))
	//
	// category, err := data.GetString("instance_type_category")
	// family := ""
	// if err != nil {
	// 	family = self.InstanceTypeFamily
	// } else {
	// 	f, exists := InstanceFamilies[category]
	// 	if !exists {
	// 		return nil, httperrors.NewInputParameterError("instance_type_category %s is invalid", category)
	// 	}
	//
	// 	family = f
	// }
	//
	// data.Set("instance_type_family", jsonutils.NewString(family))
	// // 格式 ecs.g1.c1m1
	// name, err := genInstanceType(family, cpu, mem)
	// if err != nil {
	// 	return nil, httperrors.NewInputParameterError(err.Error())
	// }
	//
	// data.Set("name", jsonutils.NewString(name))
	// 暂时不允许修改CPU、MEM值
	data.Remove("cpu_core_count")
	data.Remove("memory_size_mb")
	data.Remove("name")
	// 暂时不允许修改CPU、MEM值
	// q := self.GetModelManager().Query()
	// q = q.Equals("name", name).Filter(sqlchemy.OR(
	// 	sqlchemy.IsNull(q.Field("provider")),
	// 	sqlchemy.IsEmpty(q.Field("provider")),
	// ))
	//
	// if q.Count() > 0 {
	// 	return nil, httperrors.NewDuplicateResourceError("sku cpu %d mem %d(Mb) already exists", cpu, mem)
	// }

	return self.SStandaloneResourceBase.ValidateUpdateData(ctx, userCred, query, data)
}

func (self *SServerSku) AllowDeleteItem(ctx context.Context, userCred mcclient.TokenCredential, query jsonutils.JSONObject, data jsonutils.JSONObject) bool {
	return inWhiteList(self.Provider) && db.IsAdminAllowDelete(userCred, self)
}

func (self *SServerSku) ValidateDeleteCondition(ctx context.Context) error {
	serverCount := GuestManager.Query().Equals("instance_type", self.Id).Count()
	if serverCount > 0 {
		return httperrors.NewForbiddenError("now allow to delete inuse instance_type.please remove related servers first: %s", self.Name)
	}

	if !inWhiteList(self.Provider) {
		return httperrors.NewForbiddenError("not allow to delete public cloud instance_type: %s", self.Name)
	}
	count := GuestManager.Query().Equals("instance_type", self.Name).Count()
	if count > 0 {
		return httperrors.NewNotEmptyError("instance_type used by servers")
	}
	return nil
}

func (self *SServerSku) GetZoneExternalId() (string, error) {
	zoneObj, err := ZoneManager.FetchById(self.ZoneId)
	if err != nil {
		return "", err
	}

	zone := zoneObj.(*SZone)
	return zone.GetExternalId(), nil
}

func (manager *SServerSkuManager) ListItemFilter(ctx context.Context, q *sqlchemy.SQuery, userCred mcclient.TokenCredential, query jsonutils.JSONObject) (*sqlchemy.SQuery, error) {
	provider := jsonutils.GetAnyString(query, []string{"provider"})
	public_cloud, _ := query.Bool("public_cloud")
	queryDict := query.(*jsonutils.JSONDict)
	if provider == "all" {
		// provider 参数为all时。表示查询所有instance type.
		queryDict.Remove("provider")
	} else if len(provider) > 0 {
		q = q.Equals("provider", provider)
	} else if public_cloud {
		q = q.IsNotEmpty("provider")
	} else {
		q = q.Filter(sqlchemy.OR(
			sqlchemy.IsNull(q.Field("provider")),
			sqlchemy.IsEmpty(q.Field("provider")),
		))
	}

	q, err := manager.SStandaloneResourceBaseManager.ListItemFilter(ctx, q, userCred, query)
	if err != nil {
		return nil, err
	}

	q = excludeSkus(q)

	regionTable := CloudregionManager.Query().SubQuery()
	q = q.Join(regionTable, sqlchemy.Equals(regionTable.Field("id"), q.Field("cloudregion_id")))

	// region filter
	regionStr := jsonutils.GetAnyString(query, []string{"region", "cloudregion", "region_id", "cloudregion_id"})
	if len(regionStr) > 0 {
		regionObj, err := CloudregionManager.FetchByIdOrName(nil, regionStr)
		if err != nil {
			if err == sql.ErrNoRows {
				return nil, httperrors.NewResourceNotFoundError2(CloudregionManager.Keyword(), regionStr)
			}
			return nil, httperrors.NewGeneralError(err)
		}
		q = q.Equals("cloudregion_id", regionObj.GetId())
	}

	if public_cloud || len(provider) > 0 {
		zoneTable := ZoneManager.Query().SubQuery()
		q = q.Join(zoneTable, sqlchemy.Equals(zoneTable.Field("id"), q.Field("zone_id")))
	}

	zoneStr := jsonutils.GetAnyString(query, []string{"zone", "zone_id"})
	var zoneObj db.IModel
	if (public_cloud || len(provider) > 0) && len(zoneStr) > 0 {
		zoneObj, err = ZoneManager.FetchByIdOrName(nil, zoneStr)
		if err != nil {
			if err == sql.ErrNoRows {
				return nil, httperrors.NewResourceNotFoundError2(ZoneManager.Keyword(), zoneStr)
			}
			return nil, httperrors.NewGeneralError(err)
		}

		// 当查询私有云时，需要忽略zone参数
		if len(zoneObj.(*SZone).ExternalId) > 0 {
			q = q.Equals("zone_id", zoneObj.GetId())
		}
	}

	queryDict.Remove("zone")
	queryDict.Remove("zone_id")

	// city filter
	city, _ := query.GetString("city")
	if len(city) > 0 {
		q = q.Filter(sqlchemy.Equals(regionTable.Field("city"), city))
	}

	// 可用资源状态
	postpaid, _ := query.GetString("postpaid_status")
	if len(postpaid) > 0 {
		q.Equals("postpaid_status", postpaid)
	}

	prepaid, _ := query.GetString("prepaid_status")
	if len(prepaid) > 0 {
		q.Equals("prepaid_status", prepaid)
	}

	q = q.Asc(q.Field("cpu_core_count"), q.Field("memory_size_mb"))
	return q, err
}

func (manager *SServerSkuManager) FetchSkuByNameAndHypervisor(name string, hypervisor string, checkConsistency bool) (*SServerSku, error) {
	q := manager.Query()
	q = q.Equals("name", name)
	if len(hypervisor) > 0 {
		switch hypervisor {
		case HYPERVISOR_BAREMETAL, HYPERVISOR_CONTAINER:
			return nil, httperrors.NewNotImplementedError("%s not supported", hypervisor)
		case HYPERVISOR_KVM, HYPERVISOR_ESXI, HYPERVISOR_XEN, HOST_TYPE_HYPERV, HYPERVISOR_OPENSTACK:
			q = q.Filter(sqlchemy.OR(
				sqlchemy.IsEmpty(q.Field("provider")),
				sqlchemy.IsNull(q.Field("provider")),
				sqlchemy.Equals(q.Field("provider"), hypervisor),
			))
		default:
			q = q.Equals("provider", hypervisor)
		}
	} else {
		q = q.IsEmpty("provider")
	}
	skus := make([]SServerSku, 0)
	err := db.FetchModelObjects(manager, q, &skus)
	if err != nil {
		log.Errorf("fetch sku fail %s", err)
		return nil, err
	}
	if len(skus) == 0 {
		log.Errorf("no sku found for %s %s", name, hypervisor)
		return nil, httperrors.NewResourceNotFoundError2(manager.Keyword(), name)
	}
	if len(skus) == 1 {
		return &skus[0], nil
	}
	if checkConsistency {
		for i := 1; i < len(skus); i += 1 {
			if skus[i].CpuCoreCount != skus[0].CpuCoreCount || skus[i].MemorySizeMB != skus[0].MemorySizeMB {
				log.Errorf("inconsistent sku %s %s", jsonutils.Marshal(&skus[0]), jsonutils.Marshal(&skus[i]))
				return nil, httperrors.NewDuplicateResourceError("duplicate instanceType %s", name)
			}
		}
	}
	return &skus[0], nil
}

func (manager *SServerSkuManager) GetSkuCountByProvider(provider string) int {
	q := manager.Query()
	if len(provider) == 0 {
		q = q.IsNotEmpty("provider")
	} else {
		q = q.Equals("provider", provider)
	}

	return q.Count()
}

func (manager *SServerSkuManager) GetSkuCountByRegion(regionId string) int {
	q := manager.Query()
	if len(regionId) == 0 {
		q = q.IsNotEmpty("cloudregion_id")
	} else {
		q = q.Equals("cloudregion_id", regionId)
	}

	return q.Count()
}

func (manager *SServerSkuManager) GetSkuCountByZone(zoneId string) []SServerSku {
	skus := []SServerSku{}
	q := manager.Query().Equals("zone_id", zoneId)
	if err := db.FetchModelObjects(manager, q, &skus); err != nil {
		log.Errorf("failed to get skus by zoneId %s error: %v", zoneId, err)
	}
	return skus
}

// 删除表中zone not found的记录
func (manager *SServerSkuManager) PendingDeleteInvalidSku() error {
	sq := ZoneManager.Query("id").Distinct().SubQuery()
	skus := make([]SServerSku, 0)
	q := manager.Query()
	q = q.NotIn("zone_id", sq).IsNotEmpty("zone_id")
	err := db.FetchModelObjects(manager, q, &skus)
	if err != nil {
		log.Errorf(err.Error())
		return httperrors.NewInternalServerError("query sku list failed.")
	}

	for i := range skus {
		sku := skus[i]
		_, err = db.Update(&sku, func() error {
			return sku.MarkDelete()
		})

		if err != nil {
			log.Errorf(err.Error())
			return httperrors.NewInternalServerError("delete sku %s failed.", sku.Id)
		}
	}

	return nil
}

func (manager *SServerSkuManager) SyncCloudSkusByZone(ctx context.Context, userCred mcclient.TokenCredential, provider *SCloudprovider, zone *SZone, skus []cloudprovider.ICloudSku) compare.SyncResult {
	lockman.LockClass(ctx, manager, manager.GetOwnerId(userCred))
	defer lockman.ReleaseClass(ctx, manager, manager.GetOwnerId(userCred))

	syncResult := compare.SyncResult{}
	dbSkus := manager.GetSkuCountByZone(zone.Id)

	removed := []SServerSku{}
	commondb := []SServerSku{}
	commonext := []cloudprovider.ICloudSku{}
	added := []cloudprovider.ICloudSku{}

	if err := compare.CompareSets(dbSkus, skus, &removed, &commondb, &commonext, &added); err != nil {
		syncResult.Error(err)
		return syncResult
	}

	for i := 0; i < len(removed); i++ {
		err := removed[i].syncRemoveCloudSku(ctx, userCred)
		if err != nil {
			syncResult.DeleteError(err)
		} else {
			syncResult.Delete()
		}
	}

	for i := 0; i < len(commondb); i++ {
		err := commondb[i].syncWithCloudSku(ctx, userCred, commonext[i], zone, provider)
		if err != nil {
			syncResult.UpdateError(err)
		} else {
			syncResult.Update()
		}
	}

	for i := 0; i < len(added); i++ {
		err := manager.newFromCloudSku(ctx, userCred, added[i], zone, provider)
		if err != nil {
			syncResult.AddError(err)
		} else {
			syncResult.Add()
		}
	}
	return syncResult
}

func (self *SServerSku) constructSku(extSku cloudprovider.ICloudSku) {
	self.InstanceTypeFamily = extSku.GetInstanceTypeFamily()
	self.InstanceTypeCategory = extSku.GetInstanceTypeCategory()

	self.PrepaidStatus = extSku.GetPrepaidStatus()
	self.PostpaidStatus = extSku.GetPostpaidStatus()

	self.CpuCoreCount = extSku.GetCpuCoreCount()
	self.MemorySizeMB = extSku.GetMemorySizeMB()

	self.OsName = extSku.GetOsName()

	self.SysDiskResizable = extSku.GetSysDiskResizable()
	self.SysDiskType = extSku.GetSysDiskType()
	self.SysDiskMinSizeGB = extSku.GetSysDiskMinSizeGB()
	self.SysDiskMaxSizeGB = extSku.GetSysDiskMaxSizeGB()

	self.AttachedDiskType = extSku.GetAttachedDiskType()
	self.AttachedDiskSizeGB = extSku.GetAttachedDiskSizeGB()
	self.AttachedDiskCount = extSku.GetAttachedDiskCount()

	self.DataDiskTypes = extSku.GetDataDiskTypes()
	self.DataDiskMaxCount = extSku.GetDataDiskMaxCount()

	self.NicType = extSku.GetNicType()
	self.NicMaxCount = extSku.GetNicMaxCount()

	self.GpuAttachable = extSku.GetGpuAttachable()
	self.GpuSpec = extSku.GetGpuSpec()
	self.GpuCount = extSku.GetGpuCount()
	self.GpuMaxCount = extSku.GetGpuMaxCount()
	self.Name = extSku.GetName()
}

func (self *SServerSku) setPrepaidPostpaidStatus(userCred mcclient.TokenCredential, prepaidStatus, postpaidStatus string) error {
	if prepaidStatus != self.PrepaidStatus || postpaidStatus != self.PostpaidStatus {
		diff, err := db.Update(self, func() error {
			self.PrepaidStatus = prepaidStatus
			self.PostpaidStatus = postpaidStatus
			return nil
		})
		if err != nil {
			return err
		}
		db.OpsLog.LogEvent(self, db.ACT_UPDATE, diff, userCred)
	}
	return nil
}

func (self *SServerSku) syncRemoveCloudSku(ctx context.Context, userCred mcclient.TokenCredential) error {
	lockman.LockObject(ctx, self)
	defer lockman.ReleaseObject(ctx, self)

	err := self.ValidateDeleteCondition(ctx)
	if err == nil {
		err = self.Delete(ctx, userCred)
	} else {
		err = self.setPrepaidPostpaidStatus(userCred, SkuStatusSoldout, SkuStatusSoldout)
	}
	return err
}

func (self *SServerSku) syncWithCloudSku(ctx context.Context, userCred mcclient.TokenCredential, extSku cloudprovider.ICloudSku, zone *SZone, provider *SCloudprovider) error {
	diff, err := db.UpdateWithLock(ctx, self, func() error {
		self.constructSku(extSku)
		return nil
	})
	if err != nil {
		return err
	}
	db.OpsLog.LogSyncUpdate(self, diff, userCred)
	return nil
}

func (manager *SServerSkuManager) newFromCloudSku(ctx context.Context, userCred mcclient.TokenCredential, extSku cloudprovider.ICloudSku, zone *SZone, provider *SCloudprovider) error {
	region := zone.GetRegion()
	sku := &SServerSku{
		CloudregionId: region.Id,
		ZoneId:        zone.Id,
		Provider:      provider.Provider,
	}
	sku.constructSku(extSku)
	sku.Name = db.GenerateName(manager, manager.GetOwnerId(userCred), extSku.GetName())
	sku.ExternalId = extSku.GetGlobalId()
	sku.SetModelManager(manager)
<<<<<<< HEAD
	err := manager.TableSpec().Insert(sku)
	if err != nil {
		log.Errorf("insert fail %s", err)
		return err
	}

	db.OpsLog.LogEvent(sku, db.ACT_CREATE, sku.GetShortDesc(ctx), userCred)

	return nil
=======
	return manager.TableSpec().Insert(sku)
}

// sku标记为soldout状态。
func (manager *SServerSkuManager) MarkAsSoldout(id string) error {
	if len(id) == 0 {
		log.Debugf("MarkAsSoldout sku id should not be emtpy")
		return nil
	}

	isku, err := manager.FetchById(id)
	if err != nil {
		return err
	}

	sku, ok := isku.(*SServerSku)
	if !ok {
		return fmt.Errorf("%s is not a sku object", id)
	}

	_, err = manager.TableSpec().Update(sku, func() error {
		sku.PrepaidStatus = SkuStatusSoldout
		sku.PostpaidStatus = SkuStatusSoldout
		return nil
	})

	if err != nil {
		return err
	}

	return nil
}

// sku标记为soldout状态。
func (manager *SServerSkuManager) MarkAllAsSoldout(ids []string) error {
	var err error
	for _, id := range ids {
		err = manager.MarkAsSoldout(id)
		if err != nil {
			return err
		}
	}

	return nil
}

// 获取同一个zone下所有Available状态的sku id
func (manager *SServerSkuManager) FetchAllAvailableSkuIdByZoneId(zoneId string) ([]string, error) {
	q := manager.Query()
	if len(zoneId) == 0 {
		return nil, fmt.Errorf("FetchAllAvailableSkuIdByZoneId zone id should not be emtpy")
	}

	skus := make([]SServerSku, 0)
	q = q.Equals("zone_id", zoneId)
	q = q.Filter(sqlchemy.OR(
		sqlchemy.Equals(q.Field("prepaid_status"), SkuStatusAvailable),
		sqlchemy.Equals(q.Field("postpaid_status"), SkuStatusAvailable)))

	err := q.All(&skus)
	if err != nil {
		return nil, err
	}

	ids := make([]string, len(skus))
	for i := range skus {
		ids[i] = skus[i].GetId()
	}

	return ids, nil
>>>>>>> 3c8d6a73
}<|MERGE_RESOLUTION|>--- conflicted
+++ resolved
@@ -930,7 +930,6 @@
 	sku.Name = db.GenerateName(manager, manager.GetOwnerId(userCred), extSku.GetName())
 	sku.ExternalId = extSku.GetGlobalId()
 	sku.SetModelManager(manager)
-<<<<<<< HEAD
 	err := manager.TableSpec().Insert(sku)
 	if err != nil {
 		log.Errorf("insert fail %s", err)
@@ -940,8 +939,6 @@
 	db.OpsLog.LogEvent(sku, db.ACT_CREATE, sku.GetShortDesc(ctx), userCred)
 
 	return nil
-=======
-	return manager.TableSpec().Insert(sku)
 }
 
 // sku标记为soldout状态。
@@ -1011,5 +1008,4 @@
 	}
 
 	return ids, nil
->>>>>>> 3c8d6a73
 }