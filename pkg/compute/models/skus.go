package models

import (
	"context"
	"database/sql"
	"fmt"
	"sort"
	"strconv"

	"yunion.io/x/jsonutils"
	"yunion.io/x/log"
	"yunion.io/x/pkg/util/compare"
	"yunion.io/x/sqlchemy"

	"yunion.io/x/onecloud/pkg/cloudcommon/db"
	"yunion.io/x/onecloud/pkg/cloudprovider"
	"yunion.io/x/onecloud/pkg/httperrors"
	"yunion.io/x/onecloud/pkg/mcclient"
)

const (
	SkuCategoryGeneralPurpose      = "general_purpose"      // 通用型
	SkuCategoryBurstable           = "burstable"            // 突发性能型
	SkuCategoryComputeOptimized    = "compute_optimized"    // 计算优化型
	SkuCategoryMemoryOptimized     = "memory_optimized"     // 内存优化型
	SkuCategoryStorageIOOptimized  = "storage_optimized"    // 存储IO优化型
	SkuCategoryHardwareAccelerated = "hardware_accelerated" // 硬件加速型
	SkuCategoryHighStorage         = "high_storage"         // 高存储型
	SkuCategoryHighMemory          = "high_memory"          // 高内存型
)

const (
	SkuStatusAvailable = "available"
	SkuStatusSoldout   = "soldout"
)

var InstanceFamilies = map[string]string{
	SkuCategoryGeneralPurpose:      "g1",
	SkuCategoryBurstable:           "t1",
	SkuCategoryComputeOptimized:    "c1",
	SkuCategoryMemoryOptimized:     "r1",
	SkuCategoryStorageIOOptimized:  "i1",
	SkuCategoryHardwareAccelerated: "",
	SkuCategoryHighStorage:         "hc1",
	SkuCategoryHighMemory:          "hr1",
}

type SServerSkuManager struct {
	db.SStandaloneResourceBaseManager
}

var ServerSkuManager *SServerSkuManager

func init() {
	ServerSkuManager = &SServerSkuManager{
		SStandaloneResourceBaseManager: db.NewStandaloneResourceBaseManager(
			SServerSku{},
			"serverskus_tbl",
			"serversku",
			"serverskus",
		),
	}
	ServerSkuManager.NameRequireAscii = false
}

// SServerSku 实际对应的是instance type清单. 这里的Sku实际指的是instance type。
type SServerSku struct {
	db.SStandaloneResourceBase

	// SkuId       string `width:"64" charset:"ascii" nullable:"false" list:"user" create:"admin_required"`                 // x2.large
	InstanceTypeFamily   string `width:"32" charset:"ascii" nullable:"false" list:"user" create:"admin_optional" update:"admin"` // x2
	InstanceTypeCategory string `width:"32" charset:"utf8" nullable:"false" list:"user" create:"admin_optional" update:"admin"`  // 通用型

	PrepaidStatus  string `width:"32" charset:"utf8" nullable:"false" list:"user" create:"admin_optional" update:"admin" default:"available"` // 预付费资源状态   available|soldout
	PostpaidStatus string `width:"32" charset:"utf8" nullable:"false" list:"user" create:"admin_optional" update:"admin" default:"available"` // 按需付费资源状态  available|soldout

	CpuCoreCount int `nullable:"false" list:"user" create:"admin_required" update:"admin"`
	MemorySizeMB int `nullable:"false" list:"user" create:"admin_required" update:"admin"`

	OsName string `width:"32" charset:"ascii" nullable:"false" list:"user" create:"admin_optional" update:"admin" default:"Any"` // Windows|Linux|Any

	SysDiskResizable bool   `default:"true" nullable:"false" list:"user" create:"admin_optional" update:"admin"`
	SysDiskType      string `width:"32" charset:"ascii" nullable:"false" list:"user" create:"admin_optional" update:"admin"`
	SysDiskMinSizeGB int    `nullable:"false" list:"user" create:"admin_optional" update:"admin"` // not required。 windows比较新的版本都是50G左右。
	SysDiskMaxSizeGB int    `nullable:"false" list:"user" create:"admin_optional" update:"admin"` // not required

	AttachedDiskType   string `nullable:"false" list:"user" create:"admin_optional" update:"admin"`
	AttachedDiskSizeGB int    `nullable:"false" list:"user" create:"admin_optional" update:"admin"`
	AttachedDiskCount  int    `nullable:"false" list:"user" create:"admin_optional" update:"admin"`

	DataDiskTypes    string `width:"128" charset:"ascii" nullable:"false" list:"user" create:"admin_optional" update:"admin"`
	DataDiskMaxCount int    `nullable:"false" list:"user" create:"admin_optional" update:"admin"`

	NicType     string `nullable:"false" list:"user" create:"admin_optional" update:"admin"`
	NicMaxCount int    `default:"1" nullable:"false" list:"user" create:"admin_optional" update:"admin"`

	GpuAttachable bool   `default:"true" nullable:"false" list:"user" create:"admin_optional" update:"admin"`
	GpuSpec       string `width:"128" charset:"ascii" nullable:"false" list:"user" create:"admin_optional" update:"admin"`
	GpuCount      int    `nullable:"false" list:"user" create:"admin_optional" update:"admin"`
	GpuMaxCount   int    `nullable:"false" list:"user" create:"admin_optional" update:"admin"`

	CloudregionId string `width:"128" charset:"ascii" nullable:"false" list:"user" create:"admin_required" update:"admin"`
	ZoneId        string `width:"128" charset:"ascii" nullable:"false" list:"user" create:"admin_optional" update:"admin"`
	Provider      string `width:"64" charset:"ascii" nullable:"true" list:"user" create:"admin_optional" update:"admin"`
}

func sliceToJsonObject(items []int) jsonutils.JSONObject {
	sort.Slice(items, func(i, j int) bool {
		if items[i] < items[j] {
			return true
		}

		return false
	})

	ret := jsonutils.NewArray()
	for _, item := range items {
		ret.Add(jsonutils.NewInt(int64(item)))
	}

	return ret
}

func inWhiteList(provider string) bool {
	// provider 字段为空时表示私有云套餐
	if len(provider) == 0 {
		return true
	} else {
		return false
	}
}

func excludeSkus(q *sqlchemy.SQuery) *sqlchemy.SQuery {
	// 排除掉华为云对镜像有特殊要求的sku
	return q.Filter(
		sqlchemy.OR(
			sqlchemy.IsNullOrEmpty(q.Field("provider")),
			sqlchemy.NotEquals(q.Field("provider"), CLOUD_PROVIDER_HUAWEI),
			sqlchemy.AND(
				sqlchemy.Equals(q.Field("provider"), CLOUD_PROVIDER_HUAWEI),
				sqlchemy.NotIn(q.Field("instance_type_family"), []string{"e1", "e2", "e3", "d1", "d2", "i3", "h2", "g1", "g3", "p2v", "p1", "pi1", "fp1", "fp1c"}),
			)))
}

func genInstanceType(family string, cpu, mem_mb int64) (string, error) {
	if cpu <= 0 {
		return "", fmt.Errorf("cpu_core_count should great than zero")
	}

	if mem_mb <= 0 || mem_mb%1024 != 0 {
		return "", fmt.Errorf("memory_size_mb should great than zero. and should be integral multiple of 1024")
	}

	return fmt.Sprintf("ecs.%s.c%dm%d", family, cpu, mem_mb/1024), nil
}

func skuRelatedGuestCount(self *SServerSku) int {
	var q *sqlchemy.SQuery
	if len(self.ZoneId) > 0 {
		hostTable := HostManager.Query().SubQuery()
		guestTable := GuestManager.Query().SubQuery()
		q = guestTable.Query().Join(hostTable, sqlchemy.Equals(hostTable.Field("id"), guestTable.Field("host_id")))
		q = q.Filter(sqlchemy.Equals(hostTable.Field("zone_id"), self.ZoneId))
	} else {
		q = GuestManager.Query()
	}

	q = q.Equals("instance_type", self.GetName())
	return q.Count()
}

func (self *SServerSkuManager) AllowListItems(ctx context.Context, userCred mcclient.TokenCredential, query jsonutils.JSONObject) bool {
	return true
}

func (self *SServerSku) AllowGetDetails(ctx context.Context, userCred mcclient.TokenCredential, query jsonutils.JSONObject) bool {
	return true
}

func (self *SServerSku) GetCustomizeColumns(ctx context.Context, userCred mcclient.TokenCredential, query jsonutils.JSONObject) *jsonutils.JSONDict {
	extra := self.SStandaloneResourceBase.GetCustomizeColumns(ctx, userCred, query)
	count := skuRelatedGuestCount(self)
	extra.Add(jsonutils.NewInt(int64(count)), "total_guest_count")
	return extra
}

func (self *SServerSku) GetExtraDetails(ctx context.Context, userCred mcclient.TokenCredential, query jsonutils.JSONObject) (*jsonutils.JSONDict, error) {
	extra, err := self.SStandaloneResourceBase.GetExtraDetails(ctx, userCred, query)
	if err != nil {
		return nil, err
	}
	count := skuRelatedGuestCount(self)
	extra.Add(jsonutils.NewInt(int64(count)), "total_guest_count")
	return extra, nil
}

func (manager *SServerSkuManager) AllowCreateItem(ctx context.Context, userCred mcclient.TokenCredential, query jsonutils.JSONObject, data jsonutils.JSONObject) bool {
	return db.IsAdminAllowCreate(userCred, manager)
}

func (self *SServerSkuManager) ValidateCreateData(ctx context.Context,
	userCred mcclient.TokenCredential,
	ownerProjId string,
	query jsonutils.JSONObject,
	data *jsonutils.JSONDict,
) (*jsonutils.JSONDict, error) {

	provider, _ := data.GetString("provider")

	if !inWhiteList(provider) {
		return nil, httperrors.NewForbiddenError("can not create instance_type for public cloud %s", provider)
	}

	data.Remove("provider")

	regionStr := jsonutils.GetAnyString(data, []string{"region", "region_id", "cloudregion", "cloudregion_id"})
	if len(regionStr) > 0 {
		regionObj, err := CloudregionManager.FetchByIdOrName(userCred, regionStr)
		if err != nil {
			if err == sql.ErrNoRows {
				return nil, httperrors.NewResourceNotFoundError("region %s not found", regionStr)
			}
			return nil, httperrors.NewGeneralError(err)
		}
		data.Add(jsonutils.NewString(regionObj.GetId()), "cloudregion_id")
	} else {
		data.Add(jsonutils.NewString(DEFAULT_REGION_ID), "cloudregion_id")
	}
	zoneStr := jsonutils.GetAnyString(data, []string{"zone", "zone_id"})
	if len(zoneStr) > 0 {
		zoneObj, err := ZoneManager.FetchByIdOrName(userCred, zoneStr)
		if err != nil {
			if err == sql.ErrNoRows {
				return nil, httperrors.NewResourceNotFoundError("zone %s not found", zoneStr)
			}
			return nil, httperrors.NewGeneralError(err)
		}
		data.Add(jsonutils.NewString(zoneObj.GetId()), "zone_id")
	}

	// name 由服务器端生成
	cpu, err := data.Int("cpu_core_count")
	if err != nil {
		return nil, httperrors.NewInputParameterError("cpu_core_count should not be empty")
	} else {
		data.Set("cpu_core_count", jsonutils.NewInt(cpu))
	}

	mem, err := data.Int("memory_size_mb")
	if err != nil {
		return nil, httperrors.NewInputParameterError("memory_size_mb should not be empty")
	} else {
		data.Set("memory_size_mb", jsonutils.NewInt(mem))
	}

	category, _ := data.GetString("instance_type_category")
	family, exists := InstanceFamilies[category]
	if !exists {
		return nil, httperrors.NewInputParameterError("instance_type_category %s is invalid", category)
	}

	data.Set("instance_type_family", jsonutils.NewString(family))
	// 格式 ecs.g1.c1m1
	name, err := genInstanceType(family, cpu, mem)
	if err != nil {
		return nil, httperrors.NewInputParameterError(err.Error())
	}

	data.Set("name", jsonutils.NewString(name))

	q := self.Query()
	q = q.Equals("name", name).Filter(sqlchemy.OR(
		sqlchemy.IsNull(q.Field("provider")),
		sqlchemy.IsEmpty(q.Field("provider")),
	))

	if q.Count() > 0 {
		return nil, httperrors.NewDuplicateResourceError("Duplicate sku %s", name)
	}

	return self.SStandaloneResourceBaseManager.ValidateCreateData(ctx, userCred, ownerProjId, query, data)
}

func (self *SServerSkuManager) FetchByZoneExtId(zoneExtId string, name string) (db.IModel, error) {
	zoneObj, err := ZoneManager.FetchByExternalId(zoneExtId)
	if err != nil {
		return nil, err
	}

	return self.FetchByZoneId(zoneObj.GetId(), name)
}

func (self *SServerSkuManager) FetchByZoneId(zoneId string, name string) (db.IModel, error) {
	q := self.Query().Equals("zone_id", zoneId).Equals("name", name)
	count := q.Count()
	if count == 1 {
		obj, err := db.NewModelObject(self)
		if err != nil {
			return nil, err
		}
		err = q.First(obj)
		if err != nil {
			return nil, err
		} else {
			return obj.(db.IStandaloneModel), nil
		}
	} else if count > 1 {
		return nil, sqlchemy.ErrDuplicateEntry
	} else {
		return nil, sql.ErrNoRows
	}
}

func (self *SServerSkuManager) AllowGetPropertyInstanceSpecs(ctx context.Context, userCred mcclient.TokenCredential, query jsonutils.JSONObject) bool {
	return true
}

func (self *SServerSkuManager) GetPropertyInstanceSpecs(ctx context.Context, userCred mcclient.TokenCredential, query jsonutils.JSONObject) (jsonutils.JSONObject, error) {
	q := self.Query()
	provider, _ := query.GetString("provider")
	if inWhiteList(provider) {
		q = q.Filter(sqlchemy.OR(
			sqlchemy.IsNull(q.Field("provider")),
			sqlchemy.IsEmpty(q.Field("provider")),
		))
	} else {
		q = q.Equals("provider", provider)
	}

	q = excludeSkus(q)

	// 如果是查询私有云需要忽略zone参数
	zone := jsonutils.GetAnyString(query, []string{"zone", "zone_id"})
	if !inWhiteList(provider) {
		if len(zone) > 0 {
			zoneObj, err := ZoneManager.FetchByIdOrName(userCred, zone)
			if err != nil {
				if err == sql.ErrNoRows {
					return nil, httperrors.NewResourceNotFoundError2(ZoneManager.Keyword(), zone)
				}
				return nil, httperrors.NewGeneralError(err)
			}

			q = q.Equals("zone_id", zoneObj.GetId())
		} else {
			return nil, httperrors.NewMissingParameterError("zone")
		}
	}

	skus := make([]SServerSku, 0)
	postpaid, _ := query.GetString("postpaid_status")
	if len(postpaid) > 0 {
		q.Equals("postpaid_status", postpaid)
	}

	prepaid, _ := query.GetString("prepaid_status")
	if len(prepaid) > 0 {
		q.Equals("prepaid_status", prepaid)
	}
	q = q.GroupBy(q.Field("cpu_core_count"), q.Field("memory_size_mb"))
	q = q.Asc(q.Field("cpu_core_count"), q.Field("memory_size_mb"))
	err := q.All(&skus)
	if err != nil {
		log.Errorf("%s", err)
		return nil, httperrors.NewBadRequestError("instance specs list query error")
	}

	cpus := jsonutils.NewArray()
	mems_mb := []int{}
	cpu_mems_mb := map[string][]int{}

	mems := map[int]bool{}
	oc := 0
	for i := range skus {
		nc := skus[i].CpuCoreCount
		nm := skus[i].MemorySizeMB

		if nc > oc {
			cpus.Add(jsonutils.NewInt(int64(nc)))
			oc = nc
		}

		if _, exists := mems[nm]; !exists {
			mems_mb = append(mems_mb, nm)
			mems[nm] = true
		}

		k := strconv.Itoa(nc)
		if _, exists := cpu_mems_mb[k]; !exists {
			cpu_mems_mb[k] = []int{nm}
		} else {
			cpu_mems_mb[k] = append(cpu_mems_mb[k], nm)
		}
	}

	ret := jsonutils.NewDict()
	ret.Add(cpus, "cpus")
	ret.Add(sliceToJsonObject(mems_mb), "mems_mb")

	r_obj := jsonutils.Marshal(&cpu_mems_mb)
	ret.Add(r_obj, "cpu_mems_mb")
	return ret, nil
}

func (self *SServerSku) AllowUpdateItem(ctx context.Context, userCred mcclient.TokenCredential) bool {
	return inWhiteList(self.Provider) && db.IsAdminAllowUpdate(userCred, self)
}

func (self *SServerSku) ValidateUpdateData(
	ctx context.Context,
	userCred mcclient.TokenCredential,
	query jsonutils.JSONObject,
	data *jsonutils.JSONDict) (*jsonutils.JSONDict, error) {

	if !inWhiteList(self.Provider) {
		return nil, httperrors.NewForbiddenError("can not update instance_type for public cloud %s", self.Provider)
	}

	provider, err := data.GetString("provider")
	if err == nil && !inWhiteList(provider) {
		return nil, httperrors.NewForbiddenError("can not update instance_type for public cloud %s", provider)
	}
	data.Remove("provider")

	zoneStr := jsonutils.GetAnyString(data, []string{"zone", "zone_id"})
	if len(zoneStr) > 0 {
		zoneObj, err := ZoneManager.FetchByIdOrName(userCred, zoneStr)
		if err != nil {
			if err == sql.ErrNoRows {
				return nil, httperrors.NewResourceNotFoundError("zone %s not found", zoneStr)
			}
			return nil, httperrors.NewGeneralError(err)
		}
		data.Add(jsonutils.NewString(zoneObj.GetId()), "zone_id")
	}

	// 可用资源状态
	if postpaid, err := data.GetString("postpaid_status"); err != nil {
		if postpaid == SkuStatusSoldout {
			data.Set("postpaid_status", jsonutils.NewString(SkuStatusSoldout))
		} else {
			data.Set("postpaid_status", jsonutils.NewString(SkuStatusAvailable))
		}
	}

	prepaid, _ := data.GetString("prepaid_status")
	if prepaid == SkuStatusSoldout {
		data.Set("prepaid_status", jsonutils.NewString(SkuStatusSoldout))
	} else {
		data.Set("prepaid_status", jsonutils.NewString(SkuStatusAvailable))
	}

	// name 由服务器端生成
	// cpu, err := data.Int("cpu_core_count")
	// if err != nil {
	// 	cpu = int64(self.CpuCoreCount)
	// }
	// data.Set("cpu_core_count", jsonutils.NewInt(cpu))
	//
	// mem, err := data.Int("memory_size_mb")
	// if err != nil {
	// 	mem = int64(self.MemorySizeMB)
	// }
	// data.Set("memory_size_mb", jsonutils.NewInt(mem))
	//
	// category, err := data.GetString("instance_type_category")
	// family := ""
	// if err != nil {
	// 	family = self.InstanceTypeFamily
	// } else {
	// 	f, exists := InstanceFamilies[category]
	// 	if !exists {
	// 		return nil, httperrors.NewInputParameterError("instance_type_category %s is invalid", category)
	// 	}
	//
	// 	family = f
	// }
	//
	// data.Set("instance_type_family", jsonutils.NewString(family))
	// // 格式 ecs.g1.c1m1
	// name, err := genInstanceType(family, cpu, mem)
	// if err != nil {
	// 	return nil, httperrors.NewInputParameterError(err.Error())
	// }
	//
	// data.Set("name", jsonutils.NewString(name))
	// 暂时不允许修改CPU、MEM值
	data.Remove("cpu_core_count")
	data.Remove("memory_size_mb")
	data.Remove("name")
	// 暂时不允许修改CPU、MEM值
	// q := self.GetModelManager().Query()
	// q = q.Equals("name", name).Filter(sqlchemy.OR(
	// 	sqlchemy.IsNull(q.Field("provider")),
	// 	sqlchemy.IsEmpty(q.Field("provider")),
	// ))
	//
	// if q.Count() > 0 {
	// 	return nil, httperrors.NewDuplicateResourceError("sku cpu %d mem %d(Mb) already exists", cpu, mem)
	// }

	return self.SStandaloneResourceBase.ValidateUpdateData(ctx, userCred, query, data)
}

func (self *SServerSku) AllowDeleteItem(ctx context.Context, userCred mcclient.TokenCredential, query jsonutils.JSONObject, data jsonutils.JSONObject) bool {
	return inWhiteList(self.Provider) && db.IsAdminAllowDelete(userCred, self)
}

func (self *SServerSku) ValidateDeleteCondition(ctx context.Context) error {
	serverCount := GuestManager.Query().Equals("instance_type", self.Id).Count()
	if serverCount > 0 {
		return httperrors.NewForbiddenError("now allow to delete inuse instance_type.please remove related servers first: %s", self.Name)
	}

	if !inWhiteList(self.Provider) {
		return httperrors.NewForbiddenError("not allow to delete public cloud instance_type: %s", self.Name)
	}
	count := GuestManager.Query().Equals("instance_type", self.Name).Count()
	if count > 0 {
		return httperrors.NewNotEmptyError("instance_type used by servers")
	}
	return nil
}

func (self *SServerSku) GetZoneExternalId() (string, error) {
	zoneObj, err := ZoneManager.FetchById(self.ZoneId)
	if err != nil {
		return "", err
	}

	zone := zoneObj.(*SZone)
	return zone.GetExternalId(), nil
}

func (manager *SServerSkuManager) ListItemFilter(ctx context.Context, q *sqlchemy.SQuery, userCred mcclient.TokenCredential, query jsonutils.JSONObject) (*sqlchemy.SQuery, error) {
	provider := jsonutils.GetAnyString(query, []string{"provider"})
	queryDict := query.(*jsonutils.JSONDict)
	if provider == "" {
		q = q.Filter(sqlchemy.OR(
			sqlchemy.IsNull(q.Field("provider")),
			sqlchemy.IsEmpty(q.Field("provider")),
		))
	} else if provider == "all" {
		// provider 参数为all时。表示查询所有instance type.
		queryDict.Remove("provider")
	} else {
		q = q.Equals("provider", provider)
	}

	q, err := manager.SStandaloneResourceBaseManager.ListItemFilter(ctx, q, userCred, query)
	if err != nil {
		return nil, err
	}

	q = excludeSkus(q)

	regionStr := jsonutils.GetAnyString(query, []string{"region", "cloudregion", "region_id", "cloudregion_id"})
	if len(regionStr) > 0 {
		regionObj, err := CloudregionManager.FetchByIdOrName(nil, regionStr)
		if err != nil {
			if err == sql.ErrNoRows {
				return nil, httperrors.NewResourceNotFoundError2(CloudregionManager.Keyword(), regionStr)
			}
			return nil, httperrors.NewGeneralError(err)
		}
		q = q.Equals("cloudregion_id", regionObj.GetId())
	}

	// 可用资源状态
	postpaid, _ := query.GetString("postpaid_status")
	if len(postpaid) > 0 {
		q.Equals("postpaid_status", postpaid)
	}

	prepaid, _ := query.GetString("prepaid_status")
	if len(prepaid) > 0 {
		q.Equals("prepaid_status", prepaid)
	}

	// 当查询私有云时，需要忽略zone参数
	zoneStr := jsonutils.GetAnyString(query, []string{"zone", "zone_id"})
	if !inWhiteList(provider) && len(zoneStr) > 0 {
		zoneObj, err := ZoneManager.FetchByIdOrName(nil, zoneStr)
		if err != nil {
			if err == sql.ErrNoRows {
				return nil, httperrors.NewResourceNotFoundError2(ZoneManager.Keyword(), zoneStr)
			}
			return nil, httperrors.NewGeneralError(err)
		}
		q = q.Equals("zone_id", zoneObj.GetId())
	} else {
		queryDict.Remove("zone")
		queryDict.Remove("zone_id")
	}

	q = q.Asc(q.Field("cpu_core_count"), q.Field("memory_size_mb"))
	return q, err
}

func (manager *SServerSkuManager) FetchSkuByNameAndHypervisor(name string, hypervisor string, checkConsistency bool) (*SServerSku, error) {
	q := manager.Query()
	q = q.Equals("name", name)
	if len(hypervisor) > 0 {
		switch hypervisor {
		case HYPERVISOR_BAREMETAL, HYPERVISOR_CONTAINER:
			return nil, httperrors.NewNotImplementedError("%s not supported", hypervisor)
		case HYPERVISOR_KVM, HYPERVISOR_ESXI, HYPERVISOR_XEN, HOST_TYPE_HYPERV, HYPERVISOR_OPENSTACK:
			q = q.Filter(sqlchemy.OR(
				sqlchemy.IsEmpty(q.Field("provider")),
				sqlchemy.IsNull(q.Field("provider")),
				sqlchemy.Equals(q.Field("provider"), hypervisor),
			))
		default:
			q = q.Equals("provider", hypervisor)
		}
	} else {
		q = q.IsEmpty("provider")
	}
	skus := make([]SServerSku, 0)
	err := db.FetchModelObjects(manager, q, &skus)
	if err != nil {
		log.Errorf("fetch sku fail %s", err)
		return nil, err
	}
	if len(skus) == 0 {
		log.Errorf("no sku found for %s %s", name, hypervisor)
		return nil, httperrors.NewResourceNotFoundError2(manager.Keyword(), name)
	}
	if len(skus) == 1 {
		return &skus[0], nil
	}
	if checkConsistency {
		for i := 1; i < len(skus); i += 1 {
			if skus[i].CpuCoreCount != skus[0].CpuCoreCount || skus[i].MemorySizeMB != skus[0].MemorySizeMB {
				log.Errorf("inconsistent sku %s %s", jsonutils.Marshal(&skus[0]), jsonutils.Marshal(&skus[i]))
				return nil, httperrors.NewDuplicateResourceError("duplicate instanceType %s", name)
			}
		}
	}
	return &skus[0], nil
}

func (manager *SServerSkuManager) GetSkuCountByProvider(provider string) int {
	q := manager.Query()
	if len(provider) == 0 {
		q = q.IsNotEmpty("provider")
	} else {
		q = q.Equals("provider", provider)
	}

	return q.Count()
}

func (manager *SServerSkuManager) GetSkuCountByRegion(regionId string) int {
	q := manager.Query()
	if len(regionId) == 0 {
		q = q.IsNotEmpty("cloudregion_id")
	} else {
		q = q.Equals("cloudregion_id", regionId)
	}

	return q.Count()
}

func (manager *SServerSkuManager) GetSkuCountByZone(zoneId string) []SServerSku {
	skus := []SServerSku{}
	q := manager.Query().Equals("zone_id", zoneId)
	if err := db.FetchModelObjects(manager, q, &skus); err != nil {
		log.Errorf("failed to get skus by zoneId %s error: %v", zoneId, err)
	}
	return skus
}

// 删除表中zone not found的记录
func (manager *SServerSkuManager) PendingDeleteInvalidSku() error {
	sq := ZoneManager.Query("id").Distinct().SubQuery()
	skus := make([]SServerSku, 0)
	q := manager.Query()
	q = q.NotIn("zone_id", sq).IsNotEmpty("zone_id")
	err := db.FetchModelObjects(manager, q, &skus)
	if err != nil {
		log.Errorf(err.Error())
		return httperrors.NewInternalServerError("query sku list failed.")
	}

	for i := range skus {
		sku := skus[i]
		_, err = manager.TableSpec().Update(&sku, func() error {
			return sku.MarkDelete()
		})

		if err != nil {
			log.Errorf(err.Error())
			return httperrors.NewInternalServerError("delete sku %s failed.", sku.Id)
		}
	}

	return nil
}

<<<<<<< HEAD
func (manager *SServerSkuManager) SyncCloudSkusByRegion(ctx context.Context, userCred mcclient.TokenCredential, provider *SCloudprovider, zone *SZone, skus []cloudprovider.ICloudSku) compare.SyncResult {
	syncResult := compare.SyncResult{}
	dbSkus := manager.GetSkuCountByZone(zone.Id)

	removed := []SServerSku{}
	commondb := []SServerSku{}
	commonext := []cloudprovider.ICloudSku{}
	added := []cloudprovider.ICloudSku{}

	if err := compare.CompareSets(dbSkus, skus, &removed, &commondb, &commonext, &added); err != nil {
		syncResult.Error(err)
		return syncResult
	}
	for i := 0; i < len(removed); i++ {
		if err := removed[i].ValidateDeleteCondition(ctx); err == nil {
			removed[i].Delete(ctx, userCred)
		}
		syncResult.Delete()
	}

	for i := 0; i < len(commondb); i++ {
		err := commondb[i].syncWithCloudSku(ctx, userCred, commonext[i], zone, provider)
		if err != nil {
			syncResult.UpdateError(err)
		} else {
			syncResult.Update()
		}
	}

	for i := 0; i < len(added); i++ {
		err := manager.newFromCloudSku(ctx, userCred, added[i], zone, provider)
		if err != nil {
			syncResult.AddError(err)
		} else {
			syncResult.Add()
		}
	}
	return syncResult
}

func (self *SServerSku) constructSku(extSku cloudprovider.ICloudSku) {
	self.InstanceTypeFamily = extSku.GetInstanceTypeFamily()
	self.InstanceTypeCategory = extSku.GetInstanceTypeCategory()

	self.PrepaidStatus = extSku.GetPrepaidStatus()
	self.PostpaidStatus = extSku.GetPostpaidStatus()

	self.CpuCoreCount = extSku.GetCpuCoreCount()
	self.MemorySizeMB = extSku.GetMemorySizeMB()

	self.OsName = extSku.GetOsName()

	self.SysDiskResizable = extSku.GetSysDiskResizable()
	self.SysDiskType = extSku.GetSysDiskType()
	self.SysDiskMinSizeGB = extSku.GetSysDiskMinSizeGB()
	self.SysDiskMaxSizeGB = extSku.GetSysDiskMaxSizeGB()

	self.AttachedDiskType = extSku.GetAttachedDiskType()
	self.AttachedDiskSizeGB = extSku.GetAttachedDiskSizeGB()
	self.AttachedDiskCount = extSku.GetAttachedDiskCount()

	self.DataDiskTypes = extSku.GetDataDiskTypes()
	self.DataDiskMaxCount = extSku.GetDataDiskMaxCount()

	self.NicType = extSku.GetNicType()
	self.NicMaxCount = extSku.GetNicMaxCount()

	self.GpuAttachable = extSku.GetGpuAttachable()
	self.GpuSpec = extSku.GetGpuSpec()
	self.GpuCount = extSku.GetGpuCount()
	self.GpuMaxCount = extSku.GetGpuMaxCount()
	self.Name = extSku.GetName()
}

func (self *SServerSku) syncWithCloudSku(ctx context.Context, userCred mcclient.TokenCredential, extSku cloudprovider.ICloudSku, zone *SZone, provider *SCloudprovider) error {
	_, err := self.GetModelManager().TableSpec().Update(self, func() error {
		self.constructSku(extSku)
		return nil
	})
	return err
}

func (manager *SServerSkuManager) newFromCloudSku(ctx context.Context, userCred mcclient.TokenCredential, extSku cloudprovider.ICloudSku, zone *SZone, provider *SCloudprovider) error {
	region := zone.GetRegion()
	sku := &SServerSku{
		CloudregionId: region.Id,
		ZoneId:        zone.Id,
		Provider:      provider.Provider,
	}
	sku.constructSku(extSku)
	sku.Name = extSku.GetName()
	sku.ExternalId = extSku.GetGlobalId()
	sku.SetModelManager(manager)
	return manager.TableSpec().Insert(sku)
=======
// sku标记为soldout状态。
func (manager *SServerSkuManager) MarkAsSoldout(id string) error {
	if len(id) == 0 {
		log.Debugf("MarkAsSoldout sku id should not be emtpy")
		return nil
	}

	isku, err := manager.FetchById(id)
	if err != nil {
		return err
	}

	sku, ok := isku.(*SServerSku)
	if !ok {
		return fmt.Errorf("%s is not a sku object", id)
	}

	_, err = manager.TableSpec().Update(sku, func() error {
		sku.PrepaidStatus = SkuStatusSoldout
		sku.PostpaidStatus = SkuStatusSoldout
		return nil
	})

	if err != nil {
		return err
	}

	return nil
}

// sku标记为soldout状态。
func (manager *SServerSkuManager) MarkAllAsSoldout(ids []string) error {
	var err error
	for _, id := range ids {
		err = manager.MarkAsSoldout(id)
		if err != nil {
			return err
		}
	}

	return nil
}

// 获取同一个zone下所有Available状态的sku id
func (manager *SServerSkuManager) FetchAllAvailableSkuIdByZoneId(zoneId string) ([]string, error) {
	q := manager.Query()
	if len(zoneId) == 0 {
		return nil, fmt.Errorf("FetchAllAvailableSkuIdByZoneId zone id should not be emtpy")
	}

	skus := make([]SServerSku, 0)
	q = q.Equals("zone_id", zoneId)
	q = q.Filter(sqlchemy.OR(
		sqlchemy.Equals(q.Field("prepaid_status"), SkuStatusAvailable),
		sqlchemy.Equals(q.Field("postpaid_status"), SkuStatusAvailable)))

	err := q.All(&skus)
	if err != nil {
		return nil, err
	}

	ids := make([]string, len(skus))
	for i := range skus {
		ids[i] = skus[i].GetId()
	}

	return ids, nil
>>>>>>> a1e2877c
}<|MERGE_RESOLUTION|>--- conflicted
+++ resolved
@@ -698,7 +698,6 @@
 	return nil
 }
 
-<<<<<<< HEAD
 func (manager *SServerSkuManager) SyncCloudSkusByRegion(ctx context.Context, userCred mcclient.TokenCredential, provider *SCloudprovider, zone *SZone, skus []cloudprovider.ICloudSku) compare.SyncResult {
 	syncResult := compare.SyncResult{}
 	dbSkus := manager.GetSkuCountByZone(zone.Id)
@@ -793,7 +792,8 @@
 	sku.ExternalId = extSku.GetGlobalId()
 	sku.SetModelManager(manager)
 	return manager.TableSpec().Insert(sku)
-=======
+}
+
 // sku标记为soldout状态。
 func (manager *SServerSkuManager) MarkAsSoldout(id string) error {
 	if len(id) == 0 {
@@ -861,5 +861,4 @@
 	}
 
 	return ids, nil
->>>>>>> a1e2877c
 }