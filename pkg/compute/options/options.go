--- conflicted
+++ resolved
@@ -58,15 +58,13 @@
 	DefaultMaxSnapshotCount       int `default:"9" help:"Per Disk max snapshot count, default 9"`
 	DefaultMaxManualSnapshotCount int `default:"2" help:"Per Disk max manual snapshot count, default 2"`
 
-<<<<<<< HEAD
 	// aws instance type file
-	DefaultAwsInstanceTypeFile    string `default:"/etc/yunion/aws_instance_types.json" help:"aws instance type json file"`
-=======
+	DefaultAwsInstanceTypeFile string `default:"/etc/yunion/aws_instance_types.json" help:"aws instance type json file"`
+
 	ConvertHypervisorDefaultTemplate string `default:"Default template" help:"Kvm baremetal convert option"`
 	ConvertEsxiDefaultTemplate       string `default:"Default template" help:"ESXI baremetal convert option"`
 	ConvertKubeletDockerVolumeSize   string `default:"256g" help:"Docker volume size"`
 
->>>>>>> e46ef3a2
 	cloudcommon.DBOptions
 }
 
