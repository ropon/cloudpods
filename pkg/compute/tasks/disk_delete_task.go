--- conflicted
+++ resolved
@@ -2,6 +2,7 @@
 
 import (
 	"context"
+	"fmt"
 
 	"yunion.io/x/jsonutils"
 
@@ -51,36 +52,32 @@
 	if isPurge {
 		self.OnGuestDiskDeleteComplete(ctx, disk, nil)
 	} else {
-<<<<<<< HEAD
 		if len(disk.BackupStorageId) > 0 {
-			self.SetStage("OnMasterStorageDeleteDiskSucc", nil)
+			self.SetStage("OnMasterStorageDeleteDiskComplete", nil)
 		} else {
-			self.SetStage("OnGuestDiskDeleteSucc", nil)
+			self.SetStage("OnGuestDiskDeleteComplete", nil)
 		}
 		if host == nil {
-			self.OnGuestDiskDeleteFailed(ctx, disk, httperrors.NewNotFoundError("fail to find master host"))
+			self.OnGuestDiskDeleteCompleteFailed(ctx, disk, jsonutils.NewString("fail to find master host"))
 		} else if err := host.GetHostDriver().RequestDeallocateDiskOnHost(ctx, host, storage, disk, self); err != nil {
-			self.OnGuestDiskDeleteFailed(ctx, disk, err)
-=======
-		self.SetStage("OnGuestDiskDeleteComplete", nil)
-		if host == nil {
-			self.OnGuestDiskDeleteCompleteFailed(ctx, disk, jsonutils.NewString("fail to find master host"))
-		} else if err := host.GetHostDriver().RequestDeallocateDiskOnHost(host, storage, disk, self); err != nil {
 			self.OnGuestDiskDeleteCompleteFailed(ctx, disk, jsonutils.NewString(err.Error()))
->>>>>>> 2b183d5d
 		}
 	}
 }
 
-func (self *DiskDeleteTask) OnMasterStorageDeleteDiskSucc(ctx context.Context, disk *models.SDisk, data jsonutils.JSONObject) {
-	self.SetStage("OnGuestDiskDeleteSucc", nil)
+func (self *DiskDeleteTask) OnMasterStorageDeleteDiskComplete(ctx context.Context, disk *models.SDisk, data jsonutils.JSONObject) {
+	self.SetStage("OnGuestDiskDeleteComplete", nil)
 	storage := models.StorageManager.FetchStorageById(disk.BackupStorageId)
 	host := storage.GetMasterHost()
 	if host == nil {
-		self.OnGuestDiskDeleteFailed(ctx, disk, httperrors.NewNotFoundError("backup storage %s fail to find master host", disk.BackupStorageId))
+		self.OnGuestDiskDeleteCompleteFailed(ctx, disk, jsonutils.NewString(fmt.Sprintf("backup storage %s fail to find master host", disk.BackupStorageId)))
 	} else if err := host.GetHostDriver().RequestDeallocateDiskOnHost(ctx, host, storage, disk, self); err != nil {
-		self.OnGuestDiskDeleteFailed(ctx, disk, err)
+		self.OnGuestDiskDeleteCompleteFailed(ctx, disk, jsonutils.NewString(err.Error()))
 	}
+}
+
+func (self *DiskDeleteTask) OnMasterStorageDeleteDiskCompleteFailed(ctx context.Context, disk *models.SDisk, resion jsonutils.JSONObject) {
+	self.OnGuestDiskDeleteCompleteFailed(ctx, disk, resion)
 }
 
 func (self *DiskDeleteTask) startPendingDeleteDisk(ctx context.Context, disk *models.SDisk) {
