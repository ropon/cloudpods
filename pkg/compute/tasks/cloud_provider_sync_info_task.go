--- conflicted
+++ resolved
@@ -219,11 +219,7 @@
 		logSyncFailed(provider, task, msg)
 		return
 	} else {
-<<<<<<< HEAD
-		_, _, result := models.SecurityGroupManager.SyncSecgroups(ctx, task.UserCred, secgroups, provider.ProjectId, syncRange.ProjectSync)
-=======
-		_, _, result := models.SecurityGroupManager.SyncSecgroups(ctx, task.UserCred, secgroups, localVpc)
->>>>>>> 41119517
+		_, _, result := models.SecurityGroupManager.SyncSecgroups(ctx, task.UserCred, secgroups, localVpc, provider.ProjectId, syncRange.ProjectSync)
 		msg := result.Result()
 		notes := fmt.Sprintf("SyncSecurityGroup for VPC %s result: %s", localVpc.Name, msg)
 		log.Infof(notes)
