package service

import (
	"os"
	"time"

<<<<<<< HEAD
	"yunion.io/x/onecloud/pkg/compute/skus"
=======
	_ "github.com/go-sql-driver/mysql"
>>>>>>> bfc71a40

	"yunion.io/x/log"

	_ "yunion.io/x/onecloud/pkg/compute/guestdrivers"
	_ "yunion.io/x/onecloud/pkg/compute/hostdrivers"
	_ "yunion.io/x/onecloud/pkg/compute/tasks"
	_ "yunion.io/x/onecloud/pkg/util/aliyun/provider"
	_ "yunion.io/x/onecloud/pkg/util/aws/provider"
	_ "yunion.io/x/onecloud/pkg/util/azure/provider"
	_ "yunion.io/x/onecloud/pkg/util/esxi/provider"
	_ "yunion.io/x/onecloud/pkg/util/huawei/provider"
	_ "yunion.io/x/onecloud/pkg/util/qcloud/provider"

	"yunion.io/x/onecloud/pkg/cloudcommon"
	"yunion.io/x/onecloud/pkg/cloudcommon/cronman"
	"yunion.io/x/onecloud/pkg/cloudcommon/db"
	"yunion.io/x/onecloud/pkg/compute/models"
	"yunion.io/x/onecloud/pkg/compute/options"
	"yunion.io/x/onecloud/pkg/compute/skus"
)

func StartService() {
<<<<<<< HEAD
	consts.SetServiceType("compute")
=======
>>>>>>> bfc71a40

	opts := &options.Options
	commonOpts := &options.Options.CommonOptions
	dbOpts := &options.Options.DBOptions
<<<<<<< HEAD
	cloudcommon.ParseOptions(&options.Options, commonOpts, os.Args, "region.conf")
=======
	cloudcommon.ParseOptions(opts, os.Args, "region.conf", "compute")
>>>>>>> bfc71a40

	if opts.PortV2 > 0 {
		log.Infof("Port V2 %d is specified, use v2 port", opts.PortV2)
		commonOpts.Port = opts.PortV2
	}

	cloudcommon.InitAuth(commonOpts, func() {
		log.Infof("Auth complete!!")
	})

	cloudcommon.InitDB(dbOpts)
	defer cloudcommon.CloseDB()

	app := cloudcommon.InitApp(commonOpts, true)

	InitHandlers(app)

<<<<<<< HEAD
	if db.CheckSync(opts.AutoSyncTable) {
		err := models.InitDB()
		if err == nil {
			cron := cronman.GetCronJobManager()
			cron.AddJob1("CleanPendingDeleteServers", time.Duration(opts.PendingDeleteCheckSeconds)*time.Second, models.GuestManager.CleanPendingDeleteServers)
			cron.AddJob1("CleanPendingDeleteDisks", time.Duration(opts.PendingDeleteCheckSeconds)*time.Second, models.DiskManager.CleanPendingDeleteDisks)
			cron.AddJob1("CleanPendingDeleteLoadbalancers", time.Duration(opts.LoadbalancerPendingDeleteCheckInterval)*time.Second, models.LoadbalancerAgentManager.CleanPendingDeleteLoadbalancers)
			cron.AddJob1("CleanPendingDeleteServers", time.Duration(opts.PrepaidExpireCheckSeconds)*time.Second, models.GuestManager.DeleteExpiredPrepaidServers)
			cron.AddJob1("StartHostPingDetectionTask", time.Duration(opts.HostOfflineDetectionInterval)*time.Second, models.HostManager.PingDetectionTask)

			cron.AddJob2("AutoDiskSnapshot", opts.AutoSnapshotDay, opts.AutoSnapshotHour, 0, 0, models.DiskManager.AutoDiskSnapshot, false)
			cron.AddJob2("SyncSkus", opts.SyncSkusDay, opts.SyncSkusHour, 0, 0, skus.SyncSkus, true)

			cron.Start()
			defer cron.Stop()

			cloudcommon.ServeForever(app, commonOpts)
		} else {
			log.Errorf("InitDB fail: %s", err)
		}
=======
	if !db.CheckSync(opts.AutoSyncTable) {
		log.Fatalf("database schema not in sync!")
	}

	err := models.InitDB()
	if err != nil {
		log.Errorf("InitDB fail: %s", err)
>>>>>>> bfc71a40
	}

	cron := cronman.GetCronJobManager()
	cron.AddJob1("CleanPendingDeleteServers", time.Duration(opts.PendingDeleteCheckSeconds)*time.Second, models.GuestManager.CleanPendingDeleteServers)
	cron.AddJob1("CleanPendingDeleteDisks", time.Duration(opts.PendingDeleteCheckSeconds)*time.Second, models.DiskManager.CleanPendingDeleteDisks)
	cron.AddJob1("CleanPendingDeleteLoadbalancers", time.Duration(opts.LoadbalancerPendingDeleteCheckInterval)*time.Second, models.LoadbalancerAgentManager.CleanPendingDeleteLoadbalancers)
	cron.AddJob1("CleanExpiredPrepaidServers", time.Duration(opts.PrepaidExpireCheckSeconds)*time.Second, models.GuestManager.DeleteExpiredPrepaidServers)
	cron.AddJob1("StartHostPingDetectionTask", time.Duration(opts.HostOfflineDetectionInterval)*time.Second, models.HostManager.PingDetectionTask)

	cron.AddJob2("AutoDiskSnapshot", opts.AutoSnapshotDay, opts.AutoSnapshotHour, 0, 0, models.DiskManager.AutoDiskSnapshot, false)
	cron.AddJob2("SyncSkus", opts.SyncSkusDay, opts.SyncSkusHour, 0, 0, skus.SyncSkus, true)

	cron.Start()
	defer cron.Stop()

	cloudcommon.ServeForever(app, commonOpts)
}<|MERGE_RESOLUTION|>--- conflicted
+++ resolved
@@ -4,11 +4,7 @@
 	"os"
 	"time"
 
-<<<<<<< HEAD
-	"yunion.io/x/onecloud/pkg/compute/skus"
-=======
 	_ "github.com/go-sql-driver/mysql"
->>>>>>> bfc71a40
 
 	"yunion.io/x/log"
 
@@ -31,19 +27,11 @@
 )
 
 func StartService() {
-<<<<<<< HEAD
-	consts.SetServiceType("compute")
-=======
->>>>>>> bfc71a40
 
 	opts := &options.Options
 	commonOpts := &options.Options.CommonOptions
 	dbOpts := &options.Options.DBOptions
-<<<<<<< HEAD
-	cloudcommon.ParseOptions(&options.Options, commonOpts, os.Args, "region.conf")
-=======
 	cloudcommon.ParseOptions(opts, os.Args, "region.conf", "compute")
->>>>>>> bfc71a40
 
 	if opts.PortV2 > 0 {
 		log.Infof("Port V2 %d is specified, use v2 port", opts.PortV2)
@@ -61,28 +49,6 @@
 
 	InitHandlers(app)
 
-<<<<<<< HEAD
-	if db.CheckSync(opts.AutoSyncTable) {
-		err := models.InitDB()
-		if err == nil {
-			cron := cronman.GetCronJobManager()
-			cron.AddJob1("CleanPendingDeleteServers", time.Duration(opts.PendingDeleteCheckSeconds)*time.Second, models.GuestManager.CleanPendingDeleteServers)
-			cron.AddJob1("CleanPendingDeleteDisks", time.Duration(opts.PendingDeleteCheckSeconds)*time.Second, models.DiskManager.CleanPendingDeleteDisks)
-			cron.AddJob1("CleanPendingDeleteLoadbalancers", time.Duration(opts.LoadbalancerPendingDeleteCheckInterval)*time.Second, models.LoadbalancerAgentManager.CleanPendingDeleteLoadbalancers)
-			cron.AddJob1("CleanPendingDeleteServers", time.Duration(opts.PrepaidExpireCheckSeconds)*time.Second, models.GuestManager.DeleteExpiredPrepaidServers)
-			cron.AddJob1("StartHostPingDetectionTask", time.Duration(opts.HostOfflineDetectionInterval)*time.Second, models.HostManager.PingDetectionTask)
-
-			cron.AddJob2("AutoDiskSnapshot", opts.AutoSnapshotDay, opts.AutoSnapshotHour, 0, 0, models.DiskManager.AutoDiskSnapshot, false)
-			cron.AddJob2("SyncSkus", opts.SyncSkusDay, opts.SyncSkusHour, 0, 0, skus.SyncSkus, true)
-
-			cron.Start()
-			defer cron.Stop()
-
-			cloudcommon.ServeForever(app, commonOpts)
-		} else {
-			log.Errorf("InitDB fail: %s", err)
-		}
-=======
 	if !db.CheckSync(opts.AutoSyncTable) {
 		log.Fatalf("database schema not in sync!")
 	}
@@ -90,7 +56,6 @@
 	err := models.InitDB()
 	if err != nil {
 		log.Errorf("InitDB fail: %s", err)
->>>>>>> bfc71a40
 	}
 
 	cron := cronman.GetCronJobManager()
