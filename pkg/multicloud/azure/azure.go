--- conflicted
+++ resolved
@@ -967,13 +967,10 @@
 	input := TagParams{}
 	input.Operation = "replace"
 	input.Properties.Tags = tags
-<<<<<<< HEAD
 	if len(tags) == 0 {
 		return nil, self.del(path)
 	}
 	return self.patch(path, jsonutils.Marshal(input))
-=======
-	return self.put(path, jsonutils.Marshal(input))
 }
 
 func (self *SAzureClient) msGraphClient() *http.Client {
@@ -1011,5 +1008,4 @@
 		return nil, err
 	}
 	return body, nil
->>>>>>> 627503cd
 }