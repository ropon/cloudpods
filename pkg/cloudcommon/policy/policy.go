--- conflicted
+++ resolved
@@ -134,20 +134,11 @@
 	manager.sync()
 }
 
-<<<<<<< HEAD
-func (manager *SPolicyManager) SyncOnce() {
-	policies, adminPolicies, err := fetchPolicies()
-	if err != nil {
-		log.Errorf("sync rbac policy failed: %s", err)
-		time.AfterFunc(manager.failedRetryInterval, manager.sync)
-		return
-=======
 func (manager *SPolicyManager) SyncOnce() error {
 	policies, adminPolicies, err := fetchPolicies()
 	if err != nil {
 		log.Errorf("sync rbac policy failed: %s", err)
 		return err
->>>>>>> bfc71a40
 	}
 
 	manager.lock.Lock()
@@ -157,13 +148,6 @@
 	manager.adminPolicies = adminPolicies
 
 	manager.lastSync = time.Now()
-<<<<<<< HEAD
-}
-
-func (manager *SPolicyManager) sync() {
-	manager.SyncOnce()
-	time.AfterFunc(manager.refreshInterval, manager.sync)
-=======
 
 	return nil
 }
@@ -203,33 +187,6 @@
 		queryKeys = append(queryKeys, extra...)
 	}
 	return strings.Join(queryKeys, "-")
->>>>>>> bfc71a40
-}
-
-func queryKey(isAdmin bool, userCred mcclient.TokenCredential, service string, resource string, action string, extra ...string) string {
-	queryKeys := []string{fmt.Sprintf("%v", isAdmin)}
-	queryKeys = append(queryKeys, userCred.GetProjectId(), userCred.GetDomainId(), userCred.GetUserId())
-	roles := userCred.GetRoles()
-	if len(roles) > 0 {
-		sort.Strings(roles)
-	}
-	queryKeys = append(queryKeys, strings.Join(roles, ":"))
-	if rbacutils.WILD_MATCH == service || len(service) == 0 {
-		service = rbacutils.WILD_MATCH
-	}
-	queryKeys = append(queryKeys, service)
-	if rbacutils.WILD_MATCH == resource || len(resource) == 0 {
-		resource = rbacutils.WILD_MATCH
-	}
-	queryKeys = append(queryKeys, resource)
-	if rbacutils.WILD_MATCH == action || len(action) == 0 {
-		action = rbacutils.WILD_MATCH
-	}
-	queryKeys = append(queryKeys, action)
-	if len(extra) > 0 {
-		queryKeys = append(queryKeys, extra...)
-	}
-	return strings.Join(queryKeys, "-")
 }
 
 func (manager *SPolicyManager) Allow(isAdmin bool, userCred mcclient.TokenCredential, service string, resource string, action string, extra ...string) rbacutils.TRbacResult {
@@ -310,13 +267,8 @@
 }
 
 func exportRbacResult(currentPriv rbacutils.TRbacResult) rbacutils.TRbacResult {
-<<<<<<< HEAD
-	// if currentPriv == rbacutils.AdminAllow || currentPriv == rbacutils.OwnerAllow {
-	if currentPriv == rbacutils.AdminAllow {
-=======
 	if currentPriv == rbacutils.AdminAllow || currentPriv == rbacutils.OwnerAllow {
 		// if currentPriv == rbacutils.AdminAllow {
->>>>>>> bfc71a40
 		return rbacutils.Allow
 	}
 	return currentPriv
@@ -324,10 +276,6 @@
 
 func (manager *SPolicyManager) explainPolicy(userCred mcclient.TokenCredential, policyReq jsonutils.JSONObject, name string) ([]string, rbacutils.TRbacResult, error) {
 	isAdmin, request, result, err := manager.explainPolicyInternal(userCred, policyReq, name)
-<<<<<<< HEAD
-	log.Errorf("%v %s %s %s", isAdmin, request, result, err)
-=======
->>>>>>> bfc71a40
 	if !isAdmin && isAdminResource(request[0], request[1]) && result == rbacutils.OwnerAllow {
 		result = rbacutils.Deny
 	}
