--- conflicted
+++ resolved
@@ -1,19 +1,15 @@
 package db
 
 import (
+	"context"
 	"strings"
 
-	"context"
 	"yunion.io/x/jsonutils"
 	"yunion.io/x/pkg/utils"
 
 	"yunion.io/x/onecloud/pkg/httperrors"
 	"yunion.io/x/onecloud/pkg/mcclient"
-<<<<<<< HEAD
 	"yunion.io/x/onecloud/pkg/util/logclient"
-	"yunion.io/x/pkg/utils"
-=======
->>>>>>> 223c9f64
 )
 
 type SAdminSharableVirtualResourceBase struct {
