--- conflicted
+++ resolved
@@ -154,11 +154,7 @@
 
 func (model *SStandaloneResourceBase) SetAllMetadata(ctx context.Context, dictstore map[string]interface{}, userCred mcclient.TokenCredential) error {
 	for k := range dictstore {
-<<<<<<< HEAD
-		if Metadata.IsSystemAdminKey(k) && !userCred.IsSystemAdmin() {
-=======
 		if Metadata.IsSystemAdminKey(k) && !IsAdminAllowPerform(userCred, model, "metadata") {
->>>>>>> ecc75010
 			return httperrors.NewNotSufficientPrivilegeError("not allow to set system key %s", k)
 		}
 	}
