--- conflicted
+++ resolved
@@ -53,10 +53,6 @@
 	return nil
 }
 
-<<<<<<< HEAD
-
-=======
->>>>>>> 6a54305e
 func (dispatcher *DBModelDispatcher) Filter(f appsrv.FilterHandler) appsrv.FilterHandler {
 	return auth.Authenticate(f)
 }
