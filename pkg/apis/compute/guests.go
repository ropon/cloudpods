--- conflicted
+++ resolved
@@ -619,10 +619,8 @@
 
 	SrcIpCheck  *bool `json:"src_ip_check"`
 	SrcMacCheck *bool `json:"src_mac_check"`
-<<<<<<< HEAD
 
 	SshPort int `json:"ssh_port"`
-=======
 }
 
 type GuestJsonDesc struct {
@@ -689,5 +687,4 @@
 		InstanceSnapshotId string `json:"instance_snapshot_id"`
 		InstanceId         string `json:"instance_id"`
 	} `json:"instance_snapshot_info"`
->>>>>>> 5bd90594
 }