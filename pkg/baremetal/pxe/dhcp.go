--- conflicted
+++ resolved
@@ -51,14 +51,8 @@
 	netConfig *types.SNetworkConfig
 }
 
-<<<<<<< HEAD
-func (h DHCPHandler) ServeDHCP(pkt dhcp.Packet, _ *net.UDPAddr, _ *net.Interface) (dhcp.Packet, error) {
-	//log.V(4).Debugf("[DHCP] request: %s", pkt.DebugString())
-	err := h.parsePacket(pkt)
-=======
 func (h *DHCPHandler) ServeDHCP(pkt dhcp.Packet, _ *net.UDPAddr, _ *net.Interface) (dhcp.Packet, error) {
 	req, err := h.newRequest(pkt, h.baremetalManager)
->>>>>>> 83fde2aa
 	if err != nil {
 		log.Errorf("[DHCP] new request by packet error: %v", err)
 		return nil, err
