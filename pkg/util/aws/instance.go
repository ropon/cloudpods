--- conflicted
+++ resolved
@@ -268,38 +268,8 @@
 	return "pc"
 }
 
-<<<<<<< HEAD
-func (self *SInstance) SyncSecurityGroup(secgroupId string, name string, rules []secrules.SecurityRule) error {
-	if vpc, err := self.getVpc(); err != nil {
-		return err
-	} else if len(secgroupId) == 0 {
-		// todo ： 这里应该有问题。aws不能直接删除安全组。且至少选择一个安全组
-		// for index, secgrpId := range self.SecurityGroupIds.SecurityGroupId {
-		// 	if err := vpc.revokeSecurityGroup(secgrpId, self.InstanceId, index == 0); err != nil {
-		// 		return err
-		// 	}
-		// }
-		return nil
-	} else if secgrpId, err := vpc.SyncSecurityGroup(secgroupId, name, rules); err != nil {
-		return err
-	} else if err := vpc.assignSecurityGroup(secgrpId, self.InstanceId); err != nil {
-		return err
-	} else {
-		// todo ： 这里应该有问题。aws不能直接删除安全组。且至少选择一个安全组
-		// for _, secgroupId := range self.SecurityGroupIds.SecurityGroupId {
-		// 	if secgroupId != secgrpId {
-		// 		if err := vpc.revokeSecurityGroup(secgroupId, self.InstanceId, false); err != nil {
-		// 			return err
-		// 		}
-		// 	}
-		// }
-		self.SecurityGroupIds.SecurityGroupId = []string{secgrpId}
-	}
-	return nil
-=======
 func (self *SInstance) AssignSecurityGroup(secgroupId string) error {
 	return self.host.zone.region.assignSecurityGroup(self.InstanceId, secgroupId)
->>>>>>> 18eedcf8
 }
 
 func (self *SInstance) GetHypervisor() string {
