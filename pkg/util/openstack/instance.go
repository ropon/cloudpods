--- conflicted
+++ resolved
@@ -127,11 +127,7 @@
 
 func (region *SRegion) GetInstances(hostName string) ([]SInstance, error) {
 	_, maxVersion, _ := region.GetVersion("compute")
-<<<<<<< HEAD
-	_, resp, err := region.List("compute", "/servers/detail", maxVersion, nil)
-=======
-	_, resp, err := region.Get("compute", "/servers/detail?all_tenants=True", maxVersion, nil)
->>>>>>> 1b30ee1c
+	_, resp, err := region.List("compute", "/servers/detail?all_tenants=True", maxVersion, nil)
 	if err != nil {
 		return nil, err
 	}
