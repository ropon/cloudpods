--- conflicted
+++ resolved
@@ -193,12 +193,8 @@
 }
 
 func (region *SRegion) fetchZones() error {
-<<<<<<< HEAD
-	_, resp, err := region.List("compute", "/os-availability-zone", "", jsonutils.NewDict())
-=======
 	zone := &SZone{region: region, ZoneName: region.Name, cachedHosts: map[string][]string{}}
-	_, resp, err := region.Get("compute", "/os-availability-zone/detail", "", jsonutils.NewDict())
->>>>>>> 1b30ee1c
+	_, resp, err := region.List("compute", "/os-availability-zone/detail", "", jsonutils.NewDict())
 	if err != nil {
 		return err
 	}
