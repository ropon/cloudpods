package logclient

import (
	"context"
	"strings"
	"time"

	"yunion.io/x/jsonutils"
	"yunion.io/x/log"
	"yunion.io/x/pkg/util/stringutils"
	"yunion.io/x/pkg/util/timeutils"

	"yunion.io/x/onecloud/pkg/appctx"
	"yunion.io/x/onecloud/pkg/appsrv"
	"yunion.io/x/onecloud/pkg/cloudcommon"
	"yunion.io/x/onecloud/pkg/cloudcommon/consts"
	"yunion.io/x/onecloud/pkg/mcclient"
	"yunion.io/x/onecloud/pkg/mcclient/auth"
	"yunion.io/x/onecloud/pkg/mcclient/modules"
)

const (
	ACT_ADDTAG                       = "添加标签"
	ACT_ALLOCATE                     = "分配"
	ACT_BM_CONVERT_HYPER             = "转换为宿主机"
	ACT_BM_MAINTENANCE               = "进入离线状态"
	ACT_BM_UNCONVERT_HYPER           = "转换为受管物理机"
	ACT_BM_UNMAINTENANCE             = "退出离线状态"
	ACT_CANCEL_DELETE                = "恢复"
	ACT_CHANGE_OWNER                 = "更改项目"
	ACT_CLOUD_FULLSYNC               = "全量同步"
	ACT_CLOUD_SYNC                   = "同步"
	ACT_CREATE                       = "创建"
	ACT_DELETE                       = "删除"
	ACT_PENDING_DELETE               = "预删除"
	ACT_DISABLE                      = "禁用"
	ACT_ENABLE                       = "启用"
	ACT_GUEST_ATTACH_ISOLATED_DEVICE = "挂载透传设备"
	ACT_GUEST_DETACH_ISOLATED_DEVICE = "卸载透传设备"
	ACT_MERGE                        = "合并"
	ACT_OFFLINE                      = "下线"
	ACT_ONLINE                       = "上线"
	ACT_PRIVATE                      = "设为私有"
	ACT_PUBLIC                       = "设为共享"
	ACT_RELEASE_IP                   = "释放IP"
	ACT_RESERVE_IP                   = "预留IP"
	ACT_RESIZE                       = "扩容"
	ACT_RMTAG                        = "删除标签"
	ACT_SPLIT                        = "分割"
	ACT_UNCACHED_IMAGE               = "清除缓存"
	ACT_UPDATE                       = "更新"
	ACT_VM_ATTACH_DISK               = "挂载磁盘"
	ACT_VM_BIND_KEYPAIR              = "绑定密钥"
	ACT_VM_CHANGE_FLAVOR             = "调整配置"
	ACT_VM_DEPLOY                    = "部署"
	ACT_VM_DETACH_DISK               = "卸载磁盘"
	ACT_VM_PURGE                     = "清除"
	ACT_VM_REBUILD                   = "重装系统"
	ACT_VM_RESET_PSWD                = "重置密码"
	ACT_VM_CHANGE_BANDWIDTH          = "调整带宽"
	ACT_VM_START                     = "开机"
	ACT_VM_STOP                      = "关机"
	ACT_VM_RESTART                   = "重启"
	ACT_VM_SYNC_CONF                 = "同步配置"
	ACT_VM_SYNC_STATUS               = "同步状态"
	ACT_VM_UNBIND_KEYPAIR            = "解绑密钥"
	ACT_VM_ASSIGNSECGROUP            = "关联安全组"
	ACT_VM_REVOKESECGROUP            = "取消关联安全组"
	ACT_VM_SETSECGROUP               = "设置安全组"
	ACT_RESET_DISK                   = "回滚磁盘"
	ACT_SYNC_STATUS                  = "同步状态"
	ACT_SYNC_CONF                    = "同步配置"
	ACT_CREATE_BACKUP                = "创建备份机"
	ACT_SWITCH_TO_BACKUP             = "主备切换"

	ACT_IMAGE_SAVE = "上传镜像"

	ACT_RECYCLE_PREPAID      = "池化预付费主机"
	ACT_UNDO_RECYCLE_PREPAID = "取消池化预付费主机"

<<<<<<< HEAD
	ACT_FETCH = "下载密钥"
=======
	ACT_VM_CHANGE_NIC = "更改网卡配置"
>>>>>>> 02e8d93f
)

// golang 不支持 const 的string array, http://t.cn/EzAvbw8
var BLACK_LIST_OBJ_TYPE = []string{"parameter"}

var logclientWorkerMan *appsrv.SWorkerManager

func init() {
	logclientWorkerMan = appsrv.NewWorkerManager("LogClientWorkerManager", 1, 50, false)
}

type IObject interface {
	GetId() string
	GetName() string
	Keyword() string
}

type IVirtualObject interface {
	IObject
	GetOwnerProjectId() string
}

type IModule interface {
	Create(session *mcclient.ClientSession, params jsonutils.JSONObject) (jsonutils.JSONObject, error)
}

// save log to db.
func AddSimpleActionLog(model IObject, action string, iNotes interface{}, userCred mcclient.TokenCredential, success bool) {
	addLog(model, action, iNotes, userCred, success, time.Time{}, &modules.Actions)
}

func AddActionLogWithContext(ctx context.Context, model IObject, action string, iNotes interface{}, userCred mcclient.TokenCredential, success bool) {
	addLog(model, action, iNotes, userCred, success, appctx.AppContextStartTime(ctx), &modules.Actions)
}

func AddActionLogWithStartable(task cloudcommon.IStartable, model IObject, action string, iNotes interface{}, userCred mcclient.TokenCredential, success bool) {
	addLog(model, action, iNotes, userCred, success, task.GetStartTime(), &modules.Actions)
}

// add websocket log to notify active browser users
func PostWebsocketNotify(model IObject, action string, iNotes interface{}, userCred mcclient.TokenCredential, success bool) {
	addLog(model, action, iNotes, userCred, success, time.Time{}, &modules.Websockets)
}

func addLog(model IObject, action string, iNotes interface{}, userCred mcclient.TokenCredential, success bool, startTime time.Time, api IModule) {
	if !consts.OpsLogEnabled() {
		return
	}

	token := userCred
	notes := stringutils.Interface2String(iNotes)

	// 忽略不黑名单里的资源类型
	for _, v := range BLACK_LIST_OBJ_TYPE {
		if v == model.Keyword() {
			log.Errorf("不支持的 actionlog 类型")
			return
		}
	}

	objId := model.GetId()
	if len(objId) == 0 {
		objId = "-"
	}
	objName := model.GetName()
	if len(objName) == 0 {
		objName = "-"
	}

	logentry := jsonutils.NewDict()

	logentry.Add(jsonutils.NewString(objName), "obj_name")
	logentry.Add(jsonutils.NewString(model.Keyword()), "obj_type")
	logentry.Add(jsonutils.NewString(objId), "obj_id")
	logentry.Add(jsonutils.NewString(action), "action")
	logentry.Add(jsonutils.NewString(token.GetUserId()), "user_id")
	logentry.Add(jsonutils.NewString(token.GetUserName()), "user")
	logentry.Add(jsonutils.NewString(token.GetTenantId()), "tenant_id")
	logentry.Add(jsonutils.NewString(token.GetTenantName()), "tenant")
	logentry.Add(jsonutils.NewString(token.GetDomainId()), "domain_id")
	logentry.Add(jsonutils.NewString(token.GetDomainName()), "domain")
	logentry.Add(jsonutils.NewString(strings.Join(token.GetRoles(), ",")), "roles")

	service := consts.GetServiceType()
	if len(service) > 0 {
		logentry.Add(jsonutils.NewString(service), "service")
	}

	if !startTime.IsZero() {
		logentry.Add(jsonutils.NewString(timeutils.FullIsoTime(startTime)), "start_time")
	}

	if virtualModel, ok := model.(IVirtualObject); ok {
		ownerProjId := virtualModel.GetOwnerProjectId()
		if len(ownerProjId) > 0 {
			logentry.Add(jsonutils.NewString(ownerProjId), "owner_tenant_id")
		}
	}

	if !success {
		// 失败日志
		logentry.Add(jsonutils.JSONFalse, "success")
	} else {
		// 成功日志
		logentry.Add(jsonutils.JSONTrue, "success")
	}

	logentry.Add(jsonutils.NewString(notes), "notes")
	logclientWorkerMan.Run(func() {
		s := auth.GetSession(context.Background(), userCred, "", "")
		_, err := api.Create(s, logentry)
		if err != nil {
			log.Errorf("create action log failed %s", err)
		}
	}, nil, nil)
}<|MERGE_RESOLUTION|>--- conflicted
+++ resolved
@@ -78,11 +78,9 @@
 	ACT_RECYCLE_PREPAID      = "池化预付费主机"
 	ACT_UNDO_RECYCLE_PREPAID = "取消池化预付费主机"
 
-<<<<<<< HEAD
 	ACT_FETCH = "下载密钥"
-=======
+
 	ACT_VM_CHANGE_NIC = "更改网卡配置"
->>>>>>> 02e8d93f
 )
 
 // golang 不支持 const 的string array, http://t.cn/EzAvbw8
