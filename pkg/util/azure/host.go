package azure

import (
	"fmt"
	"time"

	"yunion.io/x/jsonutils"
	"yunion.io/x/log"
	"yunion.io/x/onecloud/pkg/cloudprovider"
	"yunion.io/x/onecloud/pkg/compute/models"
)

type SHost struct {
	zone *SZone
}

func (self *SHost) GetMetadata() *jsonutils.JSONDict {
	return nil
}

func (self *SHost) GetId() string {
	return fmt.Sprintf("%s-%s", self.zone.region.client.providerId, self.zone.GetId())
}

func (self *SHost) GetName() string {
	return fmt.Sprintf("%s", self.zone.region.client.subscriptionId)
}

func (self *SHost) GetGlobalId() string {
	return fmt.Sprintf("%s/%s", self.zone.region.GetGlobalId(), self.zone.region.SubscriptionID)
}

func (self *SHost) IsEmulated() bool {
	return true
}

func (self *SHost) GetStatus() string {
	return models.HOST_STATUS_RUNNING
}

func (self *SHost) Refresh() error {
	return nil
}

func (self *SHost) CreateVM(name string, imgId string, sysDiskSize int, cpu int, memMB int, networkId string, ipAddr string, desc string, passwd string, storageType string, diskSizes []int, publicKey string, secgroupId string, userData string) (cloudprovider.ICloudVM, error) {
	nicId := ""
	if net := self.zone.getNetworkById(networkId); net == nil {
		return nil, fmt.Errorf("invalid network ID %s", networkId)
	} else if nic, err := self.zone.region.CreateNetworkInterface(fmt.Sprintf("%s-ipconfig", name), ipAddr, net.GetId(), secgroupId); err != nil {
		return nil, err
	} else {
		nicId = nic.ID
	}
	vmId, err := self._createVM(name, imgId, int32(sysDiskSize), cpu, memMB, nicId, ipAddr, desc, passwd, storageType, diskSizes, publicKey, userData)
	if err != nil {
		self.zone.region.DeleteNetworkInterface(nicId)
		return nil, err
	}
	if vm, err := self.zone.region.GetInstance(vmId); err != nil {
		return nil, err
	} else {
		vm.host = self
		return vm, err
	}
}

func (self *SHost) _createVM(name string, imgId string, sysDiskSize int32, cpu int, memMB int, nicId string, ipAddr string, desc string, passwd string, storageType string, diskSizes []int, publicKey string, userData string) (string, error) {
	image, err := self.zone.region.GetImage(imgId)
	if err != nil {
		log.Errorf("Get Image %s fail %s", imgId, err)
		return "", err
	}

	if image.Properties.ProvisioningState != ImageStatusAvailable {
		log.Errorf("image %s status %s", imgId, image.Properties.ProvisioningState)
		return "", fmt.Errorf("image not ready")
	}
	storage, err := self.zone.getStorageByType(storageType)
	if err != nil {
		return "", fmt.Errorf("Storage %s not avaiable: %s", storageType, err)
	}

	instance := SInstance{
		Name:     name,
		Location: self.zone.region.Name,
		Properties: VirtualMachineProperties{
			HardwareProfile: HardwareProfile{
				VMSize: "",
			},
			OsProfile: OsProfile{
				ComputerName:  name,
				AdminUsername: DEFAULT_USER,
				AdminPassword: passwd,
				CustomData:    userData,
			},
			NetworkProfile: NetworkProfile{
				NetworkInterfaces: []NetworkInterfaceReference{
					{
						ID: nicId,
					},
				},
			},
			StorageProfile: StorageProfile{
				ImageReference: ImageReference{
					ID: image.ID,
				},
				OsDisk: OSDisk{
					Name:    fmt.Sprintf("vdisk_%s_%d", name, time.Now().UnixNano()),
					Caching: "ReadWrite",
					ManagedDisk: &ManagedDiskParameters{
						StorageAccountType: storage.Name,
					},
					CreateOption: "FromImage",
					DiskSizeGB:   &sysDiskSize,
					OsType:       image.GetOsType(),
				},
			},
		},
		Type: "Microsoft.Compute/virtualMachines",
	}
	if len(publicKey) > 0 {
		instance.Properties.OsProfile.LinuxConfiguration = &LinuxConfiguration{
			DisablePasswordAuthentication: false,
			SSH: &SSHConfiguration{
				PublicKeys: []SSHPublicKey{
					{KeyData: publicKey},
				},
			},
		}
	}

	dataDisks := []DataDisk{}
	for i := 0; i < len(diskSizes); i++ {
		diskName := fmt.Sprintf("vdisk_%s_%d", name, time.Now().UnixNano())
		size := int32(diskSizes[i])
		lun := int32(i)
		dataDisks = append(dataDisks, DataDisk{
			Name:         diskName,
			DiskSizeGB:   &size,
<<<<<<< HEAD
			CreateOption: compute.DiskCreateOptionTypesEmpty,
			Lun:          &lun,
		})
	}

	AdminUsername := DEFAULT_USER

	NetworkInterfaceReferences := []compute.NetworkInterfaceReference{
		{ID: &nicId},
	}

	osType := compute.OperatingSystemTypes(image.GetOsType())
	DiskSizeGB := int32(sysDiskSize)

	// bootDiagnostics := true
	// diagnosticsProfile := compute.DiagnosticsProfile{
	// 	BootDiagnostics: &compute.BootDiagnostics{
	// 		Enabled: &bootDiagnostics,
	// 		//StorageURI:
	// 	},
	// }
	sshKeys := []compute.SSHPublicKey{compute.SSHPublicKey{KeyData: &publicKey}}
	properties := compute.VirtualMachineProperties{
		HardwareProfile: &compute.HardwareProfile{},
		StorageProfile: &compute.StorageProfile{
			ImageReference: &compute.ImageReference{ID: &image.ID},
			OsDisk: &compute.OSDisk{
				Caching: compute.CachingTypesReadWrite,
				ManagedDisk: &compute.ManagedDiskParameters{
					StorageAccountType: compute.StorageAccountTypes(storage.storageType),
				},
				Name:         &osDiskName,
				CreateOption: compute.DiskCreateOptionTypesEmpty,
				OsType:       osType,
				DiskSizeGB:   &DiskSizeGB,
			},
			DataDisks: &DataDisks,
		},

		OsProfile: &compute.OSProfile{
			ComputerName:       &name,
			AdminUsername:      &AdminUsername,
			AdminPassword:      &passwd,
			LinuxConfiguration: &compute.LinuxConfiguration{},
		},
		NetworkProfile: &compute.NetworkProfile{NetworkInterfaces: &NetworkInterfaceReferences},
=======
			CreateOption: "Empty",
			Lun:          lun,
		})
	}
	if len(dataDisks) > 0 {
		instance.Properties.StorageProfile.DataDisks = dataDisks
>>>>>>> e46ef3a2
	}

	for _, profile := range self.zone.region.getHardwareProfile(cpu, memMB) {
		instance.Properties.HardwareProfile.VMSize = profile
		log.Debugf("Try HardwareProfile : %s", profile)
		err := self.zone.region.client.Create(jsonutils.Marshal(instance), &instance)
		if err != nil {
			log.Errorf("Failed for %s: %s", profile, err)
			continue
		}
		return instance.ID, nil
	}
	return "", fmt.Errorf("Failed to create, specification not supported")
}

func (self *SHost) GetAccessIp() string {
	return ""
}

func (self *SHost) GetAccessMac() string {
	return ""
}

func (self *SHost) GetCpuCount() int8 {
	return 0
}

func (self *SHost) GetCpuDesc() string {
	return ""
}

func (self *SHost) GetCpuMhz() int {
	return 0
}

func (self *SHost) GetMemSizeMB() int {
	return 0
}
func (self *SHost) GetEnabled() bool {
	return true
}

func (self *SHost) GetHostStatus() string {
	return models.HOST_ONLINE
}
func (self *SHost) GetNodeCount() int8 {
	return 0
}

func (self *SHost) GetHostType() string {
	return models.HOST_TYPE_AZURE
}

func (self *SHost) GetIStorageById(id string) (cloudprovider.ICloudStorage, error) {
	return self.zone.GetIStorageById(id)
}

func (self *SHost) GetSysInfo() jsonutils.JSONObject {
	info := jsonutils.NewDict()
	info.Add(jsonutils.NewString(CLOUD_PROVIDER_AZURE), "manufacture")
	return info
}

func (self *SHost) GetIStorages() ([]cloudprovider.ICloudStorage, error) {
	return self.zone.istorages, nil
}

func (self *SHost) GetIVMById(instanceId string) (cloudprovider.ICloudVM, error) {
	instance, err := self.zone.region.GetInstance(instanceId)
	if err != nil {
		return nil, err
	}
	instance.host = self
	return instance, nil
}

func (self *SHost) GetStorageSizeMB() int {
	return 0
}

func (self *SHost) GetStorageType() string {
	return models.DISK_TYPE_HYBRID
}

func (self *SHost) GetSN() string {
	return ""
}

func (self *SHost) GetIVMs() ([]cloudprovider.ICloudVM, error) {
	vms, err := self.zone.region.GetInstances()
	if err != nil {
		return nil, err
	}
	ivms := make([]cloudprovider.ICloudVM, len(vms))
	for i := 0; i < len(vms); i++ {
		vms[i].host = self
		ivms[i] = &vms[i]
		log.Debugf("find vm %s for host %s", vms[i].GetName(), self.GetName())
	}
	return ivms, nil
}

func (self *SHost) GetIWires() ([]cloudprovider.ICloudWire, error) {
	return self.zone.GetIWires()
}

func (self *SHost) GetManagerId() string {
	return self.zone.region.client.providerId
}<|MERGE_RESOLUTION|>--- conflicted
+++ resolved
@@ -137,61 +137,12 @@
 		dataDisks = append(dataDisks, DataDisk{
 			Name:         diskName,
 			DiskSizeGB:   &size,
-<<<<<<< HEAD
-			CreateOption: compute.DiskCreateOptionTypesEmpty,
-			Lun:          &lun,
-		})
-	}
-
-	AdminUsername := DEFAULT_USER
-
-	NetworkInterfaceReferences := []compute.NetworkInterfaceReference{
-		{ID: &nicId},
-	}
-
-	osType := compute.OperatingSystemTypes(image.GetOsType())
-	DiskSizeGB := int32(sysDiskSize)
-
-	// bootDiagnostics := true
-	// diagnosticsProfile := compute.DiagnosticsProfile{
-	// 	BootDiagnostics: &compute.BootDiagnostics{
-	// 		Enabled: &bootDiagnostics,
-	// 		//StorageURI:
-	// 	},
-	// }
-	sshKeys := []compute.SSHPublicKey{compute.SSHPublicKey{KeyData: &publicKey}}
-	properties := compute.VirtualMachineProperties{
-		HardwareProfile: &compute.HardwareProfile{},
-		StorageProfile: &compute.StorageProfile{
-			ImageReference: &compute.ImageReference{ID: &image.ID},
-			OsDisk: &compute.OSDisk{
-				Caching: compute.CachingTypesReadWrite,
-				ManagedDisk: &compute.ManagedDiskParameters{
-					StorageAccountType: compute.StorageAccountTypes(storage.storageType),
-				},
-				Name:         &osDiskName,
-				CreateOption: compute.DiskCreateOptionTypesEmpty,
-				OsType:       osType,
-				DiskSizeGB:   &DiskSizeGB,
-			},
-			DataDisks: &DataDisks,
-		},
-
-		OsProfile: &compute.OSProfile{
-			ComputerName:       &name,
-			AdminUsername:      &AdminUsername,
-			AdminPassword:      &passwd,
-			LinuxConfiguration: &compute.LinuxConfiguration{},
-		},
-		NetworkProfile: &compute.NetworkProfile{NetworkInterfaces: &NetworkInterfaceReferences},
-=======
 			CreateOption: "Empty",
 			Lun:          lun,
 		})
 	}
 	if len(dataDisks) > 0 {
 		instance.Properties.StorageProfile.DataDisks = dataDisks
->>>>>>> e46ef3a2
 	}
 
 	for _, profile := range self.zone.region.getHardwareProfile(cpu, memMB) {
