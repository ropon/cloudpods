package azure

import (
	"fmt"
	"time"

	"yunion.io/x/jsonutils"
	"yunion.io/x/log"
	"yunion.io/x/onecloud/pkg/cloudprovider"
	"yunion.io/x/onecloud/pkg/compute/models"
)

type SHost struct {
	zone *SZone
}

func (self *SHost) GetMetadata() *jsonutils.JSONDict {
	return nil
}

func (self *SHost) GetId() string {
	return fmt.Sprintf("%s-%s", self.zone.region.client.providerId, self.zone.GetId())
}

func (self *SHost) GetName() string {
	return fmt.Sprintf("%s(%s)", self.zone.region.client.subscriptionId, self.zone.region.client.subscriptionName)
}

func (self *SHost) GetGlobalId() string {
	return fmt.Sprintf("%s/%s", self.zone.region.GetGlobalId(), self.zone.region.SubscriptionID)
}

func (self *SHost) IsEmulated() bool {
	return true
}

func (self *SHost) GetStatus() string {
	return models.HOST_STATUS_RUNNING
}

func (self *SHost) Refresh() error {
	return nil
}

func (self *SHost) CreateVM(name string, imgId string, sysDiskSize int, cpu int, memMB int, networkId string, ipAddr string, desc string, passwd string, storageType string, diskSizes []int, publicKey string, secgroupId string, userData string) (cloudprovider.ICloudVM, error) {
	nicId := ""
	if net := self.zone.getNetworkById(networkId); net == nil {
		return nil, fmt.Errorf("invalid network ID %s", networkId)
	} else if nic, err := self.zone.region.CreateNetworkInterface(fmt.Sprintf("%s-ipconfig", name), ipAddr, net.GetId(), secgroupId); err != nil {
		return nil, err
	} else {
		nicId = nic.ID
	}
<<<<<<< HEAD
	vmId, err := self._createVM(name, imgId, sysDiskSize, cpu, memMB, nicId, ipAddr, desc, passwd, storageType, diskSizes, publicKey, userData)
=======
	vmId, err := self._createVM(name, imgId, int32(sysDiskSize), cpu, memMB, nicId, ipAddr, desc, passwd, storageType, diskSizes, publicKey)
>>>>>>> b32efafe
	if err != nil {
		self.zone.region.DeleteNetworkInterface(nicId)
		return nil, err
	}
	if vm, err := self.zone.region.GetInstance(vmId); err != nil {
		return nil, err
	} else {
		vm.host = self
		return vm, err
	}
}

<<<<<<< HEAD
func (self *SHost) _createVM(name string, imgId string, sysDiskSize int, cpu int, memMB int, nicId string, ipAddr string, desc string, passwd string, storageType string, diskSizes []int, publicKey string, userData string) (string, error) {
	computeClient := compute.NewVirtualMachinesClientWithBaseURI(self.zone.region.client.baseUrl, self.zone.region.client.subscriptionId)
	computeClient.Authorizer = self.zone.region.client.authorizer

=======
func (self *SHost) _createVM(name string, imgId string, sysDiskSize int32, cpu int, memMB int, nicId string, ipAddr string, desc string, passwd string, storageType string, diskSizes []int, publicKey string) (string, error) {
>>>>>>> b32efafe
	image, err := self.zone.region.GetImage(imgId)
	if err != nil {
		log.Errorf("Get Image %s fail %s", imgId, err)
		return "", err
	}

	if image.Properties.ProvisioningState != ImageStatusAvailable {
		log.Errorf("image %s status %s", imgId, image.Properties.ProvisioningState)
		return "", fmt.Errorf("image not ready")
	}
	storage, err := self.zone.getStorageByType(storageType)
	if err != nil {
		return "", fmt.Errorf("Storage %s not avaiable: %s", storageType, err)
	}

	instance := SInstance{
		Name:     name,
		Location: self.zone.region.Name,
		Properties: VirtualMachineProperties{
			HardwareProfile: HardwareProfile{
				VMSize: "",
			},
			OsProfile: OsProfile{
				ComputerName:  name,
				AdminUsername: DEFAULT_USER,
				AdminPassword: passwd,
			},
			NetworkProfile: NetworkProfile{
				NetworkInterfaces: []NetworkInterfaceReference{
					NetworkInterfaceReference{
						ID: nicId,
					},
				},
			},
			StorageProfile: StorageProfile{
				ImageReference: ImageReference{
					ID: image.ID,
				},
				OsDisk: OSDisk{
					Name:    fmt.Sprintf("vdisk_%s_%d", name, time.Now().UnixNano()),
					Caching: "ReadWrite",
					ManagedDisk: &ManagedDiskParameters{
						StorageAccountType: storage.Name,
					},
					CreateOption: "FromImage",
					DiskSizeGB:   &sysDiskSize,
					OsType:       image.GetOsType(),
				},
			},
		},
		Type: "Microsoft.Compute/virtualMachines",
	}
	if len(publicKey) > 0 {
		instance.Properties.OsProfile.LinuxConfiguration = &LinuxConfiguration{
			DisablePasswordAuthentication: false,
			SSH: &SSHConfiguration{
				PublicKeys: []SSHPublicKey{
					SSHPublicKey{KeyData: publicKey},
				},
			},
		}
	}

	dataDisks := []DataDisk{}
	for i := 0; i < len(diskSizes); i++ {
		diskName := fmt.Sprintf("vdisk_%s_%d", name, time.Now().UnixNano())
		size := int32(diskSizes[i])
		lun := int32(i)
		dataDisks = append(dataDisks, DataDisk{
			Name:         diskName,
			DiskSizeGB:   &size,
			CreateOption: "Empty",
			Lun:          lun,
		})
	}
<<<<<<< HEAD

	AdminUsername := DEFAULT_USER

	NetworkInterfaceReferences := []compute.NetworkInterfaceReference{
		{ID: &nicId},
	}

	osType := compute.OperatingSystemTypes(image.GetOsType())
	DiskSizeGB := int32(sysDiskSize)

	// bootDiagnostics := true
	// diagnosticsProfile := compute.DiagnosticsProfile{
	// 	BootDiagnostics: &compute.BootDiagnostics{
	// 		Enabled: &bootDiagnostics,
	// 		//StorageURI:
	// 	},
	// }
	sshKeys := []compute.SSHPublicKey{{KeyData: &publicKey}}
	properties := compute.VirtualMachineProperties{
		HardwareProfile: &compute.HardwareProfile{},
		StorageProfile: &compute.StorageProfile{
			ImageReference: &compute.ImageReference{ID: &image.ID},
			OsDisk: &compute.OSDisk{
				Caching: compute.ReadWrite,
				ManagedDisk: &compute.ManagedDiskParameters{
					StorageAccountType: compute.StorageAccountTypes(storage.storageType),
				},
				Name:         &osDiskName,
				CreateOption: compute.FromImage,
				OsType:       osType,
				DiskSizeGB:   &DiskSizeGB,
			},
			DataDisks: &DataDisks,
		},

		OsProfile: &compute.OSProfile{
			ComputerName:       &name,
			AdminUsername:      &AdminUsername,
			AdminPassword:      &passwd,
			LinuxConfiguration: &compute.LinuxConfiguration{},
		},
		NetworkProfile: &compute.NetworkProfile{NetworkInterfaces: &NetworkInterfaceReferences},
	}

	if len(publicKey) > 0 {
		properties.OsProfile.LinuxConfiguration.SSH = &compute.SSHConfiguration{PublicKeys: &sshKeys}
	}

	if len(userData) > 0 {
		properties.OsProfile.CustomData = &userData
	}

	params := compute.VirtualMachine{Location: &self.zone.region.Name, Name: &name, VirtualMachineProperties: &properties}
	//log.Debugf("Create instance params: %s", jsonutils.Marshal(params).PrettyString())
=======
	if len(dataDisks) > 0 {
		instance.Properties.StorageProfile.DataDisks = dataDisks
	}

>>>>>>> b32efafe
	for _, profile := range self.zone.region.getHardwareProfile(cpu, memMB) {
		instance.Properties.HardwareProfile.VMSize = profile
		log.Debugf("Try HardwareProfile : %s", profile)
		err := self.zone.region.client.Create(jsonutils.Marshal(instance), &instance)
		if err != nil {
			log.Errorf("Failed for %s: %s", profile, err)
			continue
		}
		return instance.ID, nil
	}
	return "", fmt.Errorf("Failed to create, specification not supported")
}

func (self *SHost) GetAccessIp() string {
	return ""
}

func (self *SHost) GetAccessMac() string {
	return ""
}

func (self *SHost) GetCpuCount() int8 {
	return 0
}

func (self *SHost) GetCpuDesc() string {
	return ""
}

func (self *SHost) GetCpuMhz() int {
	return 0
}

func (self *SHost) GetMemSizeMB() int {
	return 0
}
func (self *SHost) GetEnabled() bool {
	return true
}

func (self *SHost) GetHostStatus() string {
	return models.HOST_ONLINE
}
func (self *SHost) GetNodeCount() int8 {
	return 0
}

func (self *SHost) GetHostType() string {
	return models.HOST_TYPE_AZURE
}

func (self *SHost) GetIStorageById(id string) (cloudprovider.ICloudStorage, error) {
	return self.zone.GetIStorageById(id)
}

func (self *SHost) GetSysInfo() jsonutils.JSONObject {
	info := jsonutils.NewDict()
	info.Add(jsonutils.NewString(CLOUD_PROVIDER_AZURE), "manufacture")
	return info
}

func (self *SHost) GetIStorages() ([]cloudprovider.ICloudStorage, error) {
	return self.zone.istorages, nil
}

func (self *SHost) GetIVMById(instanceId string) (cloudprovider.ICloudVM, error) {
	instance, err := self.zone.region.GetInstance(instanceId)
	if err != nil {
		return nil, err
	}
	instance.host = self
	return instance, nil
}

func (self *SHost) GetStorageSizeMB() int {
	return 0
}

func (self *SHost) GetStorageType() string {
	return models.DISK_TYPE_HYBRID
}

func (self *SHost) GetSN() string {
	return ""
}

func (self *SHost) GetIVMs() ([]cloudprovider.ICloudVM, error) {
	vms, err := self.zone.region.GetInstances()
	if err != nil {
		return nil, err
	}
	ivms := make([]cloudprovider.ICloudVM, len(vms))
	for i := 0; i < len(vms); i++ {
		vms[i].host = self
		ivms[i] = &vms[i]
		log.Debugf("find vm %s for host %s", vms[i].GetName(), self.GetName())
	}
	return ivms, nil
}

func (self *SHost) GetIWires() ([]cloudprovider.ICloudWire, error) {
	return self.zone.GetIWires()
}

func (self *SHost) GetManagerId() string {
	return self.zone.region.client.providerId
}<|MERGE_RESOLUTION|>--- conflicted
+++ resolved
@@ -51,11 +51,7 @@
 	} else {
 		nicId = nic.ID
 	}
-<<<<<<< HEAD
-	vmId, err := self._createVM(name, imgId, sysDiskSize, cpu, memMB, nicId, ipAddr, desc, passwd, storageType, diskSizes, publicKey, userData)
-=======
-	vmId, err := self._createVM(name, imgId, int32(sysDiskSize), cpu, memMB, nicId, ipAddr, desc, passwd, storageType, diskSizes, publicKey)
->>>>>>> b32efafe
+	vmId, err := self._createVM(name, imgId, int32(sysDiskSize), cpu, memMB, nicId, ipAddr, desc, passwd, storageType, diskSizes, publicKey, userData)
 	if err != nil {
 		self.zone.region.DeleteNetworkInterface(nicId)
 		return nil, err
@@ -68,14 +64,7 @@
 	}
 }
 
-<<<<<<< HEAD
-func (self *SHost) _createVM(name string, imgId string, sysDiskSize int, cpu int, memMB int, nicId string, ipAddr string, desc string, passwd string, storageType string, diskSizes []int, publicKey string, userData string) (string, error) {
-	computeClient := compute.NewVirtualMachinesClientWithBaseURI(self.zone.region.client.baseUrl, self.zone.region.client.subscriptionId)
-	computeClient.Authorizer = self.zone.region.client.authorizer
-
-=======
-func (self *SHost) _createVM(name string, imgId string, sysDiskSize int32, cpu int, memMB int, nicId string, ipAddr string, desc string, passwd string, storageType string, diskSizes []int, publicKey string) (string, error) {
->>>>>>> b32efafe
+func (self *SHost) _createVM(name string, imgId string, sysDiskSize int32, cpu int, memMB int, nicId string, ipAddr string, desc string, passwd string, storageType string, diskSizes []int, publicKey string, userData string) (string, error) {
 	image, err := self.zone.region.GetImage(imgId)
 	if err != nil {
 		log.Errorf("Get Image %s fail %s", imgId, err)
@@ -102,10 +91,11 @@
 				ComputerName:  name,
 				AdminUsername: DEFAULT_USER,
 				AdminPassword: passwd,
+				CustomData:    userData,
 			},
 			NetworkProfile: NetworkProfile{
 				NetworkInterfaces: []NetworkInterfaceReference{
-					NetworkInterfaceReference{
+					{
 						ID: nicId,
 					},
 				},
@@ -133,7 +123,7 @@
 			DisablePasswordAuthentication: false,
 			SSH: &SSHConfiguration{
 				PublicKeys: []SSHPublicKey{
-					SSHPublicKey{KeyData: publicKey},
+					{KeyData: publicKey},
 				},
 			},
 		}
@@ -151,67 +141,10 @@
 			Lun:          lun,
 		})
 	}
-<<<<<<< HEAD
-
-	AdminUsername := DEFAULT_USER
-
-	NetworkInterfaceReferences := []compute.NetworkInterfaceReference{
-		{ID: &nicId},
-	}
-
-	osType := compute.OperatingSystemTypes(image.GetOsType())
-	DiskSizeGB := int32(sysDiskSize)
-
-	// bootDiagnostics := true
-	// diagnosticsProfile := compute.DiagnosticsProfile{
-	// 	BootDiagnostics: &compute.BootDiagnostics{
-	// 		Enabled: &bootDiagnostics,
-	// 		//StorageURI:
-	// 	},
-	// }
-	sshKeys := []compute.SSHPublicKey{{KeyData: &publicKey}}
-	properties := compute.VirtualMachineProperties{
-		HardwareProfile: &compute.HardwareProfile{},
-		StorageProfile: &compute.StorageProfile{
-			ImageReference: &compute.ImageReference{ID: &image.ID},
-			OsDisk: &compute.OSDisk{
-				Caching: compute.ReadWrite,
-				ManagedDisk: &compute.ManagedDiskParameters{
-					StorageAccountType: compute.StorageAccountTypes(storage.storageType),
-				},
-				Name:         &osDiskName,
-				CreateOption: compute.FromImage,
-				OsType:       osType,
-				DiskSizeGB:   &DiskSizeGB,
-			},
-			DataDisks: &DataDisks,
-		},
-
-		OsProfile: &compute.OSProfile{
-			ComputerName:       &name,
-			AdminUsername:      &AdminUsername,
-			AdminPassword:      &passwd,
-			LinuxConfiguration: &compute.LinuxConfiguration{},
-		},
-		NetworkProfile: &compute.NetworkProfile{NetworkInterfaces: &NetworkInterfaceReferences},
-	}
-
-	if len(publicKey) > 0 {
-		properties.OsProfile.LinuxConfiguration.SSH = &compute.SSHConfiguration{PublicKeys: &sshKeys}
-	}
-
-	if len(userData) > 0 {
-		properties.OsProfile.CustomData = &userData
-	}
-
-	params := compute.VirtualMachine{Location: &self.zone.region.Name, Name: &name, VirtualMachineProperties: &properties}
-	//log.Debugf("Create instance params: %s", jsonutils.Marshal(params).PrettyString())
-=======
 	if len(dataDisks) > 0 {
 		instance.Properties.StorageProfile.DataDisks = dataDisks
 	}
 
->>>>>>> b32efafe
 	for _, profile := range self.zone.region.getHardwareProfile(cpu, memMB) {
 		instance.Properties.HardwareProfile.VMSize = profile
 		log.Debugf("Try HardwareProfile : %s", profile)
