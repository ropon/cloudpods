package aliyun

import (
	"fmt"
	"strings"
	"time"

<<<<<<< HEAD
	"github.com/yunionio/jsonutils"
	"github.com/yunionio/log"
	"github.com/yunionio/onecloud/pkg/compute/models"
	"github.com/yunionio/onecloud/pkg/httperrors"
	"github.com/yunionio/pkg/util/secrules"
	"github.com/yunionio/pkg/util/sets"
	"github.com/yunionio/pkg/utils"
=======
	"yunion.io/x/log"
	"yunion.io/x/pkg/util/secrules"
	"yunion.io/x/pkg/utils"
>>>>>>> ed8ccfd1
)

// {"CreationTime":"2017-03-19T13:37:48Z","Description":"System created security group.","SecurityGroupId":"sg-j6cannq0xxj2r9z0yxwl","SecurityGroupName":"sg-j6cannq0xxj2r9z0yxwl","Tags":{"Tag":[]},"VpcId":"vpc-j6c86z3sh8ufhgsxwme0q"}
// {"Description":"System created security group.","InnerAccessPolicy":"Accept","Permissions":{"Permission":[{"CreateTime":"2017-03-19T13:37:54Z","Description":"","DestCidrIp":"","DestGroupId":"","DestGroupName":"","DestGroupOwnerAccount":"","Direction":"ingress","IpProtocol":"ALL","NicType":"intranet","Policy":"Accept","PortRange":"-1/-1","Priority":110,"SourceCidrIp":"0.0.0.0/0","SourceGroupId":"","SourceGroupName":"","SourceGroupOwnerAccount":""},{"CreateTime":"2017-03-19T13:37:55Z","Description":"","DestCidrIp":"0.0.0.0/0","DestGroupId":"","DestGroupName":"","DestGroupOwnerAccount":"","Direction":"egress","IpProtocol":"ALL","NicType":"intranet","Policy":"Accept","PortRange":"-1/-1","Priority":110,"SourceCidrIp":"","SourceGroupId":"","SourceGroupName":"","SourceGroupOwnerAccount":""}]},"RegionId":"cn-hongkong","RequestId":"FBFE0950-5F2D-40DE-8C3C-E5A62AE7F7DA","SecurityGroupId":"sg-j6cannq0xxj2r9z0yxwl","SecurityGroupName":"sg-j6cannq0xxj2r9z0yxwl","VpcId":"vpc-j6c86z3sh8ufhgsxwme0q"}

type SecurityGroupPermissionNicType string

const (
	IntranetNicType SecurityGroupPermissionNicType = "intranet"
	InternetNicType SecurityGroupPermissionNicType = "internet"
)

type SPermission struct {
	CreateTime              time.Time
	Description             string
	DestCidrIp              string
	DestGroupId             string
	DestGroupName           string
	DestGroupOwnerAccount   string
	Direction               string
	IpProtocol              string
	NicType                 SecurityGroupPermissionNicType
	Policy                  string
	PortRange               string
	Priority                int
	SourceCidrIp            string
	SourceGroupId           string
	SourceGroupName         string
	SourceGroupOwnerAccount string
}

type SPermissions struct {
	Permission []SPermission
}

type SSecurityGroup struct {
	vpc               *SVpc
	CreationTime      time.Time
	Description       string
	SecurityGroupId   string
	SecurityGroupName string
	VpcId             string
	InnerAccessPolicy string
	Permissions       SPermissions
	RegionId          string
}

func (self *SSecurityGroup) GetId() string {
	return self.SecurityGroupId
}

func (self *SSecurityGroup) GetGlobalId() string {
	return self.SecurityGroupId
}

func (self *SSecurityGroup) GetDescription() string {
	return self.Description
}

func (self *SSecurityGroup) GetRules() ([]secrules.SecurityRule, error) {
	rules := make([]secrules.SecurityRule, 0)
	if secgrp, err := self.vpc.region.GetSecurityGroupDetails(self.SecurityGroupId); err != nil {
		return rules, err
	} else {
		for _, permission := range secgrp.Permissions.Permission {
			if rule, err := secrules.ParseSecurityRule(permission.toString()); err != nil {
				return rules, err
			} else {
				rule.Priority = 101 - rule.Priority
				rule.Description = permission.Description
				rules = append(rules, *rule)
			}
		}
	}
	return rules, nil
}

func (self *SSecurityGroup) GetName() string {
	if len(self.SecurityGroupName) > 0 {
		return self.SecurityGroupName
	}
	return self.SecurityGroupId
}

func (self *SSecurityGroup) GetStatus() string {
	return ""
}

func (self *SSecurityGroup) IsEmulated() bool {
	return false
}

func (self *SSecurityGroup) Refresh() error {
	if new, err := self.vpc.region.GetSecurityGroupDetails(self.SecurityGroupId); err != nil {
		return err
	} else {
		return jsonutils.Update(self, new)
	}
}

func (self *SRegion) GetSecurityGroups(vpcId string, offset int, limit int) ([]SSecurityGroup, int, error) {
	if limit > 50 || limit <= 0 {
		limit = 50
	}
	params := make(map[string]string)
	params["RegionId"] = self.RegionId
	params["PageSize"] = fmt.Sprintf("%d", limit)
	params["PageNumber"] = fmt.Sprintf("%d", (offset/limit)+1)
	if len(vpcId) > 0 {
		params["VpcId"] = vpcId
	}

	body, err := self.ecsRequest("DescribeSecurityGroups", params)
	if err != nil {
		log.Errorf("GetSecurityGroups fail %s", err)
		return nil, 0, err
	}

	secgrps := make([]SSecurityGroup, 0)
	err = body.Unmarshal(&secgrps, "SecurityGroups", "SecurityGroup")
	if err != nil {
		log.Errorf("Unmarshal security groups fail %s", err)
		return nil, 0, err
	}
	total, _ := body.Int("TotalCount")
	return secgrps, int(total), nil
}

func (self *SRegion) GetSecurityGroupDetails(secGroupId string) (*SSecurityGroup, error) {
	params := make(map[string]string)
	params["RegionId"] = self.RegionId
	params["SecurityGroupId"] = secGroupId

	body, err := self.ecsRequest("DescribeSecurityGroupAttribute", params)
	if err != nil {
		log.Errorf("DescribeSecurityGroupAttribute fail %s", err)
		return nil, err
	}

	log.Debugf("%s", body)
	secgrp := SSecurityGroup{}
	err = body.Unmarshal(&secgrp)
	if err != nil {
		log.Errorf("Unmarshal security group details fail %s", err)
		return nil, err
	}
	return &secgrp, nil
}

func (self *SRegion) createSecurityGroup(vpcId string, name string, desc string) (string, error) {
	params := make(map[string]string)
	if len(vpcId) > 0 {
		params["VpcId"] = vpcId
	}
	if len(name) > 0 {
		params["SecurityGroupName"] = name
	}
	if len(desc) > 0 {
		params["Description"] = desc
	}
	params["ClientToken"] = utils.GenRequestId(20)

	body, err := self.ecsRequest("CreateSecurityGroup", params)
	if err != nil {
		return "", err
	}
	return body.GetString("SecurityGroupId")
}

func (self *SRegion) addSecurityGroupRule(secGrpId string, rule *secrules.SecurityRule) error {
	params := make(map[string]string)
	params["RegionId"] = self.RegionId
	params["SecurityGroupId"] = secGrpId
	params["NicType"] = string(IntranetNicType)
	params["PortRange"] = fmt.Sprintf("%d/%d", rule.PortStart, rule.PortEnd)
	protocol := rule.Protocol
	if len(rule.Protocol) == 0 || rule.Protocol == secrules.PROTO_ANY {
		protocol = "all"
		params["PortRange"] = "-1/-1"
	}
	params["IpProtocol"] = protocol
	if rule.Action == secrules.SecurityRuleAllow {
		params["Policy"] = "accept"
	} else {
		params["Policy"] = "drop"
	}
	params["Priority"] = fmt.Sprintf("%d", rule.Priority)
	if rule.Direction == secrules.SecurityRuleIngress {
		if rule.IPNet != nil {
			params["SourceCidrIp"] = rule.IPNet.String()
		} else {
			params["SourceCidrIp"] = "0.0.0.0/0"
		}
		log.Debugf("add Security Group params: %v", params)
		_, err := self.ecsRequest("AuthorizeSecurityGroup", params)
		return err
	} else { // rule.Direction == secrules.SecurityRuleEgress {
		if rule.IPNet != nil {
			params["DestCidrIp"] = rule.IPNet.String()
		} else {
			params["DestCidrIp"] = "0.0.0.0/0"
		}
		log.Debugf("add Security Group params: %v", params)
		_, err := self.ecsRequest("AuthorizeSecurityGroupEgress", params)
		return err
	}
}

func (self *SRegion) delSecurityGroupRule(secGrpId string, rule *secrules.SecurityRule) error {
	params := make(map[string]string)
	params["RegionId"] = self.RegionId
	params["SecurityGroupId"] = secGrpId
	params["NicType"] = string(IntranetNicType)
	params["PortRange"] = fmt.Sprintf("%d/%d", rule.PortStart, rule.PortEnd)
	protocol := rule.Protocol
	if len(rule.Protocol) == 0 || rule.Protocol == secrules.PROTO_ANY {
		protocol = "all"
		params["PortRange"] = "-1/-1"
	}
	params["IpProtocol"] = protocol
	if rule.Action == secrules.SecurityRuleAllow {
		params["Policy"] = "accept"
	} else {
		params["Policy"] = "drop"
	}
	params["Priority"] = fmt.Sprintf("%d", rule.Priority)
	if rule.Direction == secrules.SecurityRuleIngress {
		if rule.IPNet != nil {
			params["SourceCidrIp"] = rule.IPNet.String()
		} else {
			params["SourceCidrIp"] = "0.0.0.0/0"
		}
		log.Debugf("del Security Group params: %v", params)
		_, err := self.ecsRequest("RevokeSecurityGroup", params)
		return err
	} else { // rule.Direction == secrules.SecurityRuleEgress {
		if rule.IPNet != nil {
			params["DestCidrIp"] = rule.IPNet.String()
		} else {
			params["DestCidrIp"] = "0.0.0.0/0"
		}
		log.Debugf("del Security Group params: %v", params)
		_, err := self.ecsRequest("RevokeSecurityGroupEgress", params)
		return err
	}
}

func (self *SRegion) createDefaultSecurityGroup(vpcId string) (string, error) {
	secId, err := self.createSecurityGroup(vpcId, "", "")
	if err != nil {
		return "", err
	}
	inRule := secrules.SecurityRule{
		Priority:  1,
		Action:    secrules.SecurityRuleAllow,
		Protocol:  "",
		Direction: secrules.SecurityRuleIngress,
		PortStart: -1,
		PortEnd:   -1,
	}
	err = self.addSecurityGroupRule(secId, &inRule)
	if err != nil {
		return "", err
	}
	outRule := secrules.SecurityRule{
		Priority:  1,
		Action:    secrules.SecurityRuleAllow,
		Protocol:  "",
		Direction: secrules.SecurityRuleEgress,
		PortStart: -1,
		PortEnd:   -1,
	}
	err = self.addSecurityGroupRule(secId, &outRule)
	if err != nil {
		return "", err
	}
	return secId, nil
}

func (self *SRegion) getSecurityGroupByTag(vpcId, secgroupId string) (*SSecurityGroup, error) {
	params := make(map[string]string)
	params["RegionId"] = self.RegionId
	if len(vpcId) > 0 {
		params["VpcId"] = vpcId
	}
	params["Tag.1.Key"] = "id"
	params["Tag.1.Value"] = secgroupId

	secgrps := make([]SSecurityGroup, 0)
	if body, err := self.ecsRequest("DescribeSecurityGroups", params); err != nil {
		return nil, err
	} else if err := body.Unmarshal(&secgrps, "SecurityGroups", "SecurityGroup"); err != nil {
		return nil, err
	} else if len(secgrps) != 1 {
		return nil, httperrors.NewNotFoundError("failed to find SecurityGroup %s", secgroupId)
	}
	return &secgrps[0], nil
}

func (self *SPermission) String() string {
	return self.toString()
}

func (self *SPermission) ConvertSecurityGroupRule() models.SSecurityGroupRule {
	protocol := strings.ToLower(self.IpProtocol)
	if protocol == "all" {
		protocol = ""
	}
	direction := self.Direction
	cidr := self.SourceCidrIp
	if direction == "ingress" {
		direction = "in"
	} else {
		direction = "out"
		cidr = self.DestCidrIp
	}
	ports := ""
	if _ports := strings.Split(self.PortRange, "/"); len(_ports) == 2 {
		if _ports[0] == _ports[1] && _ports[0] != "-1" {
			ports = _ports[0]
		} else {
			ports = strings.Replace(self.PortRange, "/", "-", -1)
		}
	}
	action := "allow"
	if strings.ToLower(self.Policy) == "drop" {
		action = "deny"
	}
	return models.SSecurityGroupRule{
		Priority:    int64(101 - self.Priority),
		Protocol:    protocol,
		Ports:       ports,
		Direction:   direction,
		CIDR:        cidr,
		Action:      action,
		Description: self.Description,
	}
}

func (self *SPermission) toString() string {
	action := secrules.SecurityRuleDeny
	if strings.ToLower(self.Policy) == "accept" {
		action = secrules.SecurityRuleAllow
	}
	direction := "in"
	if self.Direction == "egress" {
		direction = "out"
	}
	cidr := self.SourceCidrIp
	if direction == "out" {
		cidr = self.DestCidrIp
	}
	protocol := strings.ToLower(self.IpProtocol)
	if protocol == "all" {
		protocol = "any"
	}
	port, ports := "", strings.Split(self.PortRange, "/")
	if ports[0] == ports[1] && (ports[0] != "-1") {
		port = ports[0]
	} else {
		port = fmt.Sprintf("%s-%s", ports[0], ports[1])
	}
	return fmt.Sprintf("%s:%s %s %s %s", direction, string(action), cidr, protocol, port)
}

func (self *SRegion) addTagToSecurityGroup(secgroupId, key, value string, index int) error {
	if index > 5 || index < 1 {
		index = 1
	}
	params := map[string]string{"ResourceType": "securitygroup", "ResourceId": secgroupId}
	params[fmt.Sprintf("Tag.%d.Key", index)] = key
	params[fmt.Sprintf("Tag.%d.Value", index)] = value
	_, err := self.ecsRequest("AddTags", params)
	return err
}

func (self *SRegion) revokeSecurityGroup(secgroupId, instanceId string) error {
	if secgroup, err := self.GetSecurityGroupDetails(secgroupId); err != nil {
		return err
	} else {
		for _, r := range secgroup.Permissions.Permission {
			if rule, err := secrules.ParseSecurityRule(r.toString()); err != nil {
				return err
			} else {
				rule.Priority = r.Priority
				if err := self.delSecurityGroupRule(secgroup.SecurityGroupId, rule); err != nil {
					return err
				}
			}
		}
		if rule, err := secrules.ParseSecurityRule("in:allow any"); err != nil {
			rule.Priority = 100
			if err := self.addSecurityGroupRule(secgroup.SecurityGroupId, rule); err != nil {
				return err
			}
		}
		if rule, err := secrules.ParseSecurityRule("out:allow any"); err != nil {
			rule.Priority = 100
			if err := self.addSecurityGroupRule(secgroup.SecurityGroupId, rule); err != nil {
				return err
			}
		}
	}
	return nil
}

func (self *SRegion) syncSecgroupRules(secgroupId string, rules []*secrules.SecurityRule) error {
	if secgroup, err := self.GetSecurityGroupDetails(secgroupId); err != nil {
		return err
	} else {
		newRules, newStr := make(map[string]*secrules.SecurityRule), sets.NewString()
		for _, rule := range rules {
			rule.Priority = 101 - rule.Priority
			if len(rule.Ports) > 0 {
				for _, port := range rule.Ports {
					rule.PortStart, rule.PortEnd = port, port
					if jsonStr := jsonutils.Marshal(rule).String(); !newStr.Has(jsonStr) {
						newStr.Insert(jsonStr)
						log.Errorf("new: %s", jsonStr)
						newRules[jsonStr] = rule
					}
				}
			} else if jsonStr := jsonutils.Marshal(rule).String(); !newStr.Has(jsonStr) {
				newStr.Insert(jsonStr)
				log.Errorf("new: %s", jsonStr)
				newRules[jsonStr] = rule
			}
		}

		oldRules, oldStr := make(map[string]*secrules.SecurityRule), sets.NewString()
		for _, r := range secgroup.Permissions.Permission {
			if rule, err := secrules.ParseSecurityRule(r.toString()); err != nil {
				return err
			} else {
				rule.Priority = r.Priority
				if jsonStr := jsonutils.Marshal(rule).String(); !oldStr.Has(jsonStr) {
					oldStr.Insert(jsonStr)
					log.Errorf("old: %s", jsonStr)
					oldRules[jsonStr] = rule
				}
			}
		}
		for _, jsonStr := range newStr.Difference(oldStr).List() {
			rule := newRules[jsonStr]
			log.Debugf("add secgroup rule: %v Priority: %d", rule, rule.Priority)
			self.addSecurityGroupRule(secgroupId, rule)
		}
		for _, jsonStr := range oldStr.Difference(newStr).List() {
			rule := oldRules[jsonStr]
			log.Debugf("del secgroup rule: %v Priority: %d", rule, rule.Priority)
			self.delSecurityGroupRule(secgroupId, rule)
		}
	}
	return nil
}

func (self *SRegion) assignSecurityGroup(secgroupId, instanceId string) error {
	params := map[string]string{"InstanceId": instanceId, "SecurityGroupId": secgroupId}
	_, err := self.ecsRequest("JoinSecurityGroup", params)
	return err
}<|MERGE_RESOLUTION|>--- conflicted
+++ resolved
@@ -5,19 +5,12 @@
 	"strings"
 	"time"
 
-<<<<<<< HEAD
-	"github.com/yunionio/jsonutils"
-	"github.com/yunionio/log"
-	"github.com/yunionio/onecloud/pkg/compute/models"
-	"github.com/yunionio/onecloud/pkg/httperrors"
-	"github.com/yunionio/pkg/util/secrules"
-	"github.com/yunionio/pkg/util/sets"
-	"github.com/yunionio/pkg/utils"
-=======
+	"yunion.io/x/jsonutils"
 	"yunion.io/x/log"
+	"yunion.io/x/onecloud/pkg/httperrors"
 	"yunion.io/x/pkg/util/secrules"
+	"yunion.io/x/pkg/util/sets"
 	"yunion.io/x/pkg/utils"
->>>>>>> ed8ccfd1
 )
 
 // {"CreationTime":"2017-03-19T13:37:48Z","Description":"System created security group.","SecurityGroupId":"sg-j6cannq0xxj2r9z0yxwl","SecurityGroupName":"sg-j6cannq0xxj2r9z0yxwl","Tags":{"Tag":[]},"VpcId":"vpc-j6c86z3sh8ufhgsxwme0q"}
@@ -86,7 +79,11 @@
 			if rule, err := secrules.ParseSecurityRule(permission.toString()); err != nil {
 				return rules, err
 			} else {
-				rule.Priority = 101 - rule.Priority
+				priority := permission.Priority
+				if priority > 100 {
+					priority = 100
+				}
+				rule.Priority = 101 - priority
 				rule.Description = permission.Description
 				rules = append(rules, *rule)
 			}
@@ -187,7 +184,57 @@
 	return body.GetString("SecurityGroupId")
 }
 
+func (self *SRegion) modifySecurityGroup(secGrpId string, name string, desc string) error {
+	params := make(map[string]string)
+	params["RegionId"] = self.RegionId
+	params["SecurityGroupId"] = secGrpId
+	params["SecurityGroupName"] = name
+	if len(desc) > 0 {
+		params["Description"] = desc
+	}
+	_, err := self.ecsRequest("ModifySecurityGroupAttribute", params)
+	return err
+}
+
 func (self *SRegion) addSecurityGroupRule(secGrpId string, rule *secrules.SecurityRule) error {
+	params := make(map[string]string)
+	params["RegionId"] = self.RegionId
+	params["SecurityGroupId"] = secGrpId
+	params["NicType"] = string(IntranetNicType)
+	params["PortRange"] = fmt.Sprintf("%d/%d", rule.PortStart, rule.PortEnd)
+	params["Description"] = rule.Description
+	protocol := rule.Protocol
+	if len(rule.Protocol) == 0 || rule.Protocol == secrules.PROTO_ANY {
+		protocol = "all"
+		params["PortRange"] = "-1/-1"
+	}
+	params["IpProtocol"] = protocol
+	if rule.Action == secrules.SecurityRuleAllow {
+		params["Policy"] = "accept"
+	} else {
+		params["Policy"] = "drop"
+	}
+	params["Priority"] = fmt.Sprintf("%d", rule.Priority)
+	if rule.Direction == secrules.SecurityRuleIngress {
+		if rule.IPNet != nil {
+			params["SourceCidrIp"] = rule.IPNet.String()
+		} else {
+			params["SourceCidrIp"] = "0.0.0.0/0"
+		}
+		_, err := self.ecsRequest("AuthorizeSecurityGroup", params)
+		return err
+	} else { // rule.Direction == secrules.SecurityRuleEgress {
+		if rule.IPNet != nil {
+			params["DestCidrIp"] = rule.IPNet.String()
+		} else {
+			params["DestCidrIp"] = "0.0.0.0/0"
+		}
+		_, err := self.ecsRequest("AuthorizeSecurityGroupEgress", params)
+		return err
+	}
+}
+
+func (self *SRegion) delSecurityGroupRule(secGrpId string, rule *secrules.SecurityRule) error {
 	params := make(map[string]string)
 	params["RegionId"] = self.RegionId
 	params["SecurityGroupId"] = secGrpId
@@ -211,8 +258,7 @@
 		} else {
 			params["SourceCidrIp"] = "0.0.0.0/0"
 		}
-		log.Debugf("add Security Group params: %v", params)
-		_, err := self.ecsRequest("AuthorizeSecurityGroup", params)
+		_, err := self.ecsRequest("RevokeSecurityGroup", params)
 		return err
 	} else { // rule.Direction == secrules.SecurityRuleEgress {
 		if rule.IPNet != nil {
@@ -220,46 +266,6 @@
 		} else {
 			params["DestCidrIp"] = "0.0.0.0/0"
 		}
-		log.Debugf("add Security Group params: %v", params)
-		_, err := self.ecsRequest("AuthorizeSecurityGroupEgress", params)
-		return err
-	}
-}
-
-func (self *SRegion) delSecurityGroupRule(secGrpId string, rule *secrules.SecurityRule) error {
-	params := make(map[string]string)
-	params["RegionId"] = self.RegionId
-	params["SecurityGroupId"] = secGrpId
-	params["NicType"] = string(IntranetNicType)
-	params["PortRange"] = fmt.Sprintf("%d/%d", rule.PortStart, rule.PortEnd)
-	protocol := rule.Protocol
-	if len(rule.Protocol) == 0 || rule.Protocol == secrules.PROTO_ANY {
-		protocol = "all"
-		params["PortRange"] = "-1/-1"
-	}
-	params["IpProtocol"] = protocol
-	if rule.Action == secrules.SecurityRuleAllow {
-		params["Policy"] = "accept"
-	} else {
-		params["Policy"] = "drop"
-	}
-	params["Priority"] = fmt.Sprintf("%d", rule.Priority)
-	if rule.Direction == secrules.SecurityRuleIngress {
-		if rule.IPNet != nil {
-			params["SourceCidrIp"] = rule.IPNet.String()
-		} else {
-			params["SourceCidrIp"] = "0.0.0.0/0"
-		}
-		log.Debugf("del Security Group params: %v", params)
-		_, err := self.ecsRequest("RevokeSecurityGroup", params)
-		return err
-	} else { // rule.Direction == secrules.SecurityRuleEgress {
-		if rule.IPNet != nil {
-			params["DestCidrIp"] = rule.IPNet.String()
-		} else {
-			params["DestCidrIp"] = "0.0.0.0/0"
-		}
-		log.Debugf("del Security Group params: %v", params)
 		_, err := self.ecsRequest("RevokeSecurityGroupEgress", params)
 		return err
 	}
@@ -321,42 +327,6 @@
 	return self.toString()
 }
 
-func (self *SPermission) ConvertSecurityGroupRule() models.SSecurityGroupRule {
-	protocol := strings.ToLower(self.IpProtocol)
-	if protocol == "all" {
-		protocol = ""
-	}
-	direction := self.Direction
-	cidr := self.SourceCidrIp
-	if direction == "ingress" {
-		direction = "in"
-	} else {
-		direction = "out"
-		cidr = self.DestCidrIp
-	}
-	ports := ""
-	if _ports := strings.Split(self.PortRange, "/"); len(_ports) == 2 {
-		if _ports[0] == _ports[1] && _ports[0] != "-1" {
-			ports = _ports[0]
-		} else {
-			ports = strings.Replace(self.PortRange, "/", "-", -1)
-		}
-	}
-	action := "allow"
-	if strings.ToLower(self.Policy) == "drop" {
-		action = "deny"
-	}
-	return models.SSecurityGroupRule{
-		Priority:    int64(101 - self.Priority),
-		Protocol:    protocol,
-		Ports:       ports,
-		Direction:   direction,
-		CIDR:        cidr,
-		Action:      action,
-		Description: self.Description,
-	}
-}
-
 func (self *SPermission) toString() string {
 	action := secrules.SecurityRuleDeny
 	if strings.ToLower(self.Policy) == "accept" {
@@ -394,7 +364,10 @@
 	return err
 }
 
-func (self *SRegion) revokeSecurityGroup(secgroupId, instanceId string) error {
+func (self *SRegion) revokeSecurityGroup(secgroupId, instanceId string, keep bool) error {
+	if !keep {
+		return self.leaveSecurityGroup(secgroupId, instanceId)
+	}
 	if secgroup, err := self.GetSecurityGroupDetails(secgroupId); err != nil {
 		return err
 	} else {
@@ -436,13 +409,11 @@
 					rule.PortStart, rule.PortEnd = port, port
 					if jsonStr := jsonutils.Marshal(rule).String(); !newStr.Has(jsonStr) {
 						newStr.Insert(jsonStr)
-						log.Errorf("new: %s", jsonStr)
 						newRules[jsonStr] = rule
 					}
 				}
 			} else if jsonStr := jsonutils.Marshal(rule).String(); !newStr.Has(jsonStr) {
 				newStr.Insert(jsonStr)
-				log.Errorf("new: %s", jsonStr)
 				newRules[jsonStr] = rule
 			}
 		}
@@ -453,21 +424,19 @@
 				return err
 			} else {
 				rule.Priority = r.Priority
+				rule.Description = r.Description
 				if jsonStr := jsonutils.Marshal(rule).String(); !oldStr.Has(jsonStr) {
 					oldStr.Insert(jsonStr)
-					log.Errorf("old: %s", jsonStr)
 					oldRules[jsonStr] = rule
 				}
 			}
 		}
 		for _, jsonStr := range newStr.Difference(oldStr).List() {
 			rule := newRules[jsonStr]
-			log.Debugf("add secgroup rule: %v Priority: %d", rule, rule.Priority)
 			self.addSecurityGroupRule(secgroupId, rule)
 		}
 		for _, jsonStr := range oldStr.Difference(newStr).List() {
 			rule := oldRules[jsonStr]
-			log.Debugf("del secgroup rule: %v Priority: %d", rule, rule.Priority)
 			self.delSecurityGroupRule(secgroupId, rule)
 		}
 	}
@@ -478,4 +447,10 @@
 	params := map[string]string{"InstanceId": instanceId, "SecurityGroupId": secgroupId}
 	_, err := self.ecsRequest("JoinSecurityGroup", params)
 	return err
+}
+
+func (self *SRegion) leaveSecurityGroup(secgroupId, instanceId string) error {
+	params := map[string]string{"InstanceId": instanceId, "SecurityGroupId": secgroupId}
+	_, err := self.ecsRequest("JoinSecurityGroup", params)
+	return err
 }