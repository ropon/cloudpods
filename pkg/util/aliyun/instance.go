package aliyun

import (
	"fmt"
	"time"
	"yunion.io/x/onecloud/pkg/util/seclib2"

	"yunion.io/x/jsonutils"
	"yunion.io/x/log"
	"yunion.io/x/pkg/util/osprofile"
	"yunion.io/x/pkg/util/seclib"
	"yunion.io/x/pkg/util/secrules"
	"yunion.io/x/pkg/utils"

	"yunion.io/x/onecloud/pkg/cloudprovider"
	"yunion.io/x/onecloud/pkg/compute/models"
)

const (
	// Running：运行中
	//Starting：启动中
	//Stopping：停止中
	//Stopped：已停止

	InstanceStatusStopped  = "Stopped"
	InstanceStatusRunning  = "Running"
	InstanceStatusStopping = "Stopping"
	InstanceStatusStarting = "Starting"
)

type SDedicatedHostAttribute struct {
	DedicatedHostId   string
	DedicatedHostName string
}

type SEipAddress struct {
	AllocationId       string
	InternetChargeType string
	IpAddress          string
}

func (self *SEipAddress) GetIP() string {
	return self.IpAddress
}

func (self *SEipAddress) GetAllocationId() string {
	return self.AllocationId
}

func (self *SEipAddress) GetChargeType() string {
	return self.GetChargeType()
}

type SIpAddress struct {
	IpAddress []string
}

type SNetworkInterfaces struct {
	NetworkInterface []SNetworkInterface
}

type SNetworkInterface struct {
	MacAddress         string
	NetworkInterfaceId string
	PrimaryIpAddress   string
}

type SOperationLocks struct {
	LockReason []string
}

type SSecurityGroupIds struct {
	SecurityGroupId []string
}

// {"NatIpAddress":"","PrivateIpAddress":{"IpAddress":["192.168.220.214"]},"VSwitchId":"vsw-2ze9cqwza4upoyujq1thd","VpcId":"vpc-2zer4jy8ix3i8f0coc5uw"}

type SVpcAttributes struct {
	NatIpAddress     string
	PrivateIpAddress SIpAddress
	VSwitchId        string
	VpcId            string
}

type SInstance struct {
	host *SHost

	idisks []cloudprovider.ICloudDisk

	AutoReleaseTime         string
	ClusterId               string
	Cpu                     int8
	CreationTime            time.Time
	DedicatedHostAttribute  SDedicatedHostAttribute
	Description             string
	DeviceAvailable         bool
	EipAddress              SEipAddress
	ExpiredTime             time.Time
	GPUAmount               int
	GPUSpec                 string
	HostName                string
	ImageId                 string
	InnerIpAddress          SIpAddress
	InstanceChargeType      InstanceChargeType
	InstanceId              string
	InstanceName            string
	InstanceNetworkType     string
	InstanceType            string
	InstanceTypeFamily      string
	InternetChargeType      string
	InternetMaxBandwidthIn  int
	InternetMaxBandwidthOut int
	IoOptimized             bool
	KeyPairName             string
	Memory                  int
	NetworkInterfaces       SNetworkInterfaces
	OSName                  string
	OSType                  string
	OperationLocks          SOperationLocks
	PublicIpAddress         SIpAddress
	Recyclable              bool
	RegionId                string
	ResourceGroupId         string
	SaleCycle               string
	SecurityGroupIds        SSecurityGroupIds
	SerialNumber            string
	SpotPriceLimit          string
	SpotStrategy            string
	StartTime               time.Time
	Status                  string
	StoppedMode             string
	VlanId                  string
	VpcAttributes           SVpcAttributes
	ZoneId                  string
}

// {"AutoReleaseTime":"","ClusterId":"","Cpu":1,"CreationTime":"2018-05-23T07:58Z","DedicatedHostAttribute":{"DedicatedHostId":"","DedicatedHostName":""},"Description":"","DeviceAvailable":true,"EipAddress":{"AllocationId":"","InternetChargeType":"","IpAddress":""},"ExpiredTime":"2018-05-30T16:00Z","GPUAmount":0,"GPUSpec":"","HostName":"iZ2ze57isp1ali72tzkjowZ","ImageId":"centos_7_04_64_20G_alibase_201701015.vhd","InnerIpAddress":{"IpAddress":[]},"InstanceChargeType":"PrePaid","InstanceId":"i-2ze57isp1ali72tzkjow","InstanceName":"gaoxianqi-test-7days","InstanceNetworkType":"vpc","InstanceType":"ecs.t5-lc2m1.nano","InstanceTypeFamily":"ecs.t5","InternetChargeType":"PayByBandwidth","InternetMaxBandwidthIn":-1,"InternetMaxBandwidthOut":0,"IoOptimized":true,"Memory":512,"NetworkInterfaces":{"NetworkInterface":[{"MacAddress":"00:16:3e:10:f0:c9","NetworkInterfaceId":"eni-2zecqsagtpztl6x5hu2r","PrimaryIpAddress":"192.168.220.214"}]},"OSName":"CentOS  7.4 64位","OSType":"linux","OperationLocks":{"LockReason":[]},"PublicIpAddress":{"IpAddress":[]},"Recyclable":false,"RegionId":"cn-beijing","ResourceGroupId":"","SaleCycle":"Week","SecurityGroupIds":{"SecurityGroupId":["sg-2zecqsagtpztl6x9zynl"]},"SerialNumber":"df05d9b4-df3d-4400-88d1-5f843f0dd088","SpotPriceLimit":0.000000,"SpotStrategy":"NoSpot","StartTime":"2018-05-23T07:58Z","Status":"Running","StoppedMode":"Not-applicable","VlanId":"","VpcAttributes":{"NatIpAddress":"","PrivateIpAddress":{"IpAddress":["192.168.220.214"]},"VSwitchId":"vsw-2ze9cqwza4upoyujq1thd","VpcId":"vpc-2zer4jy8ix3i8f0coc5uw"},"ZoneId":"cn-beijing-f"}

func (self *SRegion) GetInstances(zoneId string, ids []string, offset int, limit int) ([]SInstance, int, error) {
	params := make(map[string]string)
	params["RegionId"] = self.RegionId

	if len(zoneId) > 0 {
		params["ZoneId"] = zoneId
	}

	if ids != nil && len(ids) > 0 {
		params["InstanceIds"] = jsonutils.Marshal(ids).String()
	}

	body, err := self.ecsRequest("DescribeInstances", params)
	if err != nil {
		log.Errorf("GetInstances fail %s", err)
		return nil, 0, err
	}

	instances := make([]SInstance, 0)
	err = body.Unmarshal(&instances, "Instances", "Instance")
	if err != nil {
		log.Errorf("Unmarshal security group details fail %s", err)
		return nil, 0, err
	}
	total, _ := body.Int("TotalCount")
	return instances, int(total), nil
}

func (self *SInstance) GetCreateTime() time.Time {
	return self.CreationTime
}

func (self *SInstance) GetIHost() cloudprovider.ICloudHost {
	return self.host
}

func (self *SInstance) GetId() string {
	return self.InstanceId
}

func (self *SInstance) GetName() string {
	return self.HostName
}

func (self *SInstance) GetGlobalId() string {
	return self.InstanceId
}

func (self *SInstance) IsEmulated() bool {
	return false
}

func (self *SInstance) getVpc() (*SVpc, error) {
	return self.host.zone.region.getVpc(self.VpcAttributes.VpcId)
}

func (self *SInstance) fetchDisks() error {
	disks, total, err := self.host.zone.region.GetDisks(self.InstanceId, "", "", nil, 0, 50)
	if err != nil {
		log.Errorf("fetchDisks fail %s", err)
		return err
	}
	if total > len(disks) {
		disks, _, err = self.host.zone.region.GetDisks(self.InstanceId, "", "", nil, 0, total)
	}
	self.idisks = make([]cloudprovider.ICloudDisk, len(disks))
	for i := 0; i < len(disks); i += 1 {
		store, err := self.host.zone.getStorageByCategory(disks[i].Category)
		if err != nil {
			return err
		}
		disks[i].storage = store
		self.idisks[i] = &disks[i]
	}
	return nil
}

func (self *SInstance) GetIDisks() ([]cloudprovider.ICloudDisk, error) {
	if self.idisks == nil {
		err := self.fetchDisks()
		if err != nil {
			return nil, err
		}
	}
	return self.idisks, nil
}

func (self *SInstance) GetINics() ([]cloudprovider.ICloudNic, error) {
	nics := make([]cloudprovider.ICloudNic, 0)
	for _, ip := range self.VpcAttributes.PrivateIpAddress.IpAddress {
		nic := SInstanceNic{instance: self, ipAddr: ip}
		nics = append(nics, &nic)
	}
	return nics, nil
}

func (self *SInstance) GetEIP() cloudprovider.ICloudEIP {
	return &self.EipAddress
}

func (self *SInstance) GetVcpuCount() int8 {
	return self.Cpu
}

func (self *SInstance) GetVmemSizeMB() int {
	return self.Memory
}

func (self *SInstance) GetBootOrder() string {
	return "dcn"
}

func (self *SInstance) GetVga() string {
	return "std"
}

func (self *SInstance) GetVdi() string {
	return "vnc"
}

func (self *SInstance) GetOSType() string {
	return osprofile.NormalizeOSType(self.OSType)
}

func (self *SInstance) GetOSName() string {
	return self.OSName
}

func (self *SInstance) GetBios() string {
	return "BIOS"
}

func (self *SInstance) GetMachine() string {
	return "pc"
}

func (self *SInstance) GetStatus() string {
	// Running：运行中
	//Starting：启动中
	//Stopping：停止中
	//Stopped：已停止
	switch self.Status {
	case InstanceStatusRunning:
		return models.VM_RUNNING
	case InstanceStatusStarting:
		return models.VM_STARTING
	case InstanceStatusStopping:
		return models.VM_STOPPING
	case InstanceStatusStopped:
		return models.VM_READY
	default:
		return models.VM_UNKNOWN
	}
}

func (self *SInstance) Refresh() error {
	new, err := self.host.zone.region.GetInstance(self.InstanceId)
	if err != nil {
		return err
	}
	return jsonutils.Update(self, new)
}

/*
func (self *SInstance) GetRemoteStatus() string {
	// Running：运行中
	//Starting：启动中
	//Stopping：停止中
	//Stopped：已停止
	switch self.Status {
	case InstanceStatusRunning:
		return cloudprovider.CloudVMStatusRunning
	case InstanceStatusStarting:
		return cloudprovider.CloudVMStatusStopped
	case InstanceStatusStopping:
		return cloudprovider.CloudVMStatusRunning
	case InstanceStatusStopped:
		return cloudprovider.CloudVMStatusStopped
	default:
		return cloudprovider.CloudVMStatusOther
	}
}
*/

func (self *SInstance) GetHypervisor() string {
	return models.HYPERVISOR_ALIYUN
}

func (self *SInstance) StartVM() error {
	err := self.host.zone.region.StartVM(self.InstanceId)
	if err != nil {
		return err
	}
	return cloudprovider.WaitStatus(self, models.VM_RUNNING, 5*time.Second, 180*time.Second) // 3minutes
}

func (self *SInstance) StopVM(isForce bool) error {
	err := self.host.zone.region.StopVM(self.InstanceId, isForce)
	if err != nil {
		return err
	}
	return cloudprovider.WaitStatus(self, models.VM_READY, 10*time.Second, 300*time.Second) // 5mintues
}

func (self *SInstance) DeleteVM() error {
	err := self.host.zone.region.DeleteVM(self.InstanceId)
	if err != nil {
		return err
	}
	return cloudprovider.WaitDeleted(self, 10*time.Second, 300*time.Second) // 5minutes
}

func (self *SInstance) GetVNCInfo() (jsonutils.JSONObject, error) {
	url, err := self.host.zone.region.GetInstanceVNCUrl(self.InstanceId)
	if err != nil {
		return nil, err
	}
	passwd := seclib.RandomPassword(6)
	err = self.host.zone.region.ModifyInstanceVNCUrlPassword(self.InstanceId, passwd)
	if err != nil {
		return nil, err
	}
	ret := jsonutils.NewDict()
	ret.Add(jsonutils.NewString(url), "url")
	ret.Add(jsonutils.NewString(passwd), "password")
	ret.Add(jsonutils.NewString("aliyun"), "protocol")
	ret.Add(jsonutils.NewString(self.InstanceId), "instance_id")
	return ret, nil
}

func (self *SInstance) UpdateVM(name string) error {
	return self.host.zone.region.UpdateVM(self.InstanceId, name)
}

func (self *SInstance) DeployVM(name string, password string, publicKey string, resetPassword bool, deleteKeypair bool, description string) error {
	var keypairName string
	if len(publicKey) > 0 {
		key, e := self.host.lookUpAliyunKeypair(publicKey)
		if e != nil {
			key, e = self.host.importAliyunKeypair(publicKey)
			if e != nil {
				return e
			}
		}

		keypairName = key
	}

	return self.host.zone.region.DeployVM(self.InstanceId, name, password, keypairName, resetPassword, deleteKeypair, description)
}

func (self *SInstance) RebuildRoot(imageId string) error {
	return self.host.zone.region.ReplaceSystemDisk(self.InstanceId, imageId)
}

func (self *SInstance) ChangeConfig(instanceId string, ncpu int, vmem int) error {
	return self.host.zone.region.ChangeVMConfig(self.ZoneId, self.InstanceId, ncpu, vmem, nil)
}

func (self *SInstance) AttachDisk(diskId string) error {
	return self.host.zone.region.AttachDisk(self.InstanceId, diskId)
}

func (self *SRegion) GetInstance(instanceId string) (*SInstance, error) {
	instances, _, err := self.GetInstances("", []string{instanceId}, 0, 1)
	if err != nil {
		return nil, err
	}
	if len(instances) == 0 {
		return nil, cloudprovider.ErrNotFound
	}
	return &instances[0], nil
}

func (self *SRegion) CreateInstance(name string, imageId string, instanceType string, securityGroupId string,
	zoneId string, desc string, passwd string, disks []SDisk, vSwitchId string, ipAddr string,
	keypair string) (string, error) {
	params := make(map[string]string)
	params["RegionId"] = self.RegionId
	params["ImageId"] = imageId
	params["InstanceType"] = instanceType
	params["SecurityGroupId"] = securityGroupId
	params["ZoneId"] = zoneId
	params["InstanceName"] = name
	params["Description"] = desc
	params["InternetChargeType"] = "PayByTraffic"
	params["InternetMaxBandwidthIn"] = "200"
	params["InternetMaxBandwidthOut"] = "100"
	params["HostName"] = name
	if len(passwd) > 0 {
		params["Password"] = passwd
	} else {
		params["PasswordInherit"] = "True"
	}
	params["IoOptimized"] = "optimized"
	for i, d := range disks {
		if i == 0 {
			params["SystemDisk.Category"] = d.Category
			params["SystemDisk.Size"] = fmt.Sprintf("%d", d.Size)
			params["SystemDisk.DiskName"] = d.GetName()
			params["SystemDisk.Description"] = d.Description
		} else {
			params[fmt.Sprintf("DataDisk.%d.Size", i)] = fmt.Sprintf("%d", d.Size)
			params[fmt.Sprintf("DataDisk.%d.Category", i)] = d.Category
			params[fmt.Sprintf("DataDisk.%d.DiskName", i)] = d.GetName()
			params[fmt.Sprintf("DataDisk.%d.Description", i)] = d.Description
			params[fmt.Sprintf("DataDisk.%d.Encrypted", i)] = "false"
		}
	}
	params["VSwitchId"] = vSwitchId
	params["PrivateIpAddress"] = ipAddr
	params["InstanceChargeType"] = "PostPaid"
	params["SpotStrategy"] = "NoSpot"
	if len(keypair) > 0 {
		params["KeyPairName"] = keypair
	}
	params["ClientToken"] = utils.GenRequestId(20)

	body, err := self.ecsRequest("CreateInstance", params)
	if err != nil {
		log.Errorf("CreateInstance fail %s", err)
		return "", err
	}
	instanceId, _ := body.GetString("InstanceId")
	return instanceId, nil
}

func (self *SRegion) doStartVM(instanceId string) error {
	return self.instanceOperation(instanceId, "StartInstance", nil)
}

func (self *SRegion) doStopVM(instanceId string, isForce bool) error {
	params := make(map[string]string)
	if isForce {
		params["ForceStop"] = "true"
	} else {
		params["ForceStop"] = "false"
	}
	params["StoppedMode"] = "KeepCharging"
	return self.instanceOperation(instanceId, "StopInstance", params)
}

func (self *SRegion) doDeleteVM(instanceId string) error {
	params := make(map[string]string)
	params["TerminateSubscription"] = "false"
	params["Force"] = "true"
	return self.instanceOperation(instanceId, "DeleteInstance", params)
}

/*func (self *SRegion) waitInstanceStatus(instanceId string, target string, interval time.Duration, timeout time.Duration) error {
	startTime := time.Now()
	for time.Now().Sub(startTime) < timeout {
		status, err := self.GetInstanceStatus(instanceId)
		if err != nil {
			return err
		}
		if status == target {
			return nil
		}
		time.Sleep(interval)
	}
	return cloudprovider.ErrTimeout
}

func (self *SInstance) waitStatus(target string, interval time.Duration, timeout time.Duration) error {
	return self.host.zone.region.waitInstanceStatus(self.InstanceId, target, interval, timeout)
}*/

func (self *SRegion) StartVM(instanceId string) error {
	status, err := self.GetInstanceStatus(instanceId)
	if err != nil {
		log.Errorf("Fail to get instance status on StartVM: %s", err)
		return err
	}
	if status != InstanceStatusStopped {
		log.Errorf("StartVM: vm status is %s expect %s", status, InstanceStatusStopped)
		return cloudprovider.ErrInvalidStatus
	}
	return self.doStartVM(instanceId)
	// if err != nil {
	//	return err
	// }
	// return self.waitInstanceStatus(instanceId, InstanceStatusRunning, time.Second*5, time.Second*180) // 3 minutes to timeout
}

func (self *SRegion) StopVM(instanceId string, isForce bool) error {
	status, err := self.GetInstanceStatus(instanceId)
	if err != nil {
		log.Errorf("Fail to get instance status on StopVM: %s", err)
		return err
	}
	if status != InstanceStatusRunning {
		log.Errorf("StopVM: vm status is %s expect %s", status, InstanceStatusRunning)
		return cloudprovider.ErrInvalidStatus
	}
	return self.doStopVM(instanceId, isForce)
	// if err != nil {
	//  return err
	// }
	// return self.waitInstanceStatus(instanceId, InstanceStatusStopped, time.Second*10, time.Second*300) // 5 minutes to timeout
}

func (self *SRegion) DeleteVM(instanceId string) error {
	status, err := self.GetInstanceStatus(instanceId)
	if err != nil {
		log.Errorf("Fail to get instance status on DeleteVM: %s", err)
		return err
	}
	log.Debugf("Instance status on delete is %s", status)
	if status != InstanceStatusStopped {
		log.Warningf("DeleteVM: vm status is %s expect %s", status, InstanceStatusStopped)
	}
	return self.doDeleteVM(instanceId)
	// if err != nil {
	// 	return err
	// }
	// err = self.waitInstanceStatus(instanceId, InstanceStatusRunning, time.Second*10, time.Second*300) // 5 minutes to timeout
	// if err == cloudprovider.ErrNotFound {
	// 	return nil
	// } else if err == nil {
	// 	return cloudprovider.ErrTimeout
	// } else {
	// 	return err
	// }
}

func (self *SRegion) DeployVM(instanceId string, name string, password string, keypairName string, resetPassword bool, deleteKeypair bool, description string) error {
	instance, err := self.GetInstance(instanceId)
	if err != nil {
		return err
	}

	// 修改密钥时直接返回
	if deleteKeypair {
		return self.DetachKeyPair(instanceId, instance.KeyPairName)
	}

<<<<<<< HEAD
	if len(keypairName) > 0 {
		return self.AttachKeypair(instanceId, keypairName)
	}

	params := make(map[string]string)
	if resetPassword {
		params["Password"] = seclib2.RandomPassword2(12)
	}
	// 指定密码的情况下，使用指定的密码
	if len(password) > 0 {
		params["Password"] = password
	}

	if len(name) > 0 && instance.InstanceName != name {
		params["InstanceName"] = name
		params["HostName"] = name
	}

	if len(description) > 0 && instance.Description != description {
		params["Description"] = description
	}

	if len(params) > 0 {
		return self.modifyInstanceAttribute(instanceId, params)
	} else {
		return nil
=======
func (self *SInstance) DeleteVM() error {
	for {
		err := self.host.zone.region.DeleteVM(self.InstanceId)
		if err != nil {
			if isError(err, "IncorrectInstanceStatus.Initializing") {
				log.Infof("The instance is initializing, try later ...")
				time.Sleep(10*time.Second)
			} else {
				return err
			}
		}else {
			break
		}
>>>>>>> ff33a9c1
	}
}

func (self *SRegion) UpdateVM(instanceId string, hostname string) error {
	/*
			api: ModifyInstanceAttribute
		    https://help.aliyun.com/document_detail/25503.html?spm=a2c4g.11186623.4.1.DrgpjW
	*/
	params := make(map[string]string)
	params["HostName"] = hostname
	return self.modifyInstanceAttribute(instanceId, params)
}

func (self *SRegion) modifyInstanceAttribute(instanceId string, params map[string]string) error {
	return self.instanceOperation(instanceId, "ModifyInstanceAttribute", params)
}

func (self *SRegion) ReplaceSystemDisk(instanceId string, image string) error {
	params := make(map[string]string)
	params["ImageId"] = image
	return self.instanceOperation(instanceId, "ReplaceSystemDisk", params)
}

func (self *SRegion) ChangeVMConfig(zoneId string, instanceId string, ncpu int, vmem int, disks []*SDisk) error {
    // todo: support change disk config?
	params := make(map[string]string)
	instanceTypes, e := self.GetMatchInstanceTypes(ncpu, vmem, 0, zoneId)
	if e != nil {
		return e
	}

	for _, instancetype := range instanceTypes {
		params["InstanceType"] = instancetype.InstanceTypeId
		params["ClientToken"] = utils.GenRequestId(20)
		if err := self.instanceOperation(instanceId, "ModifyInstanceSpec", params); err != nil {
			log.Errorf("Failed for %s: %s", instancetype.InstanceTypeId, err)
		} else {
			return nil
		}
	}

	return fmt.Errorf("Failed to change vm config, specification not supported")
}

func (self *SRegion) AttachDisk(instanceId string, diskId string)  error {
	params := make(map[string]string)
	params["InstanceId"] = instanceId
	params["DiskId"] = diskId
	_, err := self.ecsRequest("AttachDisk", params)
	if err != nil {
		log.Errorf("AttachDisk %s to %s fail %s", diskId, instanceId, err)
		return err
	}

	return nil
}

func (self *SInstance) SyncSecurityGroup(secgroupId string, name string, rules []secrules.SecurityRule) error {
	if vpc, err := self.getVpc(); err != nil {
		return err
	} else if len(secgroupId) == 0 {
		for index, secgrpId := range self.SecurityGroupIds.SecurityGroupId {
			if err := vpc.revokeSecurityGroup(secgrpId, self.InstanceId, index == 0); err != nil {
				return err
			}
		}
	} else if secgrpId, err := vpc.syncSecurityGroup(secgroupId, name, rules); err != nil {
		return err
	} else if err := vpc.assignSecurityGroup(secgrpId, self.InstanceId); err != nil {
		return err
	} else {
		for _, secgroupId := range self.SecurityGroupIds.SecurityGroupId {
			if secgroupId != secgrpId {
				if err := vpc.revokeSecurityGroup(secgroupId, self.InstanceId, false); err != nil {
					return err
				}
			}
		}
		self.SecurityGroupIds.SecurityGroupId = []string{secgrpId}
	}
	return nil
}

func (self *SInstance) UpdateVM(name string) error {
	return fmt.Errorf("not implement")
}

func (self *SInstance) RebuildRoot(imageId string) error {
	return fmt.Errorf("not implement")
}

func (self *SInstance) DeployVM(resetPassword bool, keypair string, deleteKeypair bool) error {
	return fmt.Errorf("not implement")
}

func (self *SInstance) ChangeConfig(instanceId string,ncpu int, vmem int) error {
	return fmt.Errorf("not implement")
}

func (self *SInstance) AttachDisk(diskId string) error {
	return fmt.Errorf("not implement")
}<|MERGE_RESOLUTION|>--- conflicted
+++ resolved
@@ -340,14 +340,6 @@
 	return cloudprovider.WaitStatus(self, models.VM_READY, 10*time.Second, 300*time.Second) // 5mintues
 }
 
-func (self *SInstance) DeleteVM() error {
-	err := self.host.zone.region.DeleteVM(self.InstanceId)
-	if err != nil {
-		return err
-	}
-	return cloudprovider.WaitDeleted(self, 10*time.Second, 300*time.Second) // 5minutes
-}
-
 func (self *SInstance) GetVNCInfo() (jsonutils.JSONObject, error) {
 	url, err := self.host.zone.region.GetInstanceVNCUrl(self.InstanceId)
 	if err != nil {
@@ -573,7 +565,6 @@
 		return self.DetachKeyPair(instanceId, instance.KeyPairName)
 	}
 
-<<<<<<< HEAD
 	if len(keypairName) > 0 {
 		return self.AttachKeypair(instanceId, keypairName)
 	}
@@ -600,22 +591,24 @@
 		return self.modifyInstanceAttribute(instanceId, params)
 	} else {
 		return nil
-=======
+	}
+}
+
 func (self *SInstance) DeleteVM() error {
 	for {
 		err := self.host.zone.region.DeleteVM(self.InstanceId)
 		if err != nil {
 			if isError(err, "IncorrectInstanceStatus.Initializing") {
 				log.Infof("The instance is initializing, try later ...")
-				time.Sleep(10*time.Second)
+				time.Sleep(10 * time.Second)
 			} else {
 				return err
 			}
-		}else {
+		} else {
 			break
 		}
->>>>>>> ff33a9c1
-	}
+	}
+	return cloudprovider.WaitDeleted(self, 10*time.Second, 300*time.Second) // 5minutes
 }
 
 func (self *SRegion) UpdateVM(instanceId string, hostname string) error {
@@ -639,7 +632,7 @@
 }
 
 func (self *SRegion) ChangeVMConfig(zoneId string, instanceId string, ncpu int, vmem int, disks []*SDisk) error {
-    // todo: support change disk config?
+	// todo: support change disk config?
 	params := make(map[string]string)
 	instanceTypes, e := self.GetMatchInstanceTypes(ncpu, vmem, 0, zoneId)
 	if e != nil {
@@ -659,7 +652,7 @@
 	return fmt.Errorf("Failed to change vm config, specification not supported")
 }
 
-func (self *SRegion) AttachDisk(instanceId string, diskId string)  error {
+func (self *SRegion) AttachDisk(instanceId string, diskId string) error {
 	params := make(map[string]string)
 	params["InstanceId"] = instanceId
 	params["DiskId"] = diskId
@@ -696,24 +689,4 @@
 		self.SecurityGroupIds.SecurityGroupId = []string{secgrpId}
 	}
 	return nil
-}
-
-func (self *SInstance) UpdateVM(name string) error {
-	return fmt.Errorf("not implement")
-}
-
-func (self *SInstance) RebuildRoot(imageId string) error {
-	return fmt.Errorf("not implement")
-}
-
-func (self *SInstance) DeployVM(resetPassword bool, keypair string, deleteKeypair bool) error {
-	return fmt.Errorf("not implement")
-}
-
-func (self *SInstance) ChangeConfig(instanceId string,ncpu int, vmem int) error {
-	return fmt.Errorf("not implement")
-}
-
-func (self *SInstance) AttachDisk(diskId string) error {
-	return fmt.Errorf("not implement")
 }