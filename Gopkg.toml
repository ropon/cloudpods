# Gopkg.toml example
#
# Refer to https://golang.github.io/dep/docs/Gopkg.toml.html
# for detailed Gopkg.toml documentation.
#
# required = ["github.com/user/thing/cmd/thing"]
# ignored = ["github.com/user/project/pkgX", "bitbucket.org/user/project/pkgA/pkgY"]
#
# [[constraint]]
#   name = "github.com/user/project"
#   version = "1.0.0"
#
# [[constraint]]
#   name = "github.com/user/project2"
#   branch = "dev"
#   source = "github.com/myfork/project2"
#
# [[override]]
#   name = "github.com/x/y"
#   version = "2.4.0"
#
# [prune]
#   non-go = false
#   go-tests = true
#   unused-packages = true


[[constraint]]
<<<<<<< HEAD
  name = "github.com/360EntSecGroup-Skylar/excelize"
  version = "1.4.0"
=======
  name = "github.com/c-bata/go-prompt"
  version = "=0.2.1"
>>>>>>> e46ef3a2

[[constraint]]
  name = "github.com/Azure/azure-sdk-for-go"
  version = "21.1.0"

[[constraint]]
  name = "github.com/Azure/go-autorest"
  version = "10.15.4"

[[constraint]]
  branch = "master"
  name = "github.com/Microsoft/azure-vhd-utils"

[[constraint]]
  name = "github.com/aliyun/alibaba-cloud-sdk-go"
  version = "1.27.7"

[[constraint]]
  name = "github.com/aliyun/aliyun-oss-go-sdk"
  version = "1.9.1"

[[constraint]]
  name = "github.com/aokoli/goutils"
  version = "1.0.1"

[[constraint]]
  name = "github.com/aws/aws-sdk-go"
  version = "1.15.52"

[[constraint]]
  name = "github.com/bitly/go-simplejson"
  version = "0.5.0"

[[constraint]]
  name = "github.com/c-bata/go-prompt"
  version = "0.2.1"

[[constraint]]
  name = "github.com/coredns/coredns"
  version = "1.2.2"

[[constraint]]
  name = "github.com/fatih/color"
  version = "1.7.0"

[[constraint]]
  name = "github.com/go-sql-driver/mysql"
  version = "1.4.0"

[[constraint]]
  name = "github.com/golang-plus/uuid"
  version = "1.0.0"

[[constraint]]
  branch = "master"
  name = "github.com/googollee/go-socket.io"

[[constraint]]
  name = "github.com/gorilla/mux"
  version = "1.6.2"

[[constraint]]
  branch = "master"
  name = "github.com/gosuri/uitable"

[[constraint]]
  name = "github.com/hako/durafmt"
  version = "1.0.0"

[[constraint]]
  name = "github.com/jinzhu/gorm"
  version = "1.9.1"

[[constraint]]
  name = "github.com/json-iterator/go"
  version = "1.1.5"

[[constraint]]
  name = "github.com/kr/pty"
  version = "1.1.3"

[[constraint]]
  name = "github.com/mholt/caddy"
  version = "0.10.11"

[[constraint]]
  name = "github.com/miekg/dns"
  version = "1.0.13"

[[constraint]]
  branch = "master"
  name = "github.com/moul/http2curl"

[[constraint]]
  branch = "master"
  name = "github.com/serialx/hashring"

[[constraint]]
  name = "github.com/stretchr/testify"
  version = "1.2.2"

[[constraint]]
  name = "github.com/vmware/govmomi"
  version = "0.19.0"

[[constraint]]
  branch = "master"
  name = "golang.org/x/crypto"

[[constraint]]
  name = "gopkg.in/gin-gonic/gin.v1"
  version = "1.2.0"

[[constraint]]
  branch = "master"
  name = "k8s.io/api"

[[constraint]]
  branch = "master"
  name = "k8s.io/apimachinery"

[[constraint]]
  name = "k8s.io/client-go"
  version = "8.0.0"

[[constraint]]
  branch = "master"
  name = "yunion.io/x/jsonutils"

[[constraint]]
  branch = "master"
  name = "yunion.io/x/log"

[[constraint]]
  branch = "master"
  name = "yunion.io/x/pkg"

[[constraint]]
  branch = "master"
  name = "yunion.io/x/sqlchemy"

[[constraint]]
<<<<<<< HEAD
  branch = "master"
  name = "yunion.io/x/structarg"

[prune]
  go-tests = true
  unused-packages = true
=======
  name = "github.com/360EntSecGroup-Skylar/excelize"
  version = "v1.3.0"

[[constraint]]
  branch = "master"
  name = "github.com/tredoe/osutil"

[[constraint]]
  branch = "master"
  name = "golang.org/x/crypto"
>>>>>>> e46ef3a2
<|MERGE_RESOLUTION|>--- conflicted
+++ resolved
@@ -26,21 +26,16 @@
 
 
 [[constraint]]
-<<<<<<< HEAD
   name = "github.com/360EntSecGroup-Skylar/excelize"
   version = "1.4.0"
-=======
-  name = "github.com/c-bata/go-prompt"
-  version = "=0.2.1"
->>>>>>> e46ef3a2
 
 [[constraint]]
   name = "github.com/Azure/azure-sdk-for-go"
-  version = "21.1.0"
+  version = "22.1.1"
 
 [[constraint]]
   name = "github.com/Azure/go-autorest"
-  version = "10.15.4"
+  version = "11.2.6"
 
 [[constraint]]
   branch = "master"
@@ -60,7 +55,7 @@
 
 [[constraint]]
   name = "github.com/aws/aws-sdk-go"
-  version = "1.15.52"
+  version = "1.15.70"
 
 [[constraint]]
   name = "github.com/bitly/go-simplejson"
@@ -72,7 +67,7 @@
 
 [[constraint]]
   name = "github.com/coredns/coredns"
-  version = "1.2.2"
+  version = "1.2.5"
 
 [[constraint]]
   name = "github.com/fatih/color"
@@ -93,6 +88,10 @@
 [[constraint]]
   name = "github.com/gorilla/mux"
   version = "1.6.2"
+
+[[constraint]]
+  name = "github.com/gorilla/websocket"
+  version = "1.4.0"
 
 [[constraint]]
   branch = "master"
@@ -120,7 +119,7 @@
 
 [[constraint]]
   name = "github.com/miekg/dns"
-  version = "1.0.13"
+  version = "1.0.15"
 
 [[constraint]]
   branch = "master"
@@ -133,6 +132,10 @@
 [[constraint]]
   name = "github.com/stretchr/testify"
   version = "1.2.2"
+
+[[constraint]]
+  branch = "master"
+  name = "github.com/tredoe/osutil"
 
 [[constraint]]
   name = "github.com/vmware/govmomi"
@@ -156,7 +159,7 @@
 
 [[constraint]]
   name = "k8s.io/client-go"
-  version = "8.0.0"
+  version = "9.0.0"
 
 [[constraint]]
   branch = "master"
@@ -175,22 +178,9 @@
   name = "yunion.io/x/sqlchemy"
 
 [[constraint]]
-<<<<<<< HEAD
   branch = "master"
   name = "yunion.io/x/structarg"
 
 [prune]
   go-tests = true
-  unused-packages = true
-=======
-  name = "github.com/360EntSecGroup-Skylar/excelize"
-  version = "v1.3.0"
-
-[[constraint]]
-  branch = "master"
-  name = "github.com/tredoe/osutil"
-
-[[constraint]]
-  branch = "master"
-  name = "golang.org/x/crypto"
->>>>>>> e46ef3a2
+  unused-packages = true