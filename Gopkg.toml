# Gopkg.toml example
#
# Refer to https://golang.github.io/dep/docs/Gopkg.toml.html
# for detailed Gopkg.toml documentation.
#
# required = ["github.com/user/thing/cmd/thing"]
# ignored = ["github.com/user/project/pkgX", "bitbucket.org/user/project/pkgA/pkgY"]
#
# [[constraint]]
#   name = "github.com/user/project"
#   version = "1.0.0"
#
# [[constraint]]
#   name = "github.com/user/project2"
#   branch = "dev"
#   source = "github.com/myfork/project2"
#
# [[override]]
#   name = "github.com/x/y"
#   version = "2.4.0"
#
# [prune]
#   non-go = false
#   go-tests = true
#   unused-packages = true


[[constraint]]
  name = "github.com/c-bata/go-prompt"
  version = "0.2.2"

[[constraint]]
  branch = "master"
  name = "yunion.io/x/jsonutils"

[[constraint]]
  branch = "master"
  name = "yunion.io/x/sqlchemy"

[[constraint]]
  branch = "master"
  name = "yunion.io/x/log"

[[constraint]]
  branch = "master"
  name = "yunion.io/x/pkg"

[[constraint]]
  branch = "master"
  name = "yunion.io/x/structarg"

# client-go v8.0.0 uses apimachinery 103fd098999dc9c0c88536f5c9ad2e5da39373ae
# and api 072894a440bdee3a891dea811fe42902311cd2a3 (see Godep.json). go dep
# is unable to match Godep.json automatically so have to specify here.
[[constraint]]
    name = "k8s.io/client-go"
    version = "v8.0.0"
[[override]]
    name = "k8s.io/apimachinery"
    revision = "103fd098999dc9c0c88536f5c9ad2e5da39373ae"
[[override]]
    name = "k8s.io/api"
    revision = "072894a440bdee3a891dea811fe42902311cd2a3"

[[override]]
    name = "github.com/apache/thrift"
    revision = "e59b73d3c2bf1c328ccb78e683c0462fa1a473c7"
[[override]]
    name = "github.com/ugorji/go"
    revision = "f3cacc17c85ecb7f1b6a9e373ee85d1480919868"

[[constraint]]
  name = "github.com/coredns/coredns"
  version = "v1.2.0"

[prune]
  go-tests = true
  unused-packages = true

[[constraint]]
  branch = "master"
  name = "github.com/vmware/govmomi"


[[constraint]]
  branch = "master"
  name = "github.com/hako/durafmt"
  
[[constraint]]
  name = "github.com/Azure/azure-sdk-for-go"
  version = "19.1.0"

[[constraint]]
  branch = "master"
  name = "github.com/googollee/go-socket.io"

[[constraint]]
  branch = "master"
  name = "github.com/kr/pty"

[[constraint]]
  branch = "master"
<<<<<<< HEAD
  name = "github.com/Microsoft/azure-vhd-utils"

[[constraint]]
  branch = "master"
  name = "github.com/texttheater/golang-levenshtein"
=======
  name = "github.com/texttheater/golang-levenshtein"

[[constraint]]
  name = "github.com/360EntSecGroup-Skylar/excelize"
  version = "v1.3.0"
>>>>>>> e1627fdd
<|MERGE_RESOLUTION|>--- conflicted
+++ resolved
@@ -100,16 +100,12 @@
 
 [[constraint]]
   branch = "master"
-<<<<<<< HEAD
   name = "github.com/Microsoft/azure-vhd-utils"
 
 [[constraint]]
   branch = "master"
   name = "github.com/texttheater/golang-levenshtein"
-=======
-  name = "github.com/texttheater/golang-levenshtein"
 
 [[constraint]]
   name = "github.com/360EntSecGroup-Skylar/excelize"
-  version = "v1.3.0"
->>>>>>> e1627fdd
+  version = "v1.3.0"